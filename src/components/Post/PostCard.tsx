--- conflicted
+++ resolved
@@ -46,25 +46,10 @@
   const isFeaturedVariant = variant === 'featured';
 
   useEffect(() => {
-<<<<<<< HEAD
-    async function fetchPostData() {
-      try {
-        setLoading(true);
-        const data = await getPostById(sys.id);
-        if (data) {
-          setPostData(data);
-        }
-      } catch {
-        // Ignore errors when fetching post data
-      } finally {
-        setLoading(false);
-      }
-=======
     // Show skeleton immediately for minimal data, then wait for server-side enrichment
     if (hasFullData) {
       setLoading(false); // Have full data, stop loading
       return;
->>>>>>> c438aafb
     }
 
     // If we have sys.id, show skeleton while waiting for server-side enrichment
