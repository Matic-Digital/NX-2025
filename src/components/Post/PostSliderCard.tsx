--- conflicted
+++ resolved
@@ -53,24 +53,9 @@
   const [loading, setLoading] = useState(!hasFullData);
 
   useEffect(() => {
-<<<<<<< HEAD
-    async function fetchPostData() {
-      try {
-        setLoading(true);
-        const data = await getPostById(item.sys.id);
-        if (data) {
-          setPostData(data);
-        }
-      } catch {
-        // Ignore errors when fetching post data
-      } finally {
-        setLoading(false);
-      }
-=======
     // COMPLETELY DISABLE client-side fetching - only use server-side data
     if (hasFullData) {
       return; // Already have server-side data
->>>>>>> c438aafb
     }
 
     // If we don't have full data, show skeleton indefinitely
