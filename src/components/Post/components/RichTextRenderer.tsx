--- conflicted
+++ resolved
@@ -1,7 +1,4 @@
-<<<<<<< HEAD
-=======
  
->>>>>>> c438aafb
 import React from 'react';
 import { documentToReactComponents } from '@contentful/rich-text-react-renderer';
 import { BLOCKS, INLINES, MARKS } from '@contentful/rich-text-types';
