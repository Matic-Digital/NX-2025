import { z } from 'zod';

import { ImageSchema } from '@/components/Image/ImageSchema';
import { PageLayoutSchema } from '@/components/PageLayout/PageLayoutSchema';
<<<<<<< HEAD
import { HubspotFormSchema } from '@/components/Forms/HubspotForm/HubspotFormSchema';
import { TestimonialItemSchema } from '@/components/Testimonials/TestimonialsSchema';

// Post template options as defined in the content model
const PostTemplateSchema = z.enum([
  'Default',
  'Gated Content'
]);
=======
import { TeamMemberSchema } from '@/components/TeamMember/TeamMemberSchema';
>>>>>>> 1d2446aa

// Post category options as defined in the content model
const PostCategorySchema = z.enum([
  'Blog',
  'Case Study',
  'Data Sheet',
  'Featured',
  'In The News',
  'Press Release',
  'Resources',
  'Shug Speaks',
  'Video'
]);

// Rich text content schema (simplified for the content field)
const RichTextSchema = z.object({
  json: z.any(), // The actual rich text content returned by Contentful
  nodeType: z.string().optional(),
  data: z.record(z.any()).optional(),
  content: z.array(z.any()).optional()
});

export const PostSchema = z.object({
  sys: z.object({
    id: z.string()
  }),
  title: z.string(),
  slug: z.string(),
<<<<<<< HEAD
  template: PostTemplateSchema,
=======
  pageLayout: PageLayoutSchema.optional(),
  template: z.string(),
>>>>>>> 1d2446aa
  excerpt: z.string().optional(),
  datePublished: z.string().optional(),
  bannerBackground: ImageSchema.optional(),
  mainImage: ImageSchema.optional(),
  content: RichTextSchema,
  authorsCollection: z.object({
    items: z.array(TeamMemberSchema)
  }),
  authors: z.array(TeamMemberSchema), // Keep for backward compatibility
  categories: z.array(PostCategorySchema),
  tags: z.array(z.string()).optional(),
  openGraphImage: ImageSchema.optional(),
  seoTitle: z.string().optional(),
  seoDescription: z.string().optional(),
  seoFocusKeyword: z.string().optional(),
<<<<<<< HEAD
  pageLayout: PageLayoutSchema.optional(),
  gatedContentForm: HubspotFormSchema.optional(),
  testimonial: TestimonialItemSchema.optional(),
=======
>>>>>>> 1d2446aa
  __typename: z.string().optional()
});

export const PostSliderItemSchema = z.object({
  sys: z.object({
    id: z.string()
  }),
  title: z.string(),
  slug: z.string(),
  excerpt: z.string().optional(),
  mainImage: ImageSchema.optional(),
  content: RichTextSchema,
  categories: z.array(PostCategorySchema),
  __typename: z.string().optional()
});

export type Post = z.infer<typeof PostSchema>;
export type PostTemplate = z.infer<typeof PostTemplateSchema>;
export type PostCategory = z.infer<typeof PostCategorySchema>;
export type PostSliderItem = z.infer<typeof PostSliderItemSchema>;

export interface PostResponse {
  items: Post[];
}<|MERGE_RESOLUTION|>--- conflicted
+++ resolved
@@ -1,8 +1,8 @@
 import { z } from 'zod';
 
 import { ImageSchema } from '@/components/Image/ImageSchema';
+import { TeamMemberSchema } from '@/components/TeamMember/TeamMemberSchema';
 import { PageLayoutSchema } from '@/components/PageLayout/PageLayoutSchema';
-<<<<<<< HEAD
 import { HubspotFormSchema } from '@/components/Forms/HubspotForm/HubspotFormSchema';
 import { TestimonialItemSchema } from '@/components/Testimonials/TestimonialsSchema';
 
@@ -11,9 +11,6 @@
   'Default',
   'Gated Content'
 ]);
-=======
-import { TeamMemberSchema } from '@/components/TeamMember/TeamMemberSchema';
->>>>>>> 1d2446aa
 
 // Post category options as defined in the content model
 const PostCategorySchema = z.enum([
@@ -42,12 +39,7 @@
   }),
   title: z.string(),
   slug: z.string(),
-<<<<<<< HEAD
   template: PostTemplateSchema,
-=======
-  pageLayout: PageLayoutSchema.optional(),
-  template: z.string(),
->>>>>>> 1d2446aa
   excerpt: z.string().optional(),
   datePublished: z.string().optional(),
   bannerBackground: ImageSchema.optional(),
@@ -63,12 +55,9 @@
   seoTitle: z.string().optional(),
   seoDescription: z.string().optional(),
   seoFocusKeyword: z.string().optional(),
-<<<<<<< HEAD
   pageLayout: PageLayoutSchema.optional(),
   gatedContentForm: HubspotFormSchema.optional(),
   testimonial: TestimonialItemSchema.optional(),
-=======
->>>>>>> 1d2446aa
   __typename: z.string().optional()
 });
 
