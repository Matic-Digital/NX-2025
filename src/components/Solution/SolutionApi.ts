--- conflicted
+++ resolved
@@ -1,8 +1,3 @@
-<<<<<<< HEAD
- 
-
-=======
->>>>>>> c438aafb
 import { fetchGraphQL } from '@/lib/api';
 import { SYS_FIELDS } from '@/lib/contentful-api/graphql-fields';
 import { ContentfulError, NetworkError } from '@/lib/errors';
@@ -118,15 +113,8 @@
     if (!response?.data) return null;
 
     // Extract the component data based on type
-<<<<<<< HEAD
-     
     const data = response.data as Record<string, unknown>;
     const componentKey = typename.charAt(0).toLowerCase() + typename.slice(1); // Convert to camelCase
-     
-=======
-    const data = response.data as Record<string, unknown>;
-    const componentKey = typename.charAt(0).toLowerCase() + typename.slice(1); // Convert to camelCase
->>>>>>> c438aafb
     // eslint-disable-next-line security/detect-object-injection
     return Object.prototype.hasOwnProperty.call(data, componentKey) ? data[componentKey] : null;
   } catch {
@@ -176,10 +164,6 @@
       );
 
       if (solution.itemsCollection) {
-<<<<<<< HEAD
-         
-=======
->>>>>>> c438aafb
         solution.itemsCollection.items = hydratedItems as typeof solution.itemsCollection.items;
       }
     }
@@ -243,10 +227,6 @@
       );
 
       if (solution.itemsCollection) {
-<<<<<<< HEAD
-         
-=======
->>>>>>> c438aafb
         solution.itemsCollection.items = hydratedItems as typeof solution.itemsCollection.items;
       }
     }
