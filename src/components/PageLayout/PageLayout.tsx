--- conflicted
+++ resolved
@@ -50,13 +50,8 @@
             setFullFooter(data.footer);
           }
         }
-<<<<<<< HEAD
-      } catch {
-        // Ignore errors when fetching header/footer data
-=======
       } catch (error) {
         console.warn('Error in catch block:', error);
->>>>>>> c438aafb
       }
     }
 
