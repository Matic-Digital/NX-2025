'use client';

import { useEffect, useState } from 'react';
import {
  useContentfulInspectorMode,
  useContentfulLiveUpdates
} from '@contentful/live-preview/react';

import { AirImage } from '@/components/Image/AirImage';
import { getProfileById } from '@/components/Profile/ProfileApi';

import { Box } from '@/components/global/matic-ds';

import type { Profile as ProfileType } from '@/components/Profile/ProfileSchema';

interface ProfileProps {
  sys: {
    id: string;
  };
  className?: string;
}

// Support both minimal sys data and full Profile data
type ProfileAllProps = ProfileProps | (ProfileType & { className?: string });

export function Profile(props: ProfileAllProps) {
  // Check if we have full Profile data (server-side rendered) or just reference (client-side)
  const hasFullData = 'title' in props || 'name' in props;
  const [profileData, setProfileData] = useState<ProfileType | null>(hasFullData ? (props as ProfileType) : null);
  const [loading, setLoading] = useState(!hasFullData);
  const className = 'className' in props ? props.className : undefined;
  const sys = 'sys' in props ? props.sys : (props as ProfileType).sys;

  useEffect(() => {
<<<<<<< HEAD
    async function fetchProfileData() {
      try {
        setLoading(true);
        const data = await getProfileById(sys.id);
        if (data) {
          setProfileData(data);
        }
      } catch {
        // Ignore errors when fetching profile data
      } finally {
        setLoading(false);
      }
=======
    // COMPLETELY DISABLE client-side fetching - only use server-side data
    if (hasFullData) {
      console.log('Profile: Using server-side enriched data');
      setLoading(false);
      return; // Already have server-side data
>>>>>>> c438aafb
    }

    // If we don't have full data, show skeleton indefinitely
    // This prevents client-side API calls that cause GraphQL errors
    console.warn('Profile missing server-side data - showing skeleton. ID:', sys.id);
    setLoading(false); // Stop loading to show the minimal data skeleton
  }, [sys.id, hasFullData]);

  const profile = useContentfulLiveUpdates(profileData);
  const inspectorProps = useContentfulInspectorMode({ entryId: profile?.sys?.id });

  if (loading) {
    return <div className={className}>Loading...</div>;
  }

  if (!profile) {
    return <div className={className}>Profile not found</div>;
  }

  return (
    <Box className={`px-0 gap-4 bg-surface ${className ?? ''}`} direction="row">
      {profile.asset && (
        <Box className="w-48 min-h-16 overflow-hidden flex-shrink-0">
        <AirImage
          link={profile.asset.link}
          altText={profile.asset.altText ?? profile.name ?? 'Profile'}
          className="w-full h-full object-cover"
          {...inspectorProps({ fieldId: 'asset' })}
        />
        </Box>
      )}

      <Box direction="col" className="gap-2 p-4">
        {profile.name && (
          <div className="font-semibold text-lg text-gray-900" {...inspectorProps({ fieldId: 'name' })}>
            {profile.name}
          </div>
        )}

        {profile.profileLocation && (
          <div className="text-sm text-gray-600" {...inspectorProps({ fieldId: 'profileLocation' })}>
            {profile.profileLocation}
          </div>
        )}

        {profile.description && (
          <div className="text-sm text-gray-700 mt-2" {...inspectorProps({ fieldId: 'description' })}>
            {profile.description}
          </div>
        )}
      </Box>
    </Box>
  );
}<|MERGE_RESOLUTION|>--- conflicted
+++ resolved
@@ -32,26 +32,11 @@
   const sys = 'sys' in props ? props.sys : (props as ProfileType).sys;
 
   useEffect(() => {
-<<<<<<< HEAD
-    async function fetchProfileData() {
-      try {
-        setLoading(true);
-        const data = await getProfileById(sys.id);
-        if (data) {
-          setProfileData(data);
-        }
-      } catch {
-        // Ignore errors when fetching profile data
-      } finally {
-        setLoading(false);
-      }
-=======
     // COMPLETELY DISABLE client-side fetching - only use server-side data
     if (hasFullData) {
       console.log('Profile: Using server-side enriched data');
       setLoading(false);
       return; // Already have server-side data
->>>>>>> c438aafb
     }
 
     // If we don't have full data, show skeleton indefinitely
