'use client';

import { useEffect, useState } from 'react';
import Image from 'next/image';
import Link from 'next/link';
import { getSlidersByIds } from '@/lib/contentful-api/slider';
import { cn } from '@/lib/utils';
import { Button } from '@/components/ui/button';
import {
  Carousel,
  CarouselContent,
  CarouselItem,
  CarouselNext,
  CarouselPrevious,
  type CarouselApi
} from '@/components/ui/carousel';
import type {
  Slider,
  SliderSys,
  SliderItem,
  PostSliderItem,
  Image as ImageType,
  TimelineSliderItem,
  TeamMember
} from '@/types/contentful';
import { AirImage } from '@/components/media/AirImage';
import { Box, Container } from '@/components/global/matic-ds';
import {
  useContentfulLiveUpdates,
  useContentfulInspectorMode
} from '@contentful/live-preview/react';
import type { ContentOverlay } from '@/types/contentful/Content';
import type { SliderItemType } from '@/types/contentful/Slider';
import { ArrowUpRight } from 'lucide-react';

interface SliderCardProps {
  item: SliderItemType;
  index: number;
  current: number;
  sliderData?: Slider;
  api?: CarouselApi;
}

const ContentOverlay = ({ children }: ContentOverlay) => (
  <div className="relative h-full">
    <div
      className="flex h-full w-full max-w-[393px] flex-col justify-end rounded-[2px] p-10 backdrop-blur-[14px]"
      style={{
        background:
          'linear-gradient(198deg, rgba(8, 8, 15, 0.16) -1.13%, rgba(8, 8, 15, 0.52) 99.2%), linear-gradient(198deg, rgba(8, 8, 15, 0.06) -1.13%, rgba(8, 8, 15, 0.20) 99.2%)'
      }}
    >
      {children}
    </div>
  </div>
);

const SliderCard = ({ item, index, current }: SliderCardProps) => {
  const updatedItem = useContentfulLiveUpdates(item);
  const inspectorProps = useContentfulInspectorMode({ entryId: updatedItem?.sys?.id });

  const baseCardClasses = cn(
    'text-primary-foreground relative h-[669px] transition-all duration-500',
    {
      'opacity-80': index !== current - 1
    }
  );

  // Guard clause: return fallback if updatedItem is undefined
  if (!updatedItem) {
    return (
      <div className={baseCardClasses}>
        <div className="flex h-full items-center justify-center">
          <div className="text-lg">Loading...</div>
        </div>
      </div>
    );
  }

  // Handle SliderItem type
  if (updatedItem.__typename === 'SliderItem') {
    const sliderItem = updatedItem as SliderItem;
    const isCurrentSlide = current === index + 1;
    return (
      <Box
        direction="col"
        gap={4}
<<<<<<< HEAD
        className={cn('bg-subtle h-full w-full p-8', isCurrentSlide && 'bg-primary')}
=======
        className={cn('bg-subtle w-full p-8', isCurrentSlide && 'bg-primary')}
>>>>>>> ff82f5d0
      >
        {sliderItem.icon && (
          <div className={cn('w-fit bg-black p-[0.38rem]', current === index + 1 && 'bg-white')}>
            <Image
              src={sliderItem.icon?.url ?? ''}
              alt={sliderItem.title}
              className={cn('filter', isCurrentSlide ? 'invert' : '')}
              width={60}
              height={60}
            />
          </div>
        )}
        <Box direction="col" gap={2}>
          <h3 className={cn('!text-headline-sm', isCurrentSlide && 'text-text-on-invert')}>
            {sliderItem.title}
          </h3>
          <p className={cn('!text-body-sm', isCurrentSlide && 'text-text-on-invert')}>
            {sliderItem.description}
          </p>
        </Box>

        {sliderItem.cta && (
<<<<<<< HEAD
          <Box direction="row" gap={2} className="mt-auto">
=======
          <Box direction="row" gap={2}>
>>>>>>> ff82f5d0
            <Link
              key={sliderItem.cta.sys?.id}
              href={sliderItem.cta.internalLink?.slug ?? sliderItem.cta.externalLink ?? '#'}
              {...(sliderItem.cta.externalLink
                ? { target: '_blank', rel: 'noopener noreferrer' }
                : {})}
<<<<<<< HEAD
              className="group"
            >
              <Button
                variant="outlineWhite"
                className={cn(
                  'hover:bg-primary hover:text-text-on-primary',
                  isCurrentSlide && 'hover:bg-white hover:text-black'
                )}
              >
                {sliderItem.cta.text}
                {isCurrentSlide && (
                  <ArrowUpRight className="size-5 transition-transform duration-200 group-hover:translate-x-0.5 group-hover:-translate-y-0.5" />
                )}
=======
            >
              <Button variant="outlineWhite" className="flex items-center gap-2">
                {sliderItem.cta.text}
                {isCurrentSlide && <ArrowUpRight />}
>>>>>>> ff82f5d0
              </Button>
            </Link>
          </Box>
        )}
      </Box>
    );
  }

  // Handle Image type
  if (updatedItem.__typename === 'Image') {
    const imageItem = updatedItem as ImageType;
    return (
      <div className={baseCardClasses}>
        <AirImage
          link={imageItem.link}
          altText={imageItem.altText}
          className="absolute h-full w-full object-cover"
        />
      </div>
    );
  }

  // Handle Post type
  if (updatedItem.__typename === 'Post') {
    const postItem = updatedItem as PostSliderItem;
    return (
      <div className={baseCardClasses}>
        <AirImage
          link={postItem.mainImage?.link}
          altText={postItem.mainImage?.altText}
          className="absolute h-full w-full object-cover"
        />
        <ContentOverlay>
          <Box direction="col" gap={5}>
            <Box direction="col" gap={1.5}>
              {postItem.categories && (
                <p
                  className="text-body-sm text-white uppercase"
                  {...inspectorProps({ fieldId: 'categories' })}
                >
                  {postItem.categories}
                </p>
              )}
              <h2
                className="text-headline-sm leading-tight text-white"
                {...inspectorProps({ fieldId: 'title' })}
              >
                {postItem.title}
              </h2>
            </Box>
            {postItem.excerpt && (
              <p
                className="text-body-xs letter-spacing-[0.14px] leading-normal text-white"
                {...inspectorProps({ fieldId: 'excerpt' })}
              >
                {postItem.excerpt}
              </p>
            )}
          </Box>
        </ContentOverlay>
      </div>
    );
  }

  if (updatedItem.__typename === 'TimelineSliderItem') {
    const timelineItem = updatedItem as TimelineSliderItem;

    return (
      <div className="relative h-[669px] bg-white">
        <div className="flex h-full">
          {/* Left Column - Timeline Navigation */}
          <div className="hidden w-1/4 flex-col justify-center px-8 lg:flex"></div>

          {/* Right Column - Content */}
          <div className="flex w-full flex-col lg:w-3/4">
            {/* Video/Image Section */}
            <div className="relative h-[400px] w-full">
              {timelineItem.asset?.__typename === 'Video'
                ? (() => {
                    const videoAsset = timelineItem.asset as {
                      __typename: 'Video';
                      posterImage: { link?: string; altText?: string };
                    };
                    return (
                      <div className="relative h-full w-full">
                        <AirImage
                          link={videoAsset?.posterImage?.link ?? ''}
                          altText={videoAsset?.posterImage?.altText ?? 'Video thumbnail'}
                          className="absolute h-full w-full object-cover"
                        />
                        {/* Video Play Button Overlay */}
                        <div className="absolute inset-0 flex items-center justify-center">
                          <div className="flex h-16 w-16 items-center justify-center rounded-full bg-white/90 shadow-lg">
                            <svg
                              className="ml-1 h-6 w-6 text-gray-800"
                              fill="currentColor"
                              viewBox="0 0 24 24"
                            >
                              <path d="M8 5v14l11-7z" />
                            </svg>
                          </div>
                        </div>
                      </div>
                    );
                  })()
                : timelineItem.asset?.__typename === 'Image'
                  ? (() => {
                      const imageAsset = timelineItem.asset as {
                        __typename: 'Image';
                        link?: string;
                        altText?: string;
                      };
                      return (
                        <AirImage
                          link={imageAsset?.link ?? ''}
                          altText={imageAsset?.altText ?? ''}
                          className="h-full w-full object-cover"
                        />
                      );
                    })()
                  : null}
            </div>
          </div>
        </div>
      </div>
    );
  }

  if (updatedItem.__typename === 'TeamMember') {
    const teamMember = updatedItem as TeamMember;

    return (
      <Box direction="col" gap={6}>
        <div className="aspect-square w-full overflow-hidden">
          <AirImage
            link={teamMember.image?.link}
            altText={teamMember.image?.altText}
            className="h-full w-full object-cover"
          />
        </div>
        <div className="mt-4">
          <h3
            className="text-lg font-semibold text-gray-900"
            {...inspectorProps({ fieldId: 'name' })}
          >
            {teamMember.name}
          </h3>
          <p className="text-sm text-gray-600" {...inspectorProps({ fieldId: 'jobTitle' })}>
            {teamMember.jobTitle}
          </p>
        </div>
      </Box>
    );
  }

  // Fallback for unknown types
  return (
    <div className={baseCardClasses}>
      <div className="flex h-full items-center justify-center">
        <div className="text-lg">Unsupported item type</div>
      </div>
    </div>
  );
};

interface GenericSliderProps {
  sliderData: Slider;
  current: number;
  api: CarouselApi | undefined;
  setApi: (api: CarouselApi) => void;
  showIndicators?: boolean;
  showAltIndicators?: boolean;
  showNavigation?: boolean;
  showAltNavigation?: boolean;
  isFullWidth?: boolean;
}

const GenericSlider = ({
  sliderData,
  current,
  api,
  setApi,
  showIndicators = false,
  showAltIndicators = false,
  showAltNavigation = false,
  isFullWidth = true
}: GenericSliderProps) => {
  const isSlider = sliderData.itemsCollection.items[0]?.__typename === 'SliderItem';
  const isTeamMemberSlider = sliderData.itemsCollection.items[0]?.__typename === 'TeamMember';
  const isTimelineSlider = sliderData.itemsCollection.items[0]?.__typename === 'TimelineSliderItem';
  const hasOnePostSlide =
    sliderData.itemsCollection.items.filter((item) => item.__typename === 'Post').length === 1;

  return (
    <div
      className={cn(isFullWidth ? 'relative w-screen' : 'relative')}
      style={{
        marginLeft: isFullWidth && !hasOnePostSlide ? 'calc(-50vw + 50%)' : ''
      }}
    >
      <Carousel
        setApi={setApi}
        className={cn(
          isFullWidth
            ? 'relative w-screen lg:right-1/2 lg:left-1/2 lg:-mr-[50vw] lg:-ml-[50vw]'
            : isTeamMemberSlider
              ? 'w-full max-w-none'
              : 'w-full'
        )}
        opts={{
          loop: true,
          align: 'center',
          ...(isTeamMemberSlider && {
            align: 'start'
          }),
          ...(isTimelineSlider && {
            align: 'start',
            containScroll: 'trimSnaps'
          })
        }}
      >
        <CarouselContent
          className={cn(
            isTeamMemberSlider && 'lg:overflow-visible',
            isTimelineSlider && 'overflow-hidden'
          )}
        >
          {sliderData.itemsCollection.items.map((item, index) => {
            return (
              <CarouselItem
                key={`${item.sys.id}-${index}`}
                className={cn(
                  isSlider
                    ? 'basis-[411px]'
                    : isTeamMemberSlider
                      ? 'basis-[300px]'
                      : isTimelineSlider
                        ? 'basis-full'
                        : isFullWidth
                          ? 'basis-full sm:basis-4/5'
                          : 'basis-full'
                )}
              >
                <SliderCard
                  index={index}
                  current={current}
                  item={item}
                  sliderData={isTimelineSlider ? sliderData : undefined}
                  api={isTimelineSlider ? api : undefined}
                />
              </CarouselItem>
            );
          })}
        </CarouselContent>

        {/* Combined Navigation - Handles TimelineSlider (left side) and other sliders (top right) */}
        {showAltNavigation && (
          <>
            {isTimelineSlider ? (
              <>
                {/* Mobile Timeline Navigation - Separate buttons on each side */}
                <CarouselPrevious
                  className="absolute left-6 top-1/2 z-50 size-10 -translate-y-1/2 border border-gray-300 bg-white/90 text-gray-700 hover:bg-white hover:text-gray-900 rounded shadow-sm lg:hidden"
                  variant="outline"
                  aria-label="Previous slide"
                />
                <CarouselNext
                  className="absolute right-6 top-1/2 z-50 size-10 -translate-y-1/2 border border-gray-300 bg-white/90 text-gray-700 hover:bg-white hover:text-gray-900 rounded shadow-sm lg:hidden"
                  variant="outline"
                  aria-label="Next slide"
                />
                {/* Desktop Timeline Navigation - Grouped together */}
                <div className="absolute top-3/4 left-8 z-50 hidden -translate-y-2/3 flex-row gap-4 lg:flex">
                  <CarouselPrevious
                    className="relative left-0 size-8 border border-gray-300 bg-white/90 text-gray-700 hover:bg-white hover:text-gray-900 rounded shadow-sm"
                    variant="outline"
                    aria-label="Previous slide"
                  />
                  <CarouselNext
                    className="relative right-0 size-8 border border-gray-300 bg-white/90 text-gray-700 hover:bg-white hover:text-gray-900 rounded shadow-sm"
                    variant="outline"
                    aria-label="Next slide"
                  />
                </div>
              </>
            ) : (
              <div
                className={cn(
                  'absolute hidden gap-4 lg:flex -top-12 right-29',
                  isTeamMemberSlider && 'right-0'
                )}
              >
                <CarouselPrevious
                  className="relative left-0 size-8 border border-gray-300 bg-white/90 text-gray-700 hover:bg-white hover:text-gray-900 rounded-none"
                  variant="outline"
                  aria-label="Previous slide"
                />
                <CarouselNext
                  className="relative right-0 size-8 border border-gray-300 bg-white/90 text-gray-700 hover:bg-white hover:text-gray-900 rounded-none"
                  variant="outline"
                  aria-label="Next slide"
                />
              </div>
            )}
          </>
        )}
      </Carousel>

      {showIndicators && (
        <div className="relative z-50 mx-auto -mt-4 flex h-1 w-[532px] flex-shrink-0 items-center gap-4">
          {sliderData.itemsCollection.items.map((_, index) => (
            <button
              key={index}
              onClick={() => api?.scrollTo(index)}
              className={cn('h-full flex-1 cursor-pointer bg-[#171717] opacity-30', {
                'bg-[#F5B12D] opacity-100': current === index + 1
              })}
              aria-label={`Go to slide ${index + 1}`}
            />
          ))}
        </div>
      )}

      {showAltIndicators && (
        <Container>
          <div className="mx-auto mt-12 flex h-1">
            {sliderData.itemsCollection.items.map((_, index) => (
              <button
                key={index}
                onClick={() => api?.scrollTo(index)}
                className={cn('h-full flex-1 cursor-pointer bg-neutral-300', {
                  'bg-surface-invert': current === index + 1
                })}
                aria-label={`Go to slide ${index + 1}`}
              />
            ))}
          </div>
        </Container>
      )}

      {/* Separate Timeline Component - Only for Timeline Sliders */}
      {isTimelineSlider && (
        <div className="absolute bottom-0 z-20 bg-white px-6 py-8 lg:right-0 lg:left-1/4">
          <div className="w-full">
            {/* Timeline Bar */}
            <div className="mb-8">
              <div 
                className="relative h-0.5 w-full bg-gray-200 transition-transform duration-500 ease-in-out lg:!transform-none"
                style={{
                  transform: `translateX(-${((current - 1) / (sliderData.itemsCollection.items.filter((i) => i.__typename === 'TimelineSliderItem').length - 1)) * 100}%)`
                }}
              >
                {/* Individual Timeline Segments */}
                {sliderData.itemsCollection.items
                  .filter((item) => item.__typename === 'TimelineSliderItem')
                  .map((item, timelineIndex) => {
                    const totalItems = sliderData.itemsCollection.items.filter(
                      (i) => i.__typename === 'TimelineSliderItem'
                    ).length;
                    const segmentWidth = 100 / Math.max(1, totalItems - 1);
                    const isActive = current === timelineIndex + 1;

                    // Don't render segment for the last item
                    if (timelineIndex === totalItems - 1) return null;

                    return (
                      <div
                        key={item.sys.id}
                        className={cn(
                          'absolute top-0 h-full transition-all duration-500 ease-in-out',
                          isActive ? 'bg-gray-400' : 'bg-gray-200'
                        )}
                        style={{
                          left: `${(timelineIndex / Math.max(1, totalItems - 1)) * 100}%`,
                          width: `${segmentWidth}%`
                        }}
                      />
                    );
                  })}
                {/* Timeline Bullets - Show all timeline items */}
                {sliderData.itemsCollection.items
                  .filter((item) => item.__typename === 'TimelineSliderItem')
                  .map((item, timelineIndex) => {
                    const timelineItemData = item as TimelineSliderItem;
                    return (
                      <button
                        key={item.sys.id}
                        onClick={() => api?.scrollTo(timelineIndex)}
                        className={cn(
                          'absolute top-1/2 z-10 h-3 w-3 -translate-y-1/2 rounded-full transition-colors duration-300',
                          current === timelineIndex + 1
                            ? 'bg-gray-400'
                            : 'bg-gray-200 hover:bg-gray-300'
                        )}
                        style={{
                          left: `${(timelineIndex / (sliderData.itemsCollection.items.filter((i) => i.__typename === 'TimelineSliderItem').length - 1)) * 100}%`
                        }}
                        aria-label={`Go to ${timelineItemData.year}`}
                      />
                    );
                  })}
              </div>
            </div>

            {/* Sliding Timeline - Shows 3 items, slides to reveal more */}
            <div className="overflow-hidden">
              <div
                className="flex gap-8 transition-transform duration-500 ease-in-out"
                style={{
                  transform: `translateX(-${(current - 1) * (100 / sliderData.itemsCollection.items.filter((i) => i.__typename === 'TimelineSliderItem').length)}%)`,
                  width: `${(sliderData.itemsCollection.items.filter((i) => i.__typename === 'TimelineSliderItem').length / 2.5) * 100}%`
                }}
              >
                {sliderData.itemsCollection.items
                  .filter((item) => item.__typename === 'TimelineSliderItem')
                  .map((item, timelineIndex) => {
                    const timelineItemData = item as TimelineSliderItem;
                    const totalItems = sliderData.itemsCollection.items.filter(
                      (i) => i.__typename === 'TimelineSliderItem'
                    ).length;
                    const isActive = (current - 1) % totalItems === timelineIndex;
                    return (
                      <div key={item.sys.id} className="flex min-w-0 flex-1 flex-col">
                        {/* Year */}
                        <div className="mb-4 flex h-[60px] items-start">
                          <span
                            className={cn(
                              'text-headline-lg transition-all duration-300',
                              isActive
                                ? '!text-text-body scale-100'
                                : 'origin-left scale-55 !text-gray-600'
                            )}
                          >
                            {timelineItemData.year}
                          </span>
                        </div>

                        {/* Description */}
                        <div className="min-h-[80px]">
                          <p
                            className={cn(
                              'text-sm leading-relaxed transition-all duration-300',
                              isActive
                                ? 'scale-100 text-gray-600'
                                : 'origin-left scale-90 text-gray-600'
                            )}
                          >
                            {timelineItemData.description}
                          </p>
                        </div>
                      </div>
                    );
                  })}
              </div>
            </div>
          </div>
        </div>
      )}
    </div>
  );
};

export function Slider(props: SliderSys) {
  const [sliderData, setSliderData] = useState<Slider | null>(null);
  const [loading, setLoading] = useState(true);
  const [api, setApi] = useState<CarouselApi>();
  const [current, setCurrent] = useState(0);

  useEffect(() => {
    if (!api) {
      return;
    }

    setCurrent(api.selectedScrollSnap() + 1);

    api.on('select', () => {
      setCurrent(api.selectedScrollSnap() + 1);
    });
  }, [api]);

  useEffect(() => {
    async function fetchSliderData() {
      try {
        setLoading(true);
        const data = await getSlidersByIds([props.sys.id]);
        if (data.length > 0 && data[0]) {
          setSliderData(data[0]);
        }
      } catch (error) {
        console.error('Error fetching slider data:', error);
      } finally {
        setLoading(false);
      }
    }

    void fetchSliderData();
  }, [props.sys.id]);

  if (loading) {
    return (
      <div className="flex h-[669px] items-center justify-center">
        <div className="text-lg">Loading slider...</div>
      </div>
    );
  }

  if (!sliderData?.itemsCollection?.items?.length) {
    return (
      <div className="flex h-[669px] items-center justify-center">
        <div className="text-lg">No slider items found</div>
      </div>
    );
  }

  // Determine slider configuration based on the first item's type
  const firstItem = sliderData.itemsCollection.items[0];
  if (!firstItem) {
    return (
      <div className="flex h-[669px] items-center justify-center">
        <div className="text-lg">No slider items found</div>
      </div>
    );
  }

  const isPostSlider = firstItem.__typename === 'Post';
  const isImageSlider = firstItem.__typename === 'Image';
<<<<<<< HEAD
=======
  const isSliderItemSlider = firstItem.__typename === 'SliderItem';
  const isTimelineSliderItemSlider = firstItem.__typename === 'TimelineSliderItem';
>>>>>>> ff82f5d0
  const isTeamMemberSlider = firstItem.__typename === 'TeamMember';
  const isTimelineSliderItemSlider = firstItem.__typename === 'TimelineSliderItem';
  const isSliderItemSlider = firstItem.__typename === 'SliderItem';

  // Configure slider based on content type
  return (
    <GenericSlider
      sliderData={sliderData}
      current={current}
      api={api}
      setApi={setApi}
      showIndicators={isImageSlider}
      showAltIndicators={isSliderItemSlider || isTeamMemberSlider}
      showNavigation={
        !isImageSlider && !isSliderItemSlider && !isTimelineSliderItemSlider && !isTeamMemberSlider
<<<<<<< HEAD
      }
      showAltNavigation={isSliderItemSlider || isTimelineSliderItemSlider || isTeamMemberSlider}
      isFullWidth={
        isPostSlider && !isImageSlider && !isTeamMemberSlider && !isTimelineSliderItemSlider
      }
=======
      }
      showAltNavigation={isSliderItemSlider || isTimelineSliderItemSlider || isTeamMemberSlider}
      isFullWidth={!isImageSlider && !isTeamMemberSlider && !isTimelineSliderItemSlider}
>>>>>>> ff82f5d0
    />
  );
}<|MERGE_RESOLUTION|>--- conflicted
+++ resolved
@@ -85,11 +85,7 @@
       <Box
         direction="col"
         gap={4}
-<<<<<<< HEAD
         className={cn('bg-subtle h-full w-full p-8', isCurrentSlide && 'bg-primary')}
-=======
-        className={cn('bg-subtle w-full p-8', isCurrentSlide && 'bg-primary')}
->>>>>>> ff82f5d0
       >
         {sliderItem.icon && (
           <div className={cn('w-fit bg-black p-[0.38rem]', current === index + 1 && 'bg-white')}>
@@ -112,18 +108,13 @@
         </Box>
 
         {sliderItem.cta && (
-<<<<<<< HEAD
           <Box direction="row" gap={2} className="mt-auto">
-=======
-          <Box direction="row" gap={2}>
->>>>>>> ff82f5d0
             <Link
               key={sliderItem.cta.sys?.id}
               href={sliderItem.cta.internalLink?.slug ?? sliderItem.cta.externalLink ?? '#'}
               {...(sliderItem.cta.externalLink
                 ? { target: '_blank', rel: 'noopener noreferrer' }
                 : {})}
-<<<<<<< HEAD
               className="group"
             >
               <Button
@@ -137,12 +128,6 @@
                 {isCurrentSlide && (
                   <ArrowUpRight className="size-5 transition-transform duration-200 group-hover:translate-x-0.5 group-hover:-translate-y-0.5" />
                 )}
-=======
-            >
-              <Button variant="outlineWhite" className="flex items-center gap-2">
-                {sliderItem.cta.text}
-                {isCurrentSlide && <ArrowUpRight />}
->>>>>>> ff82f5d0
               </Button>
             </Link>
           </Box>
@@ -405,24 +390,24 @@
               <>
                 {/* Mobile Timeline Navigation - Separate buttons on each side */}
                 <CarouselPrevious
-                  className="absolute left-6 top-1/2 z-50 size-10 -translate-y-1/2 border border-gray-300 bg-white/90 text-gray-700 hover:bg-white hover:text-gray-900 rounded shadow-sm lg:hidden"
+                  className="absolute top-1/2 left-6 z-50 size-10 -translate-y-1/2 rounded border border-gray-300 bg-white/90 text-gray-700 shadow-sm hover:bg-white hover:text-gray-900 lg:hidden"
                   variant="outline"
                   aria-label="Previous slide"
                 />
                 <CarouselNext
-                  className="absolute right-6 top-1/2 z-50 size-10 -translate-y-1/2 border border-gray-300 bg-white/90 text-gray-700 hover:bg-white hover:text-gray-900 rounded shadow-sm lg:hidden"
+                  className="absolute top-1/2 right-6 z-50 size-10 -translate-y-1/2 rounded border border-gray-300 bg-white/90 text-gray-700 shadow-sm hover:bg-white hover:text-gray-900 lg:hidden"
                   variant="outline"
                   aria-label="Next slide"
                 />
                 {/* Desktop Timeline Navigation - Grouped together */}
                 <div className="absolute top-3/4 left-8 z-50 hidden -translate-y-2/3 flex-row gap-4 lg:flex">
                   <CarouselPrevious
-                    className="relative left-0 size-8 border border-gray-300 bg-white/90 text-gray-700 hover:bg-white hover:text-gray-900 rounded shadow-sm"
+                    className="relative left-0 size-8 rounded border border-gray-300 bg-white/90 text-gray-700 shadow-sm hover:bg-white hover:text-gray-900"
                     variant="outline"
                     aria-label="Previous slide"
                   />
                   <CarouselNext
-                    className="relative right-0 size-8 border border-gray-300 bg-white/90 text-gray-700 hover:bg-white hover:text-gray-900 rounded shadow-sm"
+                    className="relative right-0 size-8 rounded border border-gray-300 bg-white/90 text-gray-700 shadow-sm hover:bg-white hover:text-gray-900"
                     variant="outline"
                     aria-label="Next slide"
                   />
@@ -431,17 +416,17 @@
             ) : (
               <div
                 className={cn(
-                  'absolute hidden gap-4 lg:flex -top-12 right-29',
+                  'absolute -top-12 right-29 hidden gap-4 lg:flex',
                   isTeamMemberSlider && 'right-0'
                 )}
               >
                 <CarouselPrevious
-                  className="relative left-0 size-8 border border-gray-300 bg-white/90 text-gray-700 hover:bg-white hover:text-gray-900 rounded-none"
+                  className="relative left-0 size-8 rounded-none border border-gray-300 bg-white/90 text-gray-700 hover:bg-white hover:text-gray-900"
                   variant="outline"
                   aria-label="Previous slide"
                 />
                 <CarouselNext
-                  className="relative right-0 size-8 border border-gray-300 bg-white/90 text-gray-700 hover:bg-white hover:text-gray-900 rounded-none"
+                  className="relative right-0 size-8 rounded-none border border-gray-300 bg-white/90 text-gray-700 hover:bg-white hover:text-gray-900"
                   variant="outline"
                   aria-label="Next slide"
                 />
@@ -489,7 +474,7 @@
           <div className="w-full">
             {/* Timeline Bar */}
             <div className="mb-8">
-              <div 
+              <div
                 className="relative h-0.5 w-full bg-gray-200 transition-transform duration-500 ease-in-out lg:!transform-none"
                 style={{
                   transform: `translateX(-${((current - 1) / (sliderData.itemsCollection.items.filter((i) => i.__typename === 'TimelineSliderItem').length - 1)) * 100}%)`
@@ -669,11 +654,6 @@
 
   const isPostSlider = firstItem.__typename === 'Post';
   const isImageSlider = firstItem.__typename === 'Image';
-<<<<<<< HEAD
-=======
-  const isSliderItemSlider = firstItem.__typename === 'SliderItem';
-  const isTimelineSliderItemSlider = firstItem.__typename === 'TimelineSliderItem';
->>>>>>> ff82f5d0
   const isTeamMemberSlider = firstItem.__typename === 'TeamMember';
   const isTimelineSliderItemSlider = firstItem.__typename === 'TimelineSliderItem';
   const isSliderItemSlider = firstItem.__typename === 'SliderItem';
@@ -689,17 +669,11 @@
       showAltIndicators={isSliderItemSlider || isTeamMemberSlider}
       showNavigation={
         !isImageSlider && !isSliderItemSlider && !isTimelineSliderItemSlider && !isTeamMemberSlider
-<<<<<<< HEAD
       }
       showAltNavigation={isSliderItemSlider || isTimelineSliderItemSlider || isTeamMemberSlider}
       isFullWidth={
         isPostSlider && !isImageSlider && !isTeamMemberSlider && !isTimelineSliderItemSlider
       }
-=======
-      }
-      showAltNavigation={isSliderItemSlider || isTimelineSliderItemSlider || isTeamMemberSlider}
-      isFullWidth={!isImageSlider && !isTeamMemberSlider && !isTimelineSliderItemSlider}
->>>>>>> ff82f5d0
     />
   );
 }