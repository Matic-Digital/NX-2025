'use client';

import { useEffect, useState } from 'react';
import Image from 'next/image';
import { getSlidersByIds } from '@/lib/contentful-api/slider';
import { cn } from '@/lib/utils';
import {
  Carousel,
  CarouselContent,
  CarouselItem,
  CarouselNext,
  CarouselPrevious,
  type CarouselApi
} from '@/components/ui/carousel';
<<<<<<< HEAD
import type { Slider, SliderSys, SliderItem, PostSliderItem, Image } from '@/types/contentful';
=======
import type {
  Slider,
  SliderSys,
  SliderItem,
  PostSliderItem,
  Image as ImageType,
  FeatureSliderItem
} from '@/types/contentful';
>>>>>>> 471d2487
import { AirImage } from '@/components/media/AirImage';
import { Box, Container } from '@/components/global/matic-ds';
import {
  useContentfulLiveUpdates,
  useContentfulInspectorMode
} from '@contentful/live-preview/react';

<<<<<<< HEAD
type SliderItemType = SliderItem | PostSliderItem | Image;
=======
type SliderItemType = SliderItem | PostSliderItem | ImageType | FeatureSliderItem;
>>>>>>> 471d2487

interface SliderCardProps {
  item: SliderItemType;
  index: number;
  current: number;
}

interface ContentOverlayProps {
  children: React.ReactNode;
}

const ContentOverlay = ({ children }: ContentOverlayProps) => (
  <div className="relative h-full">
    <div
      className="flex h-full w-full max-w-[393px] flex-col justify-end rounded-[2px] p-10 backdrop-blur-[14px]"
      style={{
        background:
          'linear-gradient(198deg, rgba(8, 8, 15, 0.16) -1.13%, rgba(8, 8, 15, 0.52) 99.2%), linear-gradient(198deg, rgba(8, 8, 15, 0.06) -1.13%, rgba(8, 8, 15, 0.20) 99.2%)'
      }}
    >
      {children}
    </div>
  </div>
);

const SliderCard = ({ item, index, current }: SliderCardProps) => {
  const updatedItem = useContentfulLiveUpdates(item);
  const inspectorProps = useContentfulInspectorMode({ entryId: updatedItem?.sys?.id });

  const baseCardClasses = cn(
    'text-primary-foreground relative h-[669px] transition-all duration-500',
    {
      'opacity-80': index !== current - 1
    }
  );

  // Handle Image type
  if (updatedItem.__typename === 'Image') {
<<<<<<< HEAD
    const imageItem = updatedItem as Image;
=======
    const imageItem = updatedItem as ImageType;
>>>>>>> 471d2487
    return (
      <div className={baseCardClasses}>
        <AirImage
          link={imageItem.link}
          altText={imageItem.altText}
          className="absolute h-full w-full object-cover"
        />
      </div>
    );
  }

  // Handle SliderItem type
  if (updatedItem.__typename === 'SliderItem') {
    const sliderItem = updatedItem as SliderItem;
    return (
      <div className={baseCardClasses}>
        <AirImage
          link={sliderItem.image?.link}
          altText={sliderItem.image?.altText}
          className="absolute h-full w-full object-cover"
        />
        <ContentOverlay>
          <Box direction="col" gap={5}>
            <Box direction="col" gap={1.5}>
              {sliderItem.heading.overline && (
                <p
                  className="text-body-sm text-white uppercase"
                  {...inspectorProps({ fieldId: 'heading.overline' })}
                >
                  {sliderItem.heading.overline}
                </p>
              )}
              <h2
                className="text-headline-sm leading-tight text-white"
                {...inspectorProps({ fieldId: 'heading.title' })}
              >
                {sliderItem.heading.title}
              </h2>
            </Box>
            {sliderItem.heading.description && (
              <p
                className="text-body-xs letter-spacing-[0.14px] leading-normal text-white"
                {...inspectorProps({ fieldId: 'heading.description' })}
              >
                {sliderItem.heading.description}
              </p>
            )}
          </Box>
        </ContentOverlay>
      </div>
    );
  }
<<<<<<< HEAD

  // Handle Post type
  if (updatedItem.__typename === 'Post') {
    const postItem = updatedItem as PostSliderItem;
    return (
      <div className={baseCardClasses}>
        <AirImage
          link={postItem.mainImage?.link}
          altText={postItem.mainImage?.altText}
          className="absolute h-full w-full object-cover"
        />
        <ContentOverlay>
          <Box direction="col" gap={5}>
            <Box direction="col" gap={1.5}>
              {postItem.categories && (
                <p
                  className="text-body-sm text-white uppercase"
                  {...inspectorProps({ fieldId: 'categories' })}
                >
                  {postItem.categories}
                </p>
              )}
              <h2
                className="text-headline-sm leading-tight text-white"
                {...inspectorProps({ fieldId: 'title' })}
              >
                {postItem.title}
              </h2>
            </Box>
            {postItem.excerpt && (
              <p
                className="text-body-xs letter-spacing-[0.14px] leading-normal text-white"
                {...inspectorProps({ fieldId: 'excerpt' })}
              >
                {postItem.excerpt}
              </p>
            )}
          </Box>
        </ContentOverlay>
      </div>
    );
  }

=======

  // Handle Post type
  if (updatedItem.__typename === 'Post') {
    const postItem = updatedItem as PostSliderItem;
    return (
      <div className={baseCardClasses}>
        <AirImage
          link={postItem.mainImage?.link}
          altText={postItem.mainImage?.altText}
          className="absolute h-full w-full object-cover"
        />
        <ContentOverlay>
          <Box direction="col" gap={5}>
            <Box direction="col" gap={1.5}>
              {postItem.categories && (
                <p
                  className="text-body-sm text-white uppercase"
                  {...inspectorProps({ fieldId: 'categories' })}
                >
                  {postItem.categories}
                </p>
              )}
              <h2
                className="text-headline-sm leading-tight text-white"
                {...inspectorProps({ fieldId: 'title' })}
              >
                {postItem.title}
              </h2>
            </Box>
            {postItem.excerpt && (
              <p
                className="text-body-xs letter-spacing-[0.14px] leading-normal text-white"
                {...inspectorProps({ fieldId: 'excerpt' })}
              >
                {postItem.excerpt}
              </p>
            )}
          </Box>
        </ContentOverlay>
      </div>
    );
  }

  // Handle FeatureSliderItem type
  if (updatedItem.__typename === 'FeatureSliderItem') {
    const featureSliderItem = updatedItem as FeatureSliderItem;
    const isCurrentSlide = current === index + 1;

    return (
      <Box
        direction="col"
        gap={4}
        className={cn('bg-subtle w-full p-8', isCurrentSlide && 'bg-primary')}
      >
        <div className={cn('w-fit bg-black p-[0.38rem]', current === index + 1 && 'bg-white')}>
          <Image
            src={featureSliderItem.icon?.url ?? ''}
            alt={featureSliderItem.title}
            className={cn('filter', isCurrentSlide ? 'invert' : '')}
            width={60}
            height={60}
          />
        </div>
        <Box direction="col" gap={2}>
          <h3 className={cn('!text-headline-sm', isCurrentSlide && 'text-text-on-invert')}>
            {featureSliderItem.title}
          </h3>
          <p className={cn('!text-body-sm', isCurrentSlide && 'text-text-on-invert')}>
            {featureSliderItem.description}
          </p>
        </Box>
      </Box>
    );
  }

>>>>>>> 471d2487
  // Fallback for unknown types
  return (
    <div className={baseCardClasses}>
      <div className="flex h-full items-center justify-center">
        <div className="text-lg">Unsupported item type</div>
      </div>
    </div>
  );
};

interface GenericSliderProps {
  sliderData: Slider;
  current: number;
  api: CarouselApi | undefined;
  setApi: (api: CarouselApi) => void;
  showIndicators?: boolean;
<<<<<<< HEAD
  showNavigation?: boolean;
=======
  showAltIndicators?: boolean;
  showNavigation?: boolean;
  showAltNavigation?: boolean;
>>>>>>> 471d2487
  fullWidth?: boolean;
}

const GenericSlider = ({
  sliderData,
  current,
  api,
  setApi,
  showIndicators = false,
<<<<<<< HEAD
  showNavigation = true,
=======
  showAltIndicators = false,
  showNavigation = true,
  showAltNavigation = false,
>>>>>>> 471d2487
  fullWidth = true
}: GenericSliderProps) => {
  return (
    <div
      className={cn(fullWidth ? 'relative w-screen' : 'relative')}
      style={fullWidth ? { marginLeft: 'calc(-50vw + 50%)' } : {}}
    >
      <Carousel
        setApi={setApi}
        className={cn(
          fullWidth
            ? 'relative right-1/2 left-1/2 -mr-[50vw] -ml-[50vw] w-screen md:-ml-[25vw] lg:-ml-[50vw]'
            : 'w-full'
        )}
        opts={{ loop: true }}
      >
        <CarouselContent>
<<<<<<< HEAD
          {sliderData.itemsCollection.items.map((item, index) => (
            <CarouselItem
              key={`${item.sys.id}-${index}`}
              className={cn(fullWidth ? 'basis-full sm:basis-4/5' : 'basis-full')}
            >
              <SliderCard index={index} current={current} item={item} />
            </CarouselItem>
          ))}
=======
          {sliderData.itemsCollection.items.map((item, index) => {
            const isFeatureSlider = item.__typename === 'FeatureSliderItem';
            return (
              <CarouselItem
                key={`${item.sys.id}-${index}`}
                className={cn(
                  isFeatureSlider
                    ? 'basis-[411px]'
                    : fullWidth
                      ? 'basis-full sm:basis-4/5'
                      : 'basis-full'
                )}
              >
                <SliderCard index={index} current={current} item={item} />
              </CarouselItem>
            );
          })}
>>>>>>> 471d2487
        </CarouselContent>
        {showNavigation && (
          <>
            <CarouselPrevious
              className="left-2 size-10 rounded-none border-1 border-white bg-black/20 text-white backdrop-blur-sm hover:bg-black/40 sm:left-10 sm:size-12"
              variant="outline"
            />
            <CarouselNext
              className="right-2 size-10 rounded-none border-1 border-white bg-black/20 text-white backdrop-blur-sm hover:bg-black/40 sm:right-10 sm:size-12"
              variant="outline"
            />
          </>
        )}
<<<<<<< HEAD
=======
        {showAltNavigation && (
          <div className="absolute -top-12 right-29 hidden gap-4 md:flex">
            <CarouselPrevious
              className="relative left-0 size-8 rounded-none border border-gray-300 bg-white/90 text-gray-700 hover:bg-white hover:text-gray-900"
              variant="outline"
            />
            <CarouselNext
              className="relative right-0 size-8 rounded-none border border-gray-300 bg-white/90 text-gray-700 hover:bg-white hover:text-gray-900"
              variant="outline"
            />
          </div>
        )}
>>>>>>> 471d2487
      </Carousel>

      {showIndicators && (
        <div className="relative z-50 mx-auto -mt-4 flex h-1 w-[532px] flex-shrink-0 items-center gap-4">
          {sliderData.itemsCollection.items.map((_, index) => (
            <button
              key={index}
              onClick={() => api?.scrollTo(index)}
              className={cn('h-full flex-1 cursor-pointer bg-[#171717] opacity-30', {
                'bg-[#F5B12D] opacity-100': current === index + 1
              })}
            />
          ))}
        </div>
      )}
<<<<<<< HEAD
=======

      {showAltIndicators && (
        <Container>
          <div className="mx-auto mt-12 flex h-1">
            {sliderData.itemsCollection.items.map((_, index) => (
              <button
                key={index}
                onClick={() => api?.scrollTo(index)}
                className={cn('h-full flex-1 cursor-pointer bg-neutral-300', {
                  'bg-surface-invert': current === index + 1
                })}
              />
            ))}
          </div>
        </Container>
      )}
>>>>>>> 471d2487
    </div>
  );
};

export function Slider(props: SliderSys) {
  const [sliderData, setSliderData] = useState<Slider | null>(null);
  const [loading, setLoading] = useState(true);
  const [api, setApi] = useState<CarouselApi>();
  const [current, setCurrent] = useState(0);

  useEffect(() => {
    if (!api) {
      return;
    }

    setCurrent(api.selectedScrollSnap() + 1);

    api.on('select', () => {
      setCurrent(api.selectedScrollSnap() + 1);
    });
  }, [api]);

  useEffect(() => {
    async function fetchSliderData() {
      try {
        setLoading(true);
        const data = await getSlidersByIds([props.sys.id]);
        if (data.length > 0 && data[0]) {
          setSliderData(data[0]);
        }
      } catch (error) {
        console.error('Error fetching slider data:', error);
      } finally {
        setLoading(false);
      }
    }

    void fetchSliderData();
  }, [props.sys.id]);

  if (loading) {
    return (
      <div className="flex h-[669px] items-center justify-center">
        <div className="text-lg">Loading slider...</div>
      </div>
    );
  }

  if (!sliderData?.itemsCollection?.items?.length) {
    return (
      <div className="flex h-[669px] items-center justify-center">
        <div className="text-lg">No slider items found</div>
      </div>
    );
  }

  // Determine slider configuration based on the first item's type
  const firstItem = sliderData.itemsCollection.items[0];
  if (!firstItem) {
    return (
      <div className="flex h-[669px] items-center justify-center">
        <div className="text-lg">No slider items found</div>
      </div>
    );
  }

  const isImageSlider = firstItem.__typename === 'Image';
<<<<<<< HEAD
=======
  const isFeatureSliderItemSlider = firstItem.__typename === 'FeatureSliderItem';
>>>>>>> 471d2487

  // Configure slider based on content type
  return (
    <GenericSlider
      sliderData={sliderData}
      current={current}
      api={api}
      setApi={setApi}
      showIndicators={isImageSlider}
<<<<<<< HEAD
      showNavigation={!isImageSlider}
=======
      showAltIndicators={isFeatureSliderItemSlider}
      showNavigation={!isImageSlider && !isFeatureSliderItemSlider}
      showAltNavigation={isFeatureSliderItemSlider}
>>>>>>> 471d2487
      fullWidth={!isImageSlider}
    />
  );
}<|MERGE_RESOLUTION|>--- conflicted
+++ resolved
@@ -12,9 +12,6 @@
   CarouselPrevious,
   type CarouselApi
 } from '@/components/ui/carousel';
-<<<<<<< HEAD
-import type { Slider, SliderSys, SliderItem, PostSliderItem, Image } from '@/types/contentful';
-=======
 import type {
   Slider,
   SliderSys,
@@ -23,7 +20,6 @@
   Image as ImageType,
   FeatureSliderItem
 } from '@/types/contentful';
->>>>>>> 471d2487
 import { AirImage } from '@/components/media/AirImage';
 import { Box, Container } from '@/components/global/matic-ds';
 import {
@@ -31,11 +27,7 @@
   useContentfulInspectorMode
 } from '@contentful/live-preview/react';
 
-<<<<<<< HEAD
-type SliderItemType = SliderItem | PostSliderItem | Image;
-=======
 type SliderItemType = SliderItem | PostSliderItem | ImageType | FeatureSliderItem;
->>>>>>> 471d2487
 
 interface SliderCardProps {
   item: SliderItemType;
@@ -74,11 +66,7 @@
 
   // Handle Image type
   if (updatedItem.__typename === 'Image') {
-<<<<<<< HEAD
-    const imageItem = updatedItem as Image;
-=======
     const imageItem = updatedItem as ImageType;
->>>>>>> 471d2487
     return (
       <div className={baseCardClasses}>
         <AirImage
@@ -131,7 +119,6 @@
       </div>
     );
   }
-<<<<<<< HEAD
 
   // Handle Post type
   if (updatedItem.__typename === 'Post') {
@@ -175,50 +162,6 @@
     );
   }
 
-=======
-
-  // Handle Post type
-  if (updatedItem.__typename === 'Post') {
-    const postItem = updatedItem as PostSliderItem;
-    return (
-      <div className={baseCardClasses}>
-        <AirImage
-          link={postItem.mainImage?.link}
-          altText={postItem.mainImage?.altText}
-          className="absolute h-full w-full object-cover"
-        />
-        <ContentOverlay>
-          <Box direction="col" gap={5}>
-            <Box direction="col" gap={1.5}>
-              {postItem.categories && (
-                <p
-                  className="text-body-sm text-white uppercase"
-                  {...inspectorProps({ fieldId: 'categories' })}
-                >
-                  {postItem.categories}
-                </p>
-              )}
-              <h2
-                className="text-headline-sm leading-tight text-white"
-                {...inspectorProps({ fieldId: 'title' })}
-              >
-                {postItem.title}
-              </h2>
-            </Box>
-            {postItem.excerpt && (
-              <p
-                className="text-body-xs letter-spacing-[0.14px] leading-normal text-white"
-                {...inspectorProps({ fieldId: 'excerpt' })}
-              >
-                {postItem.excerpt}
-              </p>
-            )}
-          </Box>
-        </ContentOverlay>
-      </div>
-    );
-  }
-
   // Handle FeatureSliderItem type
   if (updatedItem.__typename === 'FeatureSliderItem') {
     const featureSliderItem = updatedItem as FeatureSliderItem;
@@ -251,7 +194,6 @@
     );
   }
 
->>>>>>> 471d2487
   // Fallback for unknown types
   return (
     <div className={baseCardClasses}>
@@ -268,13 +210,9 @@
   api: CarouselApi | undefined;
   setApi: (api: CarouselApi) => void;
   showIndicators?: boolean;
-<<<<<<< HEAD
-  showNavigation?: boolean;
-=======
   showAltIndicators?: boolean;
   showNavigation?: boolean;
   showAltNavigation?: boolean;
->>>>>>> 471d2487
   fullWidth?: boolean;
 }
 
@@ -284,13 +222,9 @@
   api,
   setApi,
   showIndicators = false,
-<<<<<<< HEAD
-  showNavigation = true,
-=======
   showAltIndicators = false,
   showNavigation = true,
   showAltNavigation = false,
->>>>>>> 471d2487
   fullWidth = true
 }: GenericSliderProps) => {
   return (
@@ -308,16 +242,6 @@
         opts={{ loop: true }}
       >
         <CarouselContent>
-<<<<<<< HEAD
-          {sliderData.itemsCollection.items.map((item, index) => (
-            <CarouselItem
-              key={`${item.sys.id}-${index}`}
-              className={cn(fullWidth ? 'basis-full sm:basis-4/5' : 'basis-full')}
-            >
-              <SliderCard index={index} current={current} item={item} />
-            </CarouselItem>
-          ))}
-=======
           {sliderData.itemsCollection.items.map((item, index) => {
             const isFeatureSlider = item.__typename === 'FeatureSliderItem';
             return (
@@ -335,7 +259,6 @@
               </CarouselItem>
             );
           })}
->>>>>>> 471d2487
         </CarouselContent>
         {showNavigation && (
           <>
@@ -349,8 +272,6 @@
             />
           </>
         )}
-<<<<<<< HEAD
-=======
         {showAltNavigation && (
           <div className="absolute -top-12 right-29 hidden gap-4 md:flex">
             <CarouselPrevious
@@ -363,7 +284,6 @@
             />
           </div>
         )}
->>>>>>> 471d2487
       </Carousel>
 
       {showIndicators && (
@@ -379,8 +299,6 @@
           ))}
         </div>
       )}
-<<<<<<< HEAD
-=======
 
       {showAltIndicators && (
         <Container>
@@ -397,7 +315,6 @@
           </div>
         </Container>
       )}
->>>>>>> 471d2487
     </div>
   );
 };
@@ -465,10 +382,7 @@
   }
 
   const isImageSlider = firstItem.__typename === 'Image';
-<<<<<<< HEAD
-=======
   const isFeatureSliderItemSlider = firstItem.__typename === 'FeatureSliderItem';
->>>>>>> 471d2487
 
   // Configure slider based on content type
   return (
@@ -478,13 +392,9 @@
       api={api}
       setApi={setApi}
       showIndicators={isImageSlider}
-<<<<<<< HEAD
-      showNavigation={!isImageSlider}
-=======
       showAltIndicators={isFeatureSliderItemSlider}
       showNavigation={!isImageSlider && !isFeatureSliderItemSlider}
       showAltNavigation={isFeatureSliderItemSlider}
->>>>>>> 471d2487
       fullWidth={!isImageSlider}
     />
   );
