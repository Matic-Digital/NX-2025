--- conflicted
+++ resolved
@@ -418,11 +418,7 @@
 
       {/* Separate Timeline Component - Only for Timeline Sliders */}
       {isTimelineSlider && (
-<<<<<<< HEAD
-        <div className="absolute bottom-0 left-0 right-0 z-20 bg-white px-6 py-8 lg:left-1/4">
-=======
         <div className="absolute bottom-0 z-20 bg-white px-6 py-8 lg:right-0 lg:left-1/4">
->>>>>>> 601c2449
           <div className="w-full">
             {/* Timeline Bar */}
             <div className="mb-8">
