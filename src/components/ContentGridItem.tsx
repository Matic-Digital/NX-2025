--- conflicted
+++ resolved
@@ -9,13 +9,6 @@
 import { AirImage } from '@/components/media/AirImage';
 import { Button } from '@/components/ui/button';
 import { cn } from '@/lib/utils';
-<<<<<<< HEAD
-import type { ContentGridItem as ContentGridItemType } from '@/types/contentful/ContentGrid';
-
-export function ContentGridItem(props: ContentGridItemType) {
-  const { icon, heading, description, link, image, sys } = props;
-  const inspectorProps = useContentfulInspectorMode({ entryId: sys?.id });
-=======
 import type { ContentGridItem as ContentGridItemType } from '@/types/contentful/ContentGridItem';
 import { getContentGridItemById, getContentGridItemLink } from '@/lib/contentful-api/content-grid';
 import { useState, useEffect } from 'react';
@@ -28,7 +21,6 @@
   // Use full content data if available, otherwise fall back to props
   const contentData = fullContentData ?? props;
   const { sys, heading, description, icon, image } = contentData;
->>>>>>> 471d2487
 
   // Render the appropriate icon based on the icon name
   const renderIcon = (isBackgroundImage = false) => {
@@ -97,37 +89,6 @@
 
   const LinkItem = () => {
     return (
-<<<<<<< HEAD
-      <Link href={`/${link.slug}`} className="group block h-full w-full">
-        <Box
-          direction="col"
-          className="border-border bg-card hover:bg-accent/10 flex h-[500px] w-full flex-col border p-6 transition-all"
-        >
-          <div>
-            <div className="mb-6">{renderIcon(false)}</div>
-
-            <Box gap={2} className="mb-4 flex items-start">
-              <h2
-                className="text-headline-sm line-clamp-2 flex-1 font-medium"
-                {...inspectorProps({ fieldId: 'heading' })}
-              >
-                {heading}
-              </h2>
-              <span className="text-muted-foreground group-hover:text-primary mt-1 transition-transform group-hover:translate-x-1">
-                <ArrowUpRight className="size-5" />
-              </span>
-            </Box>
-
-            {description && (
-              <p
-                className="text-muted-foreground group-hover:text-primary/80 line-clamp-3 text-sm"
-                {...inspectorProps({ fieldId: 'description' })}
-              >
-                {description}
-              </p>
-            )}
-          </div>
-=======
       <Link href={getHref()} className="group flex flex-col">
         <Box direction="col" gap={4}>
           <Box className="group-hover:bg-primary w-fit bg-black p-[0.38rem]">
@@ -142,7 +103,6 @@
             </Box>
             <p className="text-body-sm group-hover:text-primary">{description}</p>
           </Box>
->>>>>>> 471d2487
         </Box>
       </Link>
     );
@@ -187,11 +147,7 @@
             </div>
 
             <div className="mt-auto">
-<<<<<<< HEAD
-              <Link href={`/${link.slug}`} className="inline-block w-auto">
-=======
               <Link href={getHref()} className="inline-block w-auto">
->>>>>>> 471d2487
                 <Button
                   variant="outlineWhite"
                   className="transition-all hover:bg-white hover:text-black"
