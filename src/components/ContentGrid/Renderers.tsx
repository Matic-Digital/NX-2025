--- conflicted
+++ resolved
@@ -13,12 +13,9 @@
 import { Slider } from '@/components/Slider';
 import { Testimonials } from '@/components/global/Testimonials';
 import { LazyTestimonials } from '@/components/LazyTestimonials';
-<<<<<<< HEAD
 import { LazyCollection } from '@/components/LazyCollection';
 import Collection from '@/components/Collection';
-=======
 import { categoryColorMap } from '@/constants/post';
->>>>>>> 2583ed1f
 
 import type {
   Accordion as AccordionType,
