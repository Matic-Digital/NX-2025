'use client';

import * as React from 'react';
import { useContentfulLiveUpdates } from '@contentful/live-preview/react';
import { ErrorBoundary } from '@/components/global/ErrorBoundary';
import { Box, Container, Section } from '@/components/global/matic-ds';
import { SectionHeading } from '@/components/SectionHeading';
import { AirImage } from '@/components/media/AirImage';
import { ServiceCardProvider } from '@/contexts/ServiceCardContext';
import { ContentItemRenderer } from './ContentGrid/ContentItemRenderer';
import {
  calculateGridConfig,
  collectionAnalyzers,
  type ContentGridItemUnion
} from '../lib/component-grid/utils';
import { getCollectionIdsFromContentGrid } from '@/lib/contentful-api/content-grid';
import { cn } from '@/lib/utils';

import type { ContentGrid as ContentGridType } from '@/types/contentful';

interface ContentGridProps extends ContentGridType {
  parentPageListSlug?: string; // Optional parent PageList slug for nested routing
  currentPath?: string; // Full current path for deeply nested structures
}

export function ContentGrid(props: ContentGridProps) {
  const contentGrid = useContentfulLiveUpdates(props);
  const renderKey = React.useId(); // Unique identifier for this render
  const [enhancedItems, setEnhancedItems] = React.useState<ContentGridItemUnion[]>([]);
  const [_isLoadingCollections, setIsLoadingCollections] = React.useState(false);

  const id = contentGrid.sys?.id;
  const rawItems = contentGrid.itemsCollection?.items;

  // Enhanced items processing with Collection detection and fetching
  React.useEffect(() => {
    const processItems = async () => {
      if (!rawItems?.length) {
        setEnhancedItems([]);
        return;
      }

      setIsLoadingCollections(true);
      const processedItems = [];

      // First, check if we have any empty objects (potential Collections)
      const hasEmptyObjects = rawItems.some(item => 
        item && typeof item === 'object' && Object.keys(item).length === 0
      );

      let collectionIds: string[] = [];
      if (hasEmptyObjects && contentGrid.sys?.id) {
        console.log('Detected empty objects, fetching Collection IDs...');
        try {
          collectionIds = await getCollectionIdsFromContentGrid(contentGrid.sys.id);
          console.log('Found Collection IDs:', collectionIds);
        } catch (error) {
          console.warn('Failed to fetch Collection IDs:', error);
        }
      }

      let collectionIndex = 0;
      for (const item of rawItems) {
        console.log('Processing item:', item, 'Keys:', Object.keys(item || {}), 'Has sys:', !!item?.sys);
        
        // Check if item might be a Collection (completely empty object)
        if (item && typeof item === 'object' && Object.keys(item).length === 0) {
          console.log('Detected empty object - likely a Collection');
          if (collectionIds[collectionIndex]) {
            // Create a minimal Collection object with just sys.id for lazy loading
            processedItems.push({
              sys: { id: collectionIds[collectionIndex] },
              __typename: 'Collection' as const
            } as ContentGridItemUnion);
            collectionIndex++;
          } else {
            // Fallback placeholder
            processedItems.push({
              sys: { id: 'unknown-collection' },
              __typename: 'Collection' as const,
              title: 'Collection (No ID Found)',
              isEmpty: true
            } as ContentGridItemUnion);
          }
        } else {
          processedItems.push(item);
        }
      }

      setEnhancedItems(processedItems);
      setIsLoadingCollections(false);
    };

    void processItems();
  }, [rawItems, contentGrid.sys?.id]);

  console.log('ContentGrid render', id, '- raw items:', rawItems);
  console.log('ContentGrid render', id, '- enhanced items:', enhancedItems);
  console.log('ContentGrid render', id, '- first enhanced item:', enhancedItems[0]);

  // Filter out items that don't have a valid typename or sys.id
  const validItems = enhancedItems?.filter((item) => {
    const hasValidId = item?.sys?.id;
    const hasValidTypename = item?.__typename;
    
    return hasValidId && hasValidTypename;
  }) || [];

  // Check for duplicate items
  const itemIds =
    contentGrid.itemsCollection?.items?.map((item) => item?.sys?.id).filter(Boolean) || [];
  const duplicateIds = itemIds.filter((id, index) => itemIds.indexOf(id) !== index);
  if (duplicateIds.length > 0) {
    console.warn(`ContentGrid render ${renderKey} - Duplicate items found:`, duplicateIds);
  }

  // Calculate grid configuration using utilities
  const gridConfig = calculateGridConfig(validItems);
  const { direction, gap, analysis } = gridConfig;

  // Check if this is a 3-item post layout that needs special handling
  const isThreeItemPostLayout =
    validItems.length === 3 && validItems.every((item) => item.__typename === 'Post');

  // Check if this is a 3-item post layout that needs special handling
  const isThreeItemPostLayout =
    validItems.length === 3 && validItems.every((item) => item.__typename === 'Post');

  // Check if there are any service cards to wrap with provider
  const hasServiceCards = collectionAnalyzers.hasServiceCards(validItems);

  // Auto-enable dark mode if all items are accordions
  const shouldUseDarkMode = props.isDarkMode ?? analysis.allItemsAreAccordions;
  
  console.log('ContentGrid debug:', {
    validItemsCount: validItems.length,
    itemTypes: validItems.map(item => item.__typename),
    validItems: validItems,
    allItemsAreAccordions: analysis.allItemsAreAccordions,
    propsDarkMode: props.isDarkMode,
    shouldUseDarkMode
  });

  return (
    <ErrorBoundary>
      <div className={shouldUseDarkMode ? 'dark' : ''}>
        <Section className={`relative ${shouldUseDarkMode ? 'bg-[#111]' : ''}`}>
          <Box className="absolute top-0 left-0 h-full w-full">
            <AirImage
              link={contentGrid.backgroundImage?.link}
              altText={contentGrid.backgroundImage?.altText}
              className="h-full w-full object-cover"
            />
          </Box>
          <Container>
            <Box 
              direction={direction} 
              gap={gap} 
              className={cn(
                "relative z-20",
                analysis.allItemsAreSolutions && "justify-between"
              )}
            >
              {/* section heading */}
              <SectionHeading 
                {...contentGrid.heading} 
                isDarkMode={shouldUseDarkMode} 
                hasSolutionItems={analysis.allItemsAreSolutions}
              />

              {/* items */}
              {(() => {
                const gridContent = isThreeItemPostLayout ? (
                  // Custom 3-item layout with first item on left, next two stacked on right
                  <div
                    className="grid grid-cols-1 gap-4 sm:gap-6 lg:grid-cols-5 lg:gap-5"
                    style={
                      {
                        '--left-column-width': '3fr',
                        '--right-column-width': '2fr'
                      } as React.CSSProperties
                    }
                  >
                    {/* First item takes left 3 columns and spans 2 rows */}
                    <div className="lg:col-span-3 lg:row-span-2">
                      <ContentItemRenderer
                        key={`${contentGrid.sys?.id}-0-${validItems[0]?.sys?.id ?? 0}`}
                        item={validItems[0]!}
                        index={0}
                        validItems={validItems}
                        parentPageListSlug={props.parentPageListSlug}
                        currentPath={props.currentPath}
                        variant="featured"
                      />
                    </div>
                    {/* Next two items stacked on the right 2 columns */}
                    <div className="lg:col-span-2">
                      <ContentItemRenderer
                        key={`${contentGrid.sys?.id}-1-${validItems[1]?.sys?.id ?? 1}`}
                        item={validItems[1]!}
                        index={1}
                        validItems={validItems}
                        parentPageListSlug={props.parentPageListSlug}
                        currentPath={props.currentPath}
                        variant="row"
                      />
                    </div>
                    <div className="lg:col-span-2">
                      <ContentItemRenderer
                        key={`${contentGrid.sys?.id}-2-${validItems[2]?.sys?.id ?? 2}`}
                        item={validItems[2]!}
                        index={2}
                        validItems={validItems}
                        parentPageListSlug={props.parentPageListSlug}
                        currentPath={props.currentPath}
                        variant="row"
                      />
                    </div>
                  </div>
<<<<<<< HEAD
                ) : useCustomLayout && layoutType === 'fourItemAsymmetric' ? (
=======
                ) : gridConfig.useCustomLayout && gridConfig.layoutType === 'fourItemAsymmetric' ? (
>>>>>>> cb81736a
                  // Custom 4-item staggered grid (3 columns)
                  <div className="grid grid-cols-1 gap-12 lg:grid-cols-3 [&>*]:min-h-[22.5rem]">
                    {/* Top row - items in columns 1 and 2 */}
                    <ContentItemRenderer
                      key={`${contentGrid.sys?.id}-0-${validItems[0]?.sys?.id ?? 0}`}
                      item={validItems[0]!}
                      index={0}
                      validItems={validItems}
                      parentPageListSlug={props.parentPageListSlug}
                      currentPath={props.currentPath}
                    />
                    <ContentItemRenderer
                      key={`${contentGrid.sys?.id}-1-${validItems[1]?.sys?.id ?? 1}`}
                      item={validItems[1]!}
                      index={1}
                      validItems={validItems}
                      parentPageListSlug={props.parentPageListSlug}
                      currentPath={props.currentPath}
                    />
                    {/* Empty space in column 3 for top row */}
                    <div className="hidden lg:block"></div>

                    {/* Bottom row - empty column 1, items in columns 2 and 3 */}
                    <div className="hidden lg:block"></div>

                    <ContentItemRenderer
                      key={`${contentGrid.sys?.id}-2-${validItems[2]?.sys?.id ?? 2}`}
                      item={validItems[2]!}
                      index={2}
                      validItems={validItems}
                      parentPageListSlug={props.parentPageListSlug}
                      currentPath={props.currentPath}
                    />
                    <ContentItemRenderer
                      key={`${contentGrid.sys?.id}-3-${validItems[3]?.sys?.id ?? 3}`}
                      item={validItems[3]!}
                      index={3}
                      validItems={validItems}
                      parentPageListSlug={props.parentPageListSlug}
                      currentPath={props.currentPath}
                    />
                  </div>
                ) : (
                  // Existing uniform grid layout
<<<<<<< HEAD
                  <Box cols={cols} gap={gap} wrap={true}>
=======
                  <Box cols={gridConfig.cols} gap={gridConfig.gap} wrap={true}>
>>>>>>> cb81736a
                    {validItems.map((item, index) => (
                      <ContentItemRenderer
                        key={`${contentGrid.sys?.id}-${index}-${item.sys?.id ?? index}`}
                        item={item}
                        index={index}
                        validItems={validItems}
                        parentPageListSlug={props.parentPageListSlug}
                        currentPath={props.currentPath}
                      />
                    ))}
                  </Box>
                );

                // Return content wrapped with ServiceCardProvider if service cards are present
                return hasServiceCards ? (
                  <ServiceCardProvider>{gridContent}</ServiceCardProvider>
                ) : (
                  gridContent
                );
              })()}
            </Box>
          </Container>
        </Section>
      </div>
    </ErrorBoundary>
  );
}<|MERGE_RESOLUTION|>--- conflicted
+++ resolved
@@ -44,8 +44,8 @@
       const processedItems = [];
 
       // First, check if we have any empty objects (potential Collections)
-      const hasEmptyObjects = rawItems.some(item => 
-        item && typeof item === 'object' && Object.keys(item).length === 0
+      const hasEmptyObjects = rawItems.some(
+        (item) => item && typeof item === 'object' && Object.keys(item).length === 0
       );
 
       let collectionIds: string[] = [];
@@ -61,8 +61,15 @@
 
       let collectionIndex = 0;
       for (const item of rawItems) {
-        console.log('Processing item:', item, 'Keys:', Object.keys(item || {}), 'Has sys:', !!item?.sys);
-        
+        console.log(
+          'Processing item:',
+          item,
+          'Keys:',
+          Object.keys(item || {}),
+          'Has sys:',
+          !!item?.sys
+        );
+
         // Check if item might be a Collection (completely empty object)
         if (item && typeof item === 'object' && Object.keys(item).length === 0) {
           console.log('Detected empty object - likely a Collection');
@@ -99,12 +106,13 @@
   console.log('ContentGrid render', id, '- first enhanced item:', enhancedItems[0]);
 
   // Filter out items that don't have a valid typename or sys.id
-  const validItems = enhancedItems?.filter((item) => {
-    const hasValidId = item?.sys?.id;
-    const hasValidTypename = item?.__typename;
-    
-    return hasValidId && hasValidTypename;
-  }) || [];
+  const validItems =
+    enhancedItems?.filter((item) => {
+      const hasValidId = item?.sys?.id;
+      const hasValidTypename = item?.__typename;
+
+      return hasValidId && hasValidTypename;
+    }) || [];
 
   // Check for duplicate items
   const itemIds =
@@ -122,19 +130,15 @@
   const isThreeItemPostLayout =
     validItems.length === 3 && validItems.every((item) => item.__typename === 'Post');
 
-  // Check if this is a 3-item post layout that needs special handling
-  const isThreeItemPostLayout =
-    validItems.length === 3 && validItems.every((item) => item.__typename === 'Post');
-
   // Check if there are any service cards to wrap with provider
   const hasServiceCards = collectionAnalyzers.hasServiceCards(validItems);
 
   // Auto-enable dark mode if all items are accordions
   const shouldUseDarkMode = props.isDarkMode ?? analysis.allItemsAreAccordions;
-  
+
   console.log('ContentGrid debug:', {
     validItemsCount: validItems.length,
-    itemTypes: validItems.map(item => item.__typename),
+    itemTypes: validItems.map((item) => item.__typename),
     validItems: validItems,
     allItemsAreAccordions: analysis.allItemsAreAccordions,
     propsDarkMode: props.isDarkMode,
@@ -153,18 +157,15 @@
             />
           </Box>
           <Container>
-            <Box 
-              direction={direction} 
-              gap={gap} 
-              className={cn(
-                "relative z-20",
-                analysis.allItemsAreSolutions && "justify-between"
-              )}
+            <Box
+              direction={direction}
+              gap={gap}
+              className={cn('relative z-20', analysis.allItemsAreSolutions && 'justify-between')}
             >
               {/* section heading */}
-              <SectionHeading 
-                {...contentGrid.heading} 
-                isDarkMode={shouldUseDarkMode} 
+              <SectionHeading
+                {...contentGrid.heading}
+                isDarkMode={shouldUseDarkMode}
                 hasSolutionItems={analysis.allItemsAreSolutions}
               />
 
@@ -217,11 +218,7 @@
                       />
                     </div>
                   </div>
-<<<<<<< HEAD
-                ) : useCustomLayout && layoutType === 'fourItemAsymmetric' ? (
-=======
                 ) : gridConfig.useCustomLayout && gridConfig.layoutType === 'fourItemAsymmetric' ? (
->>>>>>> cb81736a
                   // Custom 4-item staggered grid (3 columns)
                   <div className="grid grid-cols-1 gap-12 lg:grid-cols-3 [&>*]:min-h-[22.5rem]">
                     {/* Top row - items in columns 1 and 2 */}
@@ -266,11 +263,7 @@
                   </div>
                 ) : (
                   // Existing uniform grid layout
-<<<<<<< HEAD
-                  <Box cols={cols} gap={gap} wrap={true}>
-=======
                   <Box cols={gridConfig.cols} gap={gridConfig.gap} wrap={true}>
->>>>>>> cb81736a
                     {validItems.map((item, index) => (
                       <ContentItemRenderer
                         key={`${contentGrid.sys?.id}-${index}-${item.sys?.id ?? index}`}
