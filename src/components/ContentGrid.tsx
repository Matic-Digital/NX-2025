'use client';

import * as React from 'react';
import { useContentfulLiveUpdates } from '@contentful/live-preview/react';
import { ErrorBoundary } from '@/components/global/ErrorBoundary';
import { Box, Container, Section } from '@/components/global/matic-ds';
import { ContentGridItem } from './ContentGridItem';
import { PostCard } from '@/components/global/PostCard';
import { Slider } from '@/components/Slider';
import { SolutionCard } from '@/components/SolutionCard';
import { ServiceCard } from '@/components/global/ServiceCard';
import { ProductCard } from '@/components/global/ProductCard';
import { MuxVideo } from '@/components/media/MuxVideo';
import { SectionHeading } from '@/components/SectionHeading';
import AirImage from '@/components/media/AirImage';
import { ServiceCardProvider } from '@/contexts/ServiceCardContext';
import type { ContentGrid } from '@/types/contentful/ContentGrid';
import type {
  ContentGridItem as ContentGridItemType,
  VideoSys as VideoType,
  Post as PostType,
  ProductSys as ProductType,
  Service as ServiceType,
  SliderSys as SliderType,
  SolutionSys as SolutionType
} from '@/types/contentful/';

export function ContentGrid(props: ContentGrid) {
  const contentGrid = useContentfulLiveUpdates(props);

  console.log('content grid props', props);
  console.log('content grid items:', contentGrid.itemsCollection?.items);

  // Filter out empty/incomplete items
  const validItems =
    contentGrid.itemsCollection?.items?.filter((item) => item && (item.title || item.__typename)) ||
    [];

  const allItemsAreSolutions =
    validItems.length > 0 && validItems.every((item) => item.__typename === 'Solution');

  const direction = allItemsAreSolutions ? { base: 'col' as const, xl: 'row' as const } : 'col';
  const gap = allItemsAreSolutions ? { base: 12, xl: 2 } : 12;

  return (
    <ErrorBoundary>
      <div data-theme={props.isDarkMode && 'dark'}>
        <Section className="relative dark:bg-black">
          <Box className="absolute top-0 left-0 h-full w-full">
            <AirImage
              link={contentGrid.backgroundImage?.link}
              altText={contentGrid.backgroundImage?.altText}
              className="h-full w-full object-cover"
            />
          </Box>
          <Container>
            <Box direction={direction} gap={gap} className="relative z-20">
              {/* section heading */}
              <SectionHeading {...contentGrid.heading} isDarkMode={props.isDarkMode} />

              {/* items */}
              {(() => {
                // Check if any valid item has an image
                const isFullWidthGrid = contentGrid.itemsCollection?.items?.some(
                  (item) => 'image' in item && item.image
                );

                // Check if all valid items are Posts
                const allItemsArePosts =
                  validItems.length > 0 && validItems.every((item) => item.__typename === 'Post');

                // Type guard: Check if item is a Video with essential Video structure
                const isVideo = validItems.some((item) => item.__typename === 'Video');

                // Type guard: Check if item is a Slider with essential Slider structure
                const isSlider = validItems.some((item) => item.__typename === 'Slider');

                // Check if there are any service cards to wrap with provider
                const hasServiceCards = validItems.some((item) => item.__typename === 'Service');

                const cols = {
                  base: 1,
                  md: allItemsAreSolutions ? 1 : 2,
                  lg: isVideo
                    ? 1
                    : isSlider
                      ? 1
                      : allItemsArePosts
                        ? 4
                        : isFullWidthGrid
                          ? 1
                          : allItemsAreSolutions
                            ? 3
                            : 3
                };

                const gap = allItemsArePosts ? 5 : allItemsAreSolutions ? { base: 5, xl: 4 } : 12;

                const gridContent = (
                  <Box cols={cols} gap={gap} wrap={true}>
                    {validItems.map((item, index) => {
                      // Debug: Log each item's structure and typename
                      console.log(`ContentGrid item ${index}:`, {
                        typename: item.__typename,
                        hasSlug: 'slug' in item,
                        hasContent: 'content' in item,
                        hasLink: 'link' in item,
                        hasDescription: 'description' in item,
                        item: item
                      });
                      // Type guard: Check if item is a ContentGridItem with proper ContentGridItem structure
                      const isContentGridItem = item.__typename === 'ContentGridItem';

                      if (isContentGridItem) {
                        // Type assertion since we've verified it's a proper ContentGridItem
                        return (
                          <ContentGridItem
                            key={item.sys?.id || index}
                            {...(item as ContentGridItemType)}
                          />
                        );
                      }

                      // Type guard: Check if item is a Post with essential Post structure
                      // Note: PostCard doesn't require author information, so we only check for core fields
                      const isPost = item.__typename === 'Post';

                      if (isPost) {
                        // Type assertion since we've verified it's a proper Post
                        return <PostCard key={item.sys?.id || index} {...(item as PostType)} />;
                      }

                      if (isVideo) {
                        // Type assertion since we've verified it's a proper Video
                        return <MuxVideo key={item.sys?.id || index} {...(item as VideoType)} />;
                      }

                      // Type guard: Check if item is a Product with essential Product structure
                      const isProduct = item.__typename === 'Product';

                      if (isProduct) {
<<<<<<< HEAD
                        // const product = item as ProductType;s
=======
>>>>>>> 02cc179d
                        // Transform Product to ContentGridItem format, mapping slug to link and icon to image
                        return (
                          <ProductCard key={item.sys?.id || index} {...(item as ProductType)} />
                        );
                      }

                      // Type guard: Check if item is a Solution with essential Solution structure
                      const isSolution = item.__typename === 'Solution';

                      if (isSolution) {
                        // Type assertion since we've verified it's a proper Solution
                        return (
                          <SolutionCard
                            key={item.sys?.id || index}
                            index={index}
                            {...(item as SolutionType)}
                          />
                        );
                      }

                      const isService = item.__typename === 'Service';

                      if (isService) {
                        // Find the first service item index
                        const serviceItems = validItems.filter(
                          (item) => item.__typename === 'Service'
                        );
                        const serviceIndex = serviceItems.findIndex(
                          (serviceItem) => serviceItem.sys?.id === item.sys?.id
                        );
                        const isFirstService = serviceIndex === 0;

                        // Type assertion since we've verified it's a proper Service
                        return (
                          <ServiceCard
                            key={item.sys?.id || index}
                            cardId={item.sys?.id || `service-${index}`}
                            isFirst={isFirstService}
                            {...(item as ServiceType)}
                          />
                        );
                      }

                      const isSlider = item.__typename === 'Slider';

                      if (isSlider) {
                        // Type assertion since we've verified it's a proper Slider
                        return <Slider key={item.sys?.id || index} {...(item as SliderType)} />;
                      }

                      // Fallback: skip unrecognized items
                      return null;
                    })}
                  </Box>
                );

                // Return content wrapped with ServiceCardProvider if service cards are present
                return hasServiceCards ? (
                  <ServiceCardProvider>{gridContent}</ServiceCardProvider>
                ) : (
                  gridContent
                );
              })()}
            </Box>
          </Container>
        </Section>
      </div>
    </ErrorBoundary>
  );
}<|MERGE_RESOLUTION|>--- conflicted
+++ resolved
@@ -139,10 +139,6 @@
                       const isProduct = item.__typename === 'Product';
 
                       if (isProduct) {
-<<<<<<< HEAD
-                        // const product = item as ProductType;s
-=======
->>>>>>> 02cc179d
                         // Transform Product to ContentGridItem format, mapping slug to link and icon to image
                         return (
                           <ProductCard key={item.sys?.id || index} {...(item as ProductType)} />
