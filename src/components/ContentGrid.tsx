--- conflicted
+++ resolved
@@ -122,10 +122,6 @@
   const isThreeItemPostLayout =
     validItems.length === 3 && validItems.every((item) => item.__typename === 'Post');
 
-  // Check if this is a 3-item post layout that needs special handling
-  const isThreeItemPostLayout =
-    validItems.length === 3 && validItems.every((item) => item.__typename === 'Post');
-
   // Check if there are any service cards to wrap with provider
   const hasServiceCards = collectionAnalyzers.hasServiceCards(validItems);
 
@@ -172,11 +168,6 @@
               {(() => {
                 const gridContent = isThreeItemPostLayout ? (
                   // Custom 3-item layout with first item on left, next two stacked on right
-<<<<<<< HEAD
-                  <div className="grid grid-cols-1 gap-6 lg:grid-cols-2 lg:gap-8">
-                    {/* First item takes full left column */}
-                    <div className="lg:row-span-2">
-=======
                   <div
                     className="grid grid-cols-1 gap-4 sm:gap-6 lg:grid-cols-5 lg:gap-5"
                     style={
@@ -188,7 +179,6 @@
                   >
                     {/* First item takes left 3 columns and spans 2 rows */}
                     <div className="lg:col-span-3 lg:row-span-2">
->>>>>>> 2583ed1f
                       <ContentItemRenderer
                         key={`${contentGrid.sys?.id}-0-${validItems[0]?.sys?.id ?? 0}`}
                         item={validItems[0]!}
@@ -196,11 +186,45 @@
                         validItems={validItems}
                         parentPageListSlug={props.parentPageListSlug}
                         currentPath={props.currentPath}
-<<<<<<< HEAD
-                        variant="default"
+                        variant="featured"
                       />
                     </div>
-                    {/* Next two items stacked on the right */}
+                    {/* Next two items stacked on the right 2 columns */}
+                    <div className="lg:col-span-2">
+                      <ContentItemRenderer
+                        key={`${contentGrid.sys?.id}-1-${validItems[1]?.sys?.id ?? 1}`}
+                        item={validItems[1]!}
+                        index={1}
+                        validItems={validItems}
+                        parentPageListSlug={props.parentPageListSlug}
+                        currentPath={props.currentPath}
+                        variant="row"
+                      />
+                    </div>
+                    <div className="lg:col-span-2">
+                      <ContentItemRenderer
+                        key={`${contentGrid.sys?.id}-2-${validItems[2]?.sys?.id ?? 2}`}
+                        item={validItems[2]!}
+                        index={2}
+                        validItems={validItems}
+                        parentPageListSlug={props.parentPageListSlug}
+                        currentPath={props.currentPath}
+                        variant="row"
+                      />
+                    </div>
+                  </div>
+                ) : gridConfig.useCustomLayout && gridConfig.layoutType === 'fourItemAsymmetric' ? (
+                  // Custom 4-item staggered grid (3 columns)
+                  <div className="grid grid-cols-1 gap-12 lg:grid-cols-3 [&>*]:min-h-[22.5rem]">
+                    {/* Top row - items in columns 1 and 2 */}
+                    <ContentItemRenderer
+                      key={`${contentGrid.sys?.id}-0-${validItems[0]?.sys?.id ?? 0}`}
+                      item={validItems[0]!}
+                      index={0}
+                      validItems={validItems}
+                      parentPageListSlug={props.parentPageListSlug}
+                      currentPath={props.currentPath}
+                    />
                     <ContentItemRenderer
                       key={`${contentGrid.sys?.id}-1-${validItems[1]?.sys?.id ?? 1}`}
                       item={validItems[1]!}
@@ -208,8 +232,13 @@
                       validItems={validItems}
                       parentPageListSlug={props.parentPageListSlug}
                       currentPath={props.currentPath}
-                      variant="row"
-                    />
+                    />
+                    {/* Empty space in column 3 for top row */}
+                    <div className="hidden lg:block"></div>
+
+                    {/* Bottom row - empty column 1, items in columns 2 and 3 */}
+                    <div className="hidden lg:block"></div>
+
                     <ContentItemRenderer
                       key={`${contentGrid.sys?.id}-2-${validItems[2]?.sys?.id ?? 2}`}
                       item={validItems[2]!}
@@ -217,72 +246,6 @@
                       validItems={validItems}
                       parentPageListSlug={props.parentPageListSlug}
                       currentPath={props.currentPath}
-                      variant="row"
-                    />
-                  </div>
-                ) : gridConfig.useCustomLayout && gridConfig.layoutType === 'fourItemAsymmetric' ? (
-=======
-                        variant="featured"
-                      />
-                    </div>
-                    {/* Next two items stacked on the right 2 columns */}
-                    <div className="lg:col-span-2">
-                      <ContentItemRenderer
-                        key={`${contentGrid.sys?.id}-1-${validItems[1]?.sys?.id ?? 1}`}
-                        item={validItems[1]!}
-                        index={1}
-                        validItems={validItems}
-                        parentPageListSlug={props.parentPageListSlug}
-                        currentPath={props.currentPath}
-                        variant="row"
-                      />
-                    </div>
-                    <div className="lg:col-span-2">
-                      <ContentItemRenderer
-                        key={`${contentGrid.sys?.id}-2-${validItems[2]?.sys?.id ?? 2}`}
-                        item={validItems[2]!}
-                        index={2}
-                        validItems={validItems}
-                        parentPageListSlug={props.parentPageListSlug}
-                        currentPath={props.currentPath}
-                        variant="row"
-                      />
-                    </div>
-                  </div>
-                ) : useCustomLayout && layoutType === 'fourItemAsymmetric' ? (
->>>>>>> 2583ed1f
-                  // Custom 4-item staggered grid (3 columns)
-                  <div className="grid grid-cols-1 gap-12 lg:grid-cols-3 [&>*]:min-h-[22.5rem]">
-                    {/* Top row - items in columns 1 and 2 */}
-                    <ContentItemRenderer
-                      key={`${contentGrid.sys?.id}-0-${validItems[0]?.sys?.id ?? 0}`}
-                      item={validItems[0]!}
-                      index={0}
-                      validItems={validItems}
-                      parentPageListSlug={props.parentPageListSlug}
-                      currentPath={props.currentPath}
-                    />
-                    <ContentItemRenderer
-                      key={`${contentGrid.sys?.id}-1-${validItems[1]?.sys?.id ?? 1}`}
-                      item={validItems[1]!}
-                      index={1}
-                      validItems={validItems}
-                      parentPageListSlug={props.parentPageListSlug}
-                      currentPath={props.currentPath}
-                    />
-                    {/* Empty space in column 3 for top row */}
-                    <div className="hidden lg:block"></div>
-
-                    {/* Bottom row - empty column 1, items in columns 2 and 3 */}
-                    <div className="hidden lg:block"></div>
-
-                    <ContentItemRenderer
-                      key={`${contentGrid.sys?.id}-2-${validItems[2]?.sys?.id ?? 2}`}
-                      item={validItems[2]!}
-                      index={2}
-                      validItems={validItems}
-                      parentPageListSlug={props.parentPageListSlug}
-                      currentPath={props.currentPath}
                     />
                     <ContentItemRenderer
                       key={`${contentGrid.sys?.id}-3-${validItems[3]?.sys?.id ?? 3}`}
@@ -295,11 +258,7 @@
                   </div>
                 ) : (
                   // Existing uniform grid layout
-<<<<<<< HEAD
                   <Box cols={gridConfig.cols} gap={gridConfig.gap} wrap={true}>
-=======
-                  <Box cols={cols} gap={gap} wrap={true}>
->>>>>>> 2583ed1f
                     {validItems.map((item, index) => (
                       <ContentItemRenderer
                         key={`${contentGrid.sys?.id}-${index}-${item.sys?.id ?? index}`}
