'use client';

import * as React from 'react';
import { useContentfulLiveUpdates } from '@contentful/live-preview/react';
import { ErrorBoundary } from '@/components/global/ErrorBoundary';
import { Box, Container, Section } from '@/components/global/matic-ds';
import { ContentGridItem } from './ContentGridItem';
import { PostCard } from '@/components/global/PostCard';
<<<<<<< HEAD
import { Solution } from '@/components/Solution';
=======
import { ServiceCard } from '@/components/global/ServiceCard';
>>>>>>> 40f9d188
import { MuxVideo } from '@/components/media/MuxVideo';
import { SectionHeading } from '@/components/SectionHeading';
import AirImage from '@/components/media/AirImage';
import { ServiceCardProvider } from '@/contexts/ServiceCardContext';
import type { ContentGrid } from '@/types/contentful/ContentGrid';
import type {
  ContentGridItem as ContentGridItemType,
  Video as VideoType,
  Post as PostType,
  Solution as SolutionType
} from '@/types/contentful/';

export function ContentGrid(props: ContentGrid) {
  const contentGrid = useContentfulLiveUpdates(props);

  console.log('content grid props', props);
  console.log('content grid items:', contentGrid.itemsCollection?.items);

  // Filter out empty/incomplete items
  const validItems =
    contentGrid.itemsCollection?.items?.filter((item) => item && (item.title || item.__typename)) ||
    [];

  const allItemsAreSolutions =
    validItems.length > 0 && validItems.every((item) => item.__typename === 'Solution');

  const direction = allItemsAreSolutions ? 'row' : 'col';

  return (
    <ErrorBoundary>
<<<<<<< HEAD
      <Section>
        <Container>
          <Box direction={direction} gap={12}>
=======
      <Section className="relative">
        <Box className="absolute top-0 left-0 h-full w-full">
          <AirImage
            link={contentGrid.backgroundImage?.link}
            altText={contentGrid.backgroundImage?.altText}
            className="h-full w-full object-cover"
          />
        </Box>
        <Container className="">
          <Box direction="col" gap={12} className="relative z-20">
>>>>>>> 40f9d188
            {/* section heading */}
            <SectionHeading {...contentGrid.heading} />

            {/* items */}
            {(() => {
              // Check if any valid item has an image
              const isFullWidthGrid = contentGrid.itemsCollection?.items?.some(
                (item) => 'image' in item && item.image
              );

              // Check if all valid items are Posts
              const allItemsArePosts =
                validItems.length > 0 && validItems.every((item) => item.__typename === 'Post');

              // Check if any valid item is a Video
              const isVideo = contentGrid.itemsCollection?.items?.some(
                (item) => 'playbackId' in item && item.playbackId
              );

<<<<<<< HEAD
              const cols = {
                base: 1,
                md: 2,
                lg: isVideo ? 1 : allItemsArePosts ? 4 : isFullWidthGrid ? 1 : 3
              };

              const gap = allItemsArePosts ? 5 : allItemsAreSolutions ? 4 : 12;

              return (
                <Box cols={cols} gap={gap} wrap={true}>
=======
              // Check if there are any service cards to wrap with provider
              const hasServiceCards = validItems.some((item) => item.__typename === 'Service');

              const gridContent = (
                <Box
                  cols={{
                    base: 1,
                    md: 2,
                    lg: isVideo ? 1 : allItemsArePosts ? 4 : isFullWidthGrid ? 1 : 3
                  }}
                  gap={allItemsArePosts ? 5 : 12}
                  wrap={true}
                >
>>>>>>> 40f9d188
                  {validItems.map((item, index) => {
                    // Debug: Log each item's structure and typename
                    console.log(`ContentGrid item ${index}:`, {
                      typename: item.__typename,
                      hasSlug: 'slug' in item,
                      hasContent: 'content' in item,
                      hasLink: 'link' in item,
                      hasDescription: 'description' in item,
                      item: item
                    });

                    // Type guard: Check if item is a ContentGridItem with proper ContentGridItem structure
                    const isContentGridItem = item.__typename === 'ContentGridItem';

                    if (isContentGridItem) {
                      // Type assertion since we've verified it's a proper ContentGridItem
                      return (
                        <ContentGridItem
                          key={item.sys?.id || index}
                          {...(item as ContentGridItemType)}
                        />
                      );
                    }

                    // Type guard: Check if item is a Post with essential Post structure
                    // Note: PostCard doesn't require author information, so we only check for core fields
                    const isPost = item.__typename === 'Post';

                    if (isPost) {
                      // Type assertion since we've verified it's a proper Post
                      return <PostCard key={item.sys?.id || index} {...(item as PostType)} />;
                    }

                    // Type guard: Check if item is a Video with essential Video structure
                    const isVideo = item.__typename === 'Video';

                    if (isVideo) {
                      // Type assertion since we've verified it's a proper Video
                      return <MuxVideo key={item.sys?.id || index} {...(item as VideoType)} />;
                    }

<<<<<<< HEAD
                    // Type guard: Check if item is a Solution with essential Solution structure
                    const isSolution = item.__typename === 'Solution';
=======
                    const isService =
                      item.__typename === 'Service' && 'slug' in item && 'cardTitle' in item;

                    if (isService) {
                      // Find the first service item index
                      const serviceItems = validItems.filter(
                        (item) => item.__typename === 'Service'
                      );
                      const serviceIndex = serviceItems.findIndex(
                        (serviceItem) => serviceItem.sys?.id === item.sys?.id
                      );
                      const isFirstService = serviceIndex === 0;

                      // Type assertion since we've verified it's a proper Service
                      return (
                        <ServiceCard
                          key={item.sys?.id || index}
                          cardId={item.sys?.id || `service-${index}`}
                          isFirst={isFirstService}
                          {...item}
                        />
                      );
                    }

                    // Type guard: Check if item is a ContentGridItem with proper ContentGridItem structure
                    const isContentGridItem = 'link' in item && 'description' in item;
>>>>>>> 40f9d188

                    if (isSolution) {
                      // Type assertion since we've verified it's a proper Solution
                      return <Solution key={item.sys?.id || index} {...(item as SolutionType)} />;
                    }

                    // Fallback: skip unrecognized items
                    return null;
                  })}
                </Box>
              );

              // Return content wrapped with ServiceCardProvider if service cards are present
              return hasServiceCards ? (
                <ServiceCardProvider>{gridContent}</ServiceCardProvider>
              ) : (
                gridContent
              );
            })()}
          </Box>
        </Container>
      </Section>
    </ErrorBoundary>
  );
}<|MERGE_RESOLUTION|>--- conflicted
+++ resolved
@@ -6,11 +6,8 @@
 import { Box, Container, Section } from '@/components/global/matic-ds';
 import { ContentGridItem } from './ContentGridItem';
 import { PostCard } from '@/components/global/PostCard';
-<<<<<<< HEAD
 import { Solution } from '@/components/Solution';
-=======
 import { ServiceCard } from '@/components/global/ServiceCard';
->>>>>>> 40f9d188
 import { MuxVideo } from '@/components/media/MuxVideo';
 import { SectionHeading } from '@/components/SectionHeading';
 import AirImage from '@/components/media/AirImage';
@@ -20,6 +17,7 @@
   ContentGridItem as ContentGridItemType,
   Video as VideoType,
   Post as PostType,
+  Service as ServiceType,
   Solution as SolutionType
 } from '@/types/contentful/';
 
@@ -41,11 +39,6 @@
 
   return (
     <ErrorBoundary>
-<<<<<<< HEAD
-      <Section>
-        <Container>
-          <Box direction={direction} gap={12}>
-=======
       <Section className="relative">
         <Box className="absolute top-0 left-0 h-full w-full">
           <AirImage
@@ -55,8 +48,7 @@
           />
         </Box>
         <Container className="">
-          <Box direction="col" gap={12} className="relative z-20">
->>>>>>> 40f9d188
+          <Box direction={direction} gap={12} className="relative z-20">
             {/* section heading */}
             <SectionHeading {...contentGrid.heading} />
 
@@ -76,7 +68,6 @@
                 (item) => 'playbackId' in item && item.playbackId
               );
 
-<<<<<<< HEAD
               const cols = {
                 base: 1,
                 md: 2,
@@ -85,23 +76,11 @@
 
               const gap = allItemsArePosts ? 5 : allItemsAreSolutions ? 4 : 12;
 
-              return (
-                <Box cols={cols} gap={gap} wrap={true}>
-=======
               // Check if there are any service cards to wrap with provider
               const hasServiceCards = validItems.some((item) => item.__typename === 'Service');
 
               const gridContent = (
-                <Box
-                  cols={{
-                    base: 1,
-                    md: 2,
-                    lg: isVideo ? 1 : allItemsArePosts ? 4 : isFullWidthGrid ? 1 : 3
-                  }}
-                  gap={allItemsArePosts ? 5 : 12}
-                  wrap={true}
-                >
->>>>>>> 40f9d188
+                <Box cols={cols} gap={gap} wrap={true}>
                   {validItems.map((item, index) => {
                     // Debug: Log each item's structure and typename
                     console.log(`ContentGrid item ${index}:`, {
@@ -112,7 +91,6 @@
                       hasDescription: 'description' in item,
                       item: item
                     });
-
                     // Type guard: Check if item is a ContentGridItem with proper ContentGridItem structure
                     const isContentGridItem = item.__typename === 'ContentGridItem';
 
@@ -143,12 +121,15 @@
                       return <MuxVideo key={item.sys?.id || index} {...(item as VideoType)} />;
                     }
 
-<<<<<<< HEAD
                     // Type guard: Check if item is a Solution with essential Solution structure
                     const isSolution = item.__typename === 'Solution';
-=======
-                    const isService =
-                      item.__typename === 'Service' && 'slug' in item && 'cardTitle' in item;
+
+                    if (isSolution) {
+                      // Type assertion since we've verified it's a proper Solution
+                      return <Solution key={item.sys?.id || index} {...(item as SolutionType)} />;
+                    }
+
+                    const isService = item.__typename === 'Service';
 
                     if (isService) {
                       // Find the first service item index
@@ -166,18 +147,9 @@
                           key={item.sys?.id || index}
                           cardId={item.sys?.id || `service-${index}`}
                           isFirst={isFirstService}
-                          {...item}
+                          {...(item as ServiceType)}
                         />
                       );
-                    }
-
-                    // Type guard: Check if item is a ContentGridItem with proper ContentGridItem structure
-                    const isContentGridItem = 'link' in item && 'description' in item;
->>>>>>> 40f9d188
-
-                    if (isSolution) {
-                      // Type assertion since we've verified it's a proper Solution
-                      return <Solution key={item.sys?.id || index} {...(item as SolutionType)} />;
                     }
 
                     // Fallback: skip unrecognized items
