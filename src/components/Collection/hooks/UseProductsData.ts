--- conflicted
+++ resolved
@@ -25,13 +25,8 @@
           const productsResponse = await getAllProducts();
           setProducts(productsResponse ?? []);
         } catch (error) {
-<<<<<<< HEAD
-          console.error('Failed to fetch products:', error);
-        } finally {
-=======
         console.warn('Error in catch block:', error);
       } finally {
->>>>>>> c438aafb
           setIsLoading(false);
         }
       };
