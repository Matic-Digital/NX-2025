import { useEffect, useState } from 'react';

import { getAllPagesMinimal } from '@/components/Page/PageApi';

import type { Collection } from '@/components/Collection/CollectionSchema';
import type { Page } from '@/components/Page/PageSchema';

interface UsePagesDataProps {
  collection: Collection | null;
  collectionData?: Collection;
}

export function usePagesData({ collection, collectionData }: UsePagesDataProps) {
  const [pages, setPages] = useState<Page[]>([]);
  const [isLoading, setIsLoading] = useState(false);

  const finalCollection = collection ?? collectionData;

  // Fetch pages when collection content type is "Page"
  useEffect(() => {
    if (finalCollection?.contentType?.includes('Page')) {
      const fetchPages = async () => {
        try {
          setIsLoading(true);
          const pagesResponse = await getAllPagesMinimal();
          setPages(pagesResponse.items ?? []);
        } catch (error) {
<<<<<<< HEAD
          console.error('Failed to fetch pages:', error);
        } finally {
=======
        console.warn('Error in catch block:', error);
      } finally {
>>>>>>> c438aafb
          setIsLoading(false);
        }
      };

      void fetchPages();
    }
  }, [finalCollection]);

  return {
    pages,
    isLoading,
    setPages
  };
}<|MERGE_RESOLUTION|>--- conflicted
+++ resolved
@@ -25,13 +25,8 @@
           const pagesResponse = await getAllPagesMinimal();
           setPages(pagesResponse.items ?? []);
         } catch (error) {
-<<<<<<< HEAD
-          console.error('Failed to fetch pages:', error);
-        } finally {
-=======
         console.warn('Error in catch block:', error);
       } finally {
->>>>>>> c438aafb
           setIsLoading(false);
         }
       };
