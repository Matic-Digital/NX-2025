--- conflicted
+++ resolved
@@ -1,6 +1,5 @@
 'use client';
 
-import { useEffect, useState } from 'react';
 import Image from 'next/image';
 import Link from 'next/link';
 
@@ -10,8 +9,6 @@
 } from '@/components/ui/accordion';
 import { Button } from '@/components/ui/button';
 
-import { useAccordion } from '@/contexts/AccordionContext';
-
 import { Box } from '@/components/global/matic-ds';
 
 import { accordionStyles } from '@/components/Accordion/styles/AccordionStyles';
@@ -22,13 +19,10 @@
 interface AccordionItemProps {
   item: AccordionItemType;
   index: number;
-  isFirst?: boolean;
-  itemId?: string;
   isHovered: boolean;
   shouldShowExpanded: boolean;
   onHover: (value: string) => void;
   inspectorProps?: (options: { fieldId: string }) => Record<string, unknown> | null;
-  renderAsCard?: boolean;
 }
 
 /**
@@ -38,70 +32,24 @@
 export const AccordionItem = ({
   item,
   index,
-<<<<<<< HEAD
   isHovered,
   shouldShowExpanded,
   onHover,
-  inspectorProps,
-  renderAsCard = false
-=======
-  isFirst = false,
-  itemId,
-  isHovered: _isHovered,
-  shouldShowExpanded: _shouldShowExpanded,
-  onHover: _onHover,
   inspectorProps
->>>>>>> 6d34ad09
 }: AccordionItemProps) => {
-  const itemValue = itemId ?? `item-${index}`;
-  const { activeItemId, setActiveItemId, lastHoveredItemId, setLastHoveredItemId } = useAccordion();
-  const [isHovered, setIsHovered] = useState(false);
-
-  // Set first item as active on mount if no item is active
-  useEffect(() => {
-    if (isFirst && itemValue && activeItemId === null) {
-      setActiveItemId(itemValue);
-      // For ContentTop variant, also set as last hovered item to ensure single active state
-      if (item.variant === 'ContentTop') {
-        setLastHoveredItemId(itemValue);
-      }
-    }
-  }, [isFirst, itemValue, activeItemId, setActiveItemId, item.variant, setLastHoveredItemId]);
-
-  const isActive = activeItemId === itemValue;
-  
-  // For ContentTop variant, show hover styles ONLY if this is the last hovered item (ensures single active)
-  const shouldShowHoverStyles = item.variant === 'ContentTop' 
-    ? (lastHoveredItemId === itemValue)
-    : isHovered;
-
-  const handleMouseEnter = () => {
-    setIsHovered(true);
-    if (itemValue) {
-      setActiveItemId(itemValue);
-      // For ContentTop variant, always update the last hovered item (this ensures only one is active)
-      if (item.variant === 'ContentTop') {
-        setLastHoveredItemId(itemValue);
-      }
-    }
-  };
-
-  const handleMouseLeave = () => {
-    setIsHovered(false);
-    // Don't clear lastHoveredItemId on mouse leave - it persists until another item is hovered
-  };
+  const itemValue = `item-${index}`;
 
   const HorizontalAccordionItem = () => {
     return (
       <AccordionItemPrimitive
         key={`accordion-${index}-item-${item.sys.id}`}
         value={itemValue}
-        className={accordionStyles.getItemClasses(false, isActive, item.variant)}
+        className={accordionStyles.getItemClasses(isHovered, shouldShowExpanded)}
       >
         <AccordionTrigger
           chevron={false}
-          onMouseEnter={handleMouseEnter}
-          className={accordionStyles.getTriggerClasses(false, isActive)}
+          onMouseOver={() => onHover(itemValue)}
+          className={accordionStyles.getTriggerClasses(isHovered, shouldShowExpanded)}
         >
           <Box
             direction="col"
@@ -116,7 +64,7 @@
               >
                 <AirImage
                   sys={{ id: item.image.sys.id }}
-                  className={accordionStyles.getImageElementClasses(false, isActive)}
+                  className={accordionStyles.getImageElementClasses(isHovered, shouldShowExpanded)}
                 />
               </div>
             )}
@@ -131,8 +79,8 @@
                   alt="background gradient image"
                   fill
                   className={accordionStyles.getBackgroundImageClasses(
-                    false,
-                    isActive,
+                    isHovered,
+                    shouldShowExpanded,
                     item.variant
                   )}
                 />
@@ -140,47 +88,26 @@
 
               <div>
                 {item.overline && (
-<<<<<<< HEAD
                   <p
-                    className={accordionStyles.getOverlineClasses(isHovered, shouldShowExpanded)}
+                    className={accordionStyles.getOverlineClasses()}
                     {...(inspectorProps ? (inspectorProps({ fieldId: 'overline' }) ?? {}) : {})}
-=======
-                  <p 
-                    className={accordionStyles.getOverlineClasses(false, isActive)}
-                    {...(inspectorProps ? inspectorProps({ fieldId: 'overline' }) ?? {} : {})}
->>>>>>> 6d34ad09
                   >
                     {item.overline}
                   </p>
                 )}
 
-<<<<<<< HEAD
                 <h3
                   className={accordionStyles.getTitleClasses(isHovered, shouldShowExpanded)}
                   {...(inspectorProps ? (inspectorProps({ fieldId: 'title' }) ?? {}) : {})}
-=======
-                <h3 
-                  className={accordionStyles.getTitleClasses(false, isActive)}
-                  {...(inspectorProps ? inspectorProps({ fieldId: 'title' }) ?? {} : {})}
->>>>>>> 6d34ad09
                 >
                   {item.title}
                 </h3>
               </div>
-              <div className={accordionStyles.getDescriptionClasses(false, isActive)}>
+              <div className={accordionStyles.getDescriptionClasses(isHovered, shouldShowExpanded)}>
                 {item.description && (
-<<<<<<< HEAD
                   <p
-                    className={accordionStyles.getDescriptionTextClasses(
-                      isHovered,
-                      shouldShowExpanded
-                    )}
+                    className={accordionStyles.getDescriptionTextClasses()}
                     {...(inspectorProps ? (inspectorProps({ fieldId: 'description' }) ?? {}) : {})}
-=======
-                  <p 
-                    className={accordionStyles.getDescriptionTextClasses(false, isActive)}
-                    {...(inspectorProps ? inspectorProps({ fieldId: 'description' }) ?? {} : {})}
->>>>>>> 6d34ad09
                   >
                     {item.description}
                   </p>
@@ -203,90 +130,22 @@
     );
   };
 
-  const ThreeColumnCardItem = () => {
-    return (
-      <div
-        className={accordionStyles.getThreeColumnItemClasses(isHovered, shouldShowExpanded)}
-        onMouseOver={() => onHover(itemValue)}
-        onMouseLeave={() => onHover('')}
-      >
-        {item.image?.sys?.id && (
-          <div {...(inspectorProps ? (inspectorProps({ fieldId: 'image' }) ?? {}) : {})}>
-            <AirImage
-              sys={{ id: item.image.sys.id }}
-              className={accordionStyles.getThreeColumnImageClasses()}
-            />
-          </div>
-        )}
-        <div className={accordionStyles.getThreeColumnContentClasses()}>
-          {item.overline && (
-            <p
-              className="text-body-xs text-gray-500 mb-2"
-              {...(inspectorProps ? (inspectorProps({ fieldId: 'overline' }) ?? {}) : {})}
-            >
-              {item.overline}
-            </p>
-          )}
-
-          <h3
-            className={accordionStyles.getThreeColumnTitleClasses()}
-            {...(inspectorProps ? (inspectorProps({ fieldId: 'title' }) ?? {}) : {})}
-          >
-            {item.title}
-          </h3>
-
-          {item.description && (
-            <p
-              className={accordionStyles.getThreeColumnDescriptionClasses()}
-              {...(inspectorProps ? (inspectorProps({ fieldId: 'description' }) ?? {}) : {})}
-            >
-              {item.description}
-            </p>
-          )}
-
-          {item.tags && (
-            <div className="flex flex-wrap gap-2 mb-4">
-              {item.tags.map((tag) => (
-                <span key={tag} className="px-2 py-1 bg-gray-100 text-gray-700 text-xs rounded-md">
-                  {tag}
-                </span>
-              ))}
-            </div>
-          )}
-
-          {item.cta && (
-            <div
-              className={accordionStyles.getThreeColumnCtaWrapperClasses()}
-              {...(inspectorProps ? (inspectorProps({ fieldId: 'cta' }) ?? {}) : {})}
-            >
-              <Button variant="primary" asChild>
-                <Link href={item.cta.internalLink?.slug ?? ''}>{item.cta.text}</Link>
-              </Button>
-            </div>
-          )}
-        </div>
-      </div>
-    );
-  };
-
   const VerticalAccordionItem = () => {
     return (
       <AccordionItemPrimitive
         key={`accordion-${index}-item-${item.sys.id}`}
         value={itemValue}
-        className={accordionStyles.getItemClasses(false, isActive, item.variant)}
+        className={accordionStyles.getItemClasses(isHovered, shouldShowExpanded)}
       >
         <AccordionTrigger
           chevron={false}
-          onMouseEnter={handleMouseEnter}
-          onMouseLeave={handleMouseLeave}
-          className={accordionStyles.getTriggerClasses(shouldShowHoverStyles, isActive, item.variant)}
+          onMouseOver={() => onHover(itemValue)}
+          className={accordionStyles.getTriggerClasses(isHovered, shouldShowExpanded, item.variant)}
         >
           <Box
             direction="col"
             gap={0}
             cols={1}
-<<<<<<< HEAD
             className={accordionStyles.getWrapperClasses(
               item.variant,
               isHovered,
@@ -297,18 +156,10 @@
               <div
                 className={accordionStyles.getImageClasses(item.variant)}
                 {...(inspectorProps ? (inspectorProps({ fieldId: 'image' }) ?? {}) : {})}
-=======
-            className={accordionStyles.getWrapperClasses(item.variant, shouldShowHoverStyles, isActive)}
-          >
-            {item.image?.sys?.id && (
-              <div 
-                className={accordionStyles.getImageClasses(item.variant, false, isActive)}
-                {...(inspectorProps ? inspectorProps({ fieldId: 'image' }) ?? {} : {})}
->>>>>>> 6d34ad09
               >
                 <AirImage
                   sys={{ id: item.image.sys.id }}
-                  className={accordionStyles.getImageElementClasses(false, isActive)}
+                  className={accordionStyles.getImageElementClasses(isHovered, shouldShowExpanded)}
                 />
               </div>
             )}
@@ -324,35 +175,30 @@
               >
                 <div>
                   {item.overline && (
-<<<<<<< HEAD
                     <p
-                      className={accordionStyles.getOverlineClasses(isHovered, shouldShowExpanded)}
+                      className={accordionStyles.getOverlineClasses(
+                        isHovered,
+                        shouldShowExpanded,
+                        item.variant
+                      )}
                       {...(inspectorProps ? (inspectorProps({ fieldId: 'overline' }) ?? {}) : {})}
-=======
-                    <p 
-                      className={accordionStyles.getOverlineClasses(shouldShowHoverStyles, isActive, item.variant)}
-                      {...(inspectorProps ? inspectorProps({ fieldId: 'overline' }) ?? {} : {})}
->>>>>>> 6d34ad09
                     >
                       {item.overline}
                     </p>
                   )}
 
-<<<<<<< HEAD
                   <h3
-                    className={accordionStyles.getTitleClasses(isHovered, shouldShowExpanded)}
+                    className={accordionStyles.getTitleClasses(
+                      isHovered,
+                      shouldShowExpanded,
+                      item.variant
+                    )}
                     {...(inspectorProps ? (inspectorProps({ fieldId: 'title' }) ?? {}) : {})}
-=======
-                  <h3 
-                    className={accordionStyles.getTitleClasses(shouldShowHoverStyles, isActive, item.variant)}
-                    {...(inspectorProps ? inspectorProps({ fieldId: 'title' }) ?? {} : {})}
->>>>>>> 6d34ad09
                   >
                     {item.title}
                   </h3>
                 </div>
                 <div
-<<<<<<< HEAD
                   className={accordionStyles.getDescriptionClasses(
                     isHovered,
                     shouldShowExpanded,
@@ -363,19 +209,12 @@
                     <p
                       className={accordionStyles.getDescriptionTextClasses(
                         isHovered,
-                        shouldShowExpanded
+                        shouldShowExpanded,
+                        item.variant
                       )}
                       {...(inspectorProps
                         ? (inspectorProps({ fieldId: 'description' }) ?? {})
                         : {})}
-=======
-                  className={accordionStyles.getDescriptionClasses(shouldShowHoverStyles, isActive, item.variant)}
-                >
-                  {item.description && (
-                    <p 
-                      className={accordionStyles.getDescriptionTextClasses(shouldShowHoverStyles, isActive, item.variant)}
-                      {...(inspectorProps ? inspectorProps({ fieldId: 'description' }) ?? {} : {})}
->>>>>>> 6d34ad09
                     >
                       {item.description}
                     </p>
@@ -397,7 +236,7 @@
                   className={accordionStyles.getCtaWrapperClasses(item.variant)}
                   {...(inspectorProps ? (inspectorProps({ fieldId: 'cta' }) ?? {}) : {})}
                 >
-                  <Button variant={accordionStyles.getButtonVariant(shouldShowHoverStyles, isActive, item.variant)} asChild>
+                  <Button variant="white" asChild>
                     <Link href={item.cta.internalLink?.slug ?? ''}>{item.cta.text}</Link>
                   </Button>
                 </div>
@@ -405,27 +244,9 @@
             </Box>
           </Box>
         </AccordionTrigger>
-        
-        {/* Image only shows when item is active/hovered */}
-        {item.image?.sys?.id && shouldShowHoverStyles && (
-          <div 
-            className={accordionStyles.getImageClasses(item.variant, shouldShowHoverStyles, isActive)}
-            {...(inspectorProps ? inspectorProps({ fieldId: 'image' }) ?? {} : {})}
-          >
-            <AirImage
-              sys={{ id: item.image.sys.id }}
-              className={accordionStyles.getImageElementClasses(shouldShowHoverStyles, isActive, item.variant)}
-            />
-          </div>
-        )}
       </AccordionItemPrimitive>
     );
   };
-
-  // If renderAsCard is true, render as a card for ThreeColumn layout
-  if (renderAsCard) {
-    return <ThreeColumnCardItem />;
-  }
 
   switch (item.variant) {
     case 'ContentTop':
