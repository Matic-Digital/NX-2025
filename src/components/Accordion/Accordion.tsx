--- conflicted
+++ resolved
@@ -1,8 +1,6 @@
 'use client';
 
 import { Accordion as AccordionPrimitive } from '@/components/ui/accordion';
-
-import { AccordionProvider } from '@/contexts/AccordionContext';
 
 import { Box } from '@/components/global/matic-ds';
 
@@ -13,6 +11,7 @@
   LoadingState
 } from '@/components/Accordion/components/AccordionStates';
 import { useAccordionData } from '@/components/Accordion/hooks/UseAccordionData';
+import { useAccordionLogic } from '@/components/Accordion/hooks/UseAccordionLogic';
 import { useAccordionState } from '@/components/Accordion/hooks/UseAccordionState';
 
 import type { Accordion as AccordionType } from '@/components/Accordion/AccordionSchema';
@@ -28,7 +27,10 @@
  */
 export function Accordion({ sys }: AccordionProps) {
   // Data layer
-  const { accordionItems, accordionData, loading, error } = useAccordionData(sys.id);
+  const { accordionItems, loading, error } = useAccordionData(sys.id);
+
+  // Business logic layer
+  const { handleHover, handleMouseLeave, getItemDisplayState } = useAccordionLogic(accordionItems);
 
   // State layer
   const { currentState } = useAccordionState(accordionItems, loading, error);
@@ -46,91 +48,26 @@
     return <EmptyState />;
   }
 
-<<<<<<< HEAD
-  // Check gridVariant to determine layout
-  const gridVariant = accordionData?.gridVariant;
-
-  if (gridVariant === 'ThreeColumn') {
-    return (
-      <div onMouseLeave={handleMouseLeave} className="grid grid-cols-1 lg:grid-cols-3 gap-6">
-        {accordionItems.map((item, index) => {
-          const displayState = getItemDisplayState(index, `item-${index}`);
-
-          return (
-            <AccordionItem
-              key={`accordion-${index}-item-${item.sys.id}`}
-              item={item}
-              index={index}
-              isHovered={displayState.isHovered}
-              shouldShowExpanded={displayState.shouldShowExpanded}
-              onHover={handleHover}
-              renderAsCard={true}
-            />
-          );
-        })}
-      </div>
-    );
-  }
-
-  // Default FullWidth layout (standard accordion)
   return (
     <div onMouseLeave={handleMouseLeave}>
       <AccordionPrimitive type="single" collapsible>
         <Box direction="col" gap={6}>
           {accordionItems.map((item, index) => {
             const displayState = getItemDisplayState(index, `item-${index}`);
-=======
-  // Check if this is a ContentTop accordion
-  const isContentTopAccordion = accordionItems.length > 0 && accordionItems[0]?.variant === 'ContentTop';
->>>>>>> 6d34ad09
 
-  return (
-    <AccordionProvider key={sys.id}>
-      <div>
-        {isContentTopAccordion ? (
-          // ContentTop accordion without flex layout
-          <div>
-            <AccordionPrimitive type="single" collapsible>
-              <Box direction="col" gap={6}>
-                {accordionItems.map((item, index) => {
-                  return (
-                    <AccordionItem
-                      key={`accordion-${sys.id}-${index}-item-${item.sys.id}`}
-                      item={item}
-                      index={index}
-                      isFirst={index === 0}
-                      itemId={`${sys.id}-item-${index}`}
-                      isHovered={false}
-                      shouldShowExpanded={false}
-                      onHover={() => undefined}
-                    />
-                  );
-                })}
-              </Box>
-            </AccordionPrimitive>
-          </div>
-        ) : (
-          // Regular accordion layout
-          <AccordionPrimitive type="single" collapsible>
-            <Box direction="col" gap={6}>
-              {accordionItems.map((item, index) => {
-                return (
-                  <AccordionItem
-                    key={`accordion-${sys.id}-${index}-item-${item.sys.id}`}
-                    item={item}
-                    index={index}
-                    isFirst={index === 0}
-                    itemId={`${sys.id}-item-${index}`}
-                    isHovered={false}
-                    shouldShowExpanded={false}
-                    onHover={() => undefined}
-                  />
-                );
-              })}
-            </Box>
-          </AccordionPrimitive>
-        )}
-      </div>
-    </AccordionProvider>
+            return (
+              <AccordionItem
+                key={`accordion-${index}-item-${item.sys.id}`}
+                item={item}
+                index={index}
+                isHovered={displayState.isHovered}
+                shouldShowExpanded={displayState.shouldShowExpanded}
+                onHover={handleHover}
+              />
+            );
+          })}
+        </Box>
+      </AccordionPrimitive>
+    </div>
   );
 }