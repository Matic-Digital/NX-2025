--- conflicted
+++ resolved
@@ -6,9 +6,9 @@
  */
 
 export const accordionStyles = {
-  getBackgroundImageClasses: (isHovered: boolean, isActive: boolean, variant: string) => {
+  getBackgroundImageClasses: (isHovered: boolean, shouldShowExpanded: boolean, variant: string) => {
     return `z-10 opacity-100 transition-all duration-500 ease-out ${
-      isHovered || isActive ? 'lg:opacity-100' : 'lg:opacity-0'
+      isHovered || shouldShowExpanded ? 'lg:opacity-100' : 'lg:opacity-0'
     } ${variant === 'ContentTop' ? 'hidden' : ''}`;
   },
 
@@ -41,106 +41,68 @@
   },
 
   /**
-   * Get button variant based on accordion state for ContentTop
-   */
-  getButtonVariant: (isHovered?: boolean, isActive?: boolean, variant?: string) => {
-    if (variant === 'ContentTop') {
-      const isActiveState = isHovered ?? isActive;
-      return isActiveState ? 'white' : 'outline';
-    }
-    return 'white'; // Default for other variants
-  },
-
-  /**
    * Get CSS classes for description container
    */
-  getDescriptionClasses: (isHovered: boolean, isActive: boolean, variant?: string) => {
+  getDescriptionClasses: (isHovered: boolean, shouldShowExpanded: boolean, variant?: string) => {
     // For vertical accordion (ContentTop), always show description
     if (variant === 'ContentTop') {
       return 'relative z-20 space-y-4 opacity-100 transition-all duration-500 ease-out';
     }
-
+    
     // Default horizontal accordion behavior - hide/show based on state
     return `relative z-20 space-y-4 opacity-100 transition-all duration-500 ease-out ${
-      isHovered || isActive ? 'lg:opacity-100' : 'lg:opacity-0'
+      isHovered || shouldShowExpanded ? 'lg:opacity-100' : 'lg:opacity-0'
     }`;
   },
 
   /**
    * Get CSS classes for description text
    */
-<<<<<<< HEAD
-  getDescriptionTextClasses: (isHovered?: boolean, shouldShowExpanded?: boolean) => {
+  getDescriptionTextClasses: (isHovered?: boolean, shouldShowExpanded?: boolean, variant?: string) => {
     const isActive = isHovered ?? shouldShowExpanded;
-    const textColor = isActive ? 'text-white' : 'text-black';
+    const textColor = (variant === 'ContentTop' && isActive) ? 'text-white' : 'text-black';
     return `text-body-xs ${textColor}`;
-=======
-  getDescriptionTextClasses: (isHovered?: boolean, isActive?: boolean, variant?: string) => {
-    const isActiveState = isHovered ?? isActive;
-    const textColor = (variant === 'ContentTop' && isActiveState) ? 'text-white' : 'text-foreground';
-    return `text-body-xs transition-all duration-500 ease-out ${textColor}`;
->>>>>>> 6d34ad09
   },
 
   /**
    * Get CSS classes for image container based on variant
    */
-  getImageClasses: (variant: string | undefined, isHovered?: boolean, isActive?: boolean) => {
-    const isActiveState = isHovered ?? isActive;
+  getImageClasses: (variant: string | undefined) => {
     return cn(
-      'col-span-7 overflow-hidden transition-all duration-300 ease-out',
+      'col-span-7 h-full overflow-hidden',
       variant === 'ContentLeft'
-        ? 'order-1 lg:order-2 h-full'
+        ? 'order-1 lg:order-2'
         : variant === 'ContentTop'
-          ? `order-2 ${isActiveState ? 'h-auto opacity-100' : 'h-0 opacity-0'}`
-          : 'order-1 h-full'
+          ? 'order-2'
+          : 'order-1'
     );
   },
 
   /**
    * Get CSS classes for image element
    */
-  getImageElementClasses: (isHovered: boolean, isActive: boolean, variant?: string) => {
-    // For ContentTop, use auto height to fit image naturally
-    if (variant === 'ContentTop') {
-      return 'h-auto w-full object-cover transition-all duration-500 ease-in-out';
-    }
-    
-    // Default behavior for horizontal accordions
-    return `h-full w-full object-cover transition-all duration-500 ease-in-out ${
-      isHovered || isActive ? 'lg:h-full' : 'lg:h-60'
+  getImageElementClasses: (isHovered: boolean, shouldShowExpanded: boolean) => {
+    return `h-full w-full object-cover ${
+      isHovered || shouldShowExpanded ? 'lg:h-full' : 'lg:h-60'
     }`;
   },
 
   /**
    * Get CSS classes for accordion item container
    */
-  getItemClasses: (isHovered: boolean, isActive: boolean, variant?: string) => {
-    // ContentTop variant doesn't need shadow effects, uses simple height
-    if (variant === 'ContentTop') {
-      return 'overflow-hidden border-none bg-subtle text-foreground transition-all duration-500 ease-out !rounded-none';
-    }
-    
-    // Default behavior for horizontal accordions
-    return `overflow-hidden border-none bg-subtle text-foreground shadow-lg transition-all duration-500 ease-out !rounded-none lg:${
-      isHovered || isActive ? 'shadow-lg' : 'shadow-none'
+  getItemClasses: (isHovered: boolean, shouldShowExpanded: boolean) => {
+    return `overflow-hidden border-none bg-subtle text-black shadow-lg transition-all duration-500 ease-out lg:${
+      isHovered || shouldShowExpanded ? 'shadow-lg' : 'shadow-none'
     }`;
   },
 
   /**
    * Get CSS classes for overline text
    */
-<<<<<<< HEAD
-  getOverlineClasses: (isHovered?: boolean, shouldShowExpanded?: boolean) => {
+  getOverlineClasses: (isHovered?: boolean, shouldShowExpanded?: boolean, variant?: string) => {
     const isActive = isHovered ?? shouldShowExpanded;
-    const textColor = isActive ? 'text-white' : 'text-black';
+    const textColor = (variant === 'ContentTop' && isActive) ? 'text-white' : 'text-black';
     return `text-body-xs relative z-20 ${textColor}`;
-=======
-  getOverlineClasses: (isHovered?: boolean, isActive?: boolean, variant?: string) => {
-    const isActiveState = isHovered ?? isActive;
-    const textColor = (variant === 'ContentTop' && isActiveState) ? 'text-white' : 'text-foreground';
-    return `text-body-xs relative z-20 transition-all duration-500 ease-out ${textColor}`;
->>>>>>> 6d34ad09
   },
 
   /**
@@ -160,119 +122,39 @@
   /**
    * Get CSS classes for title
    */
-<<<<<<< HEAD
-  getTitleClasses: (isHovered: boolean, shouldShowExpanded: boolean) => {
+  getTitleClasses: (isHovered: boolean, shouldShowExpanded: boolean, variant?: string) => {
     const isActive = isHovered ?? shouldShowExpanded;
-    const textColor = isActive ? 'text-white' : 'text-black';
+    const textColor = (variant === 'ContentTop' && isActive) ? 'text-white' : 'text-black';
     return `text-headline-sm relative z-20 line-clamp-none max-w-[300px] ${textColor} ${
       isHovered || shouldShowExpanded ? 'lg:line-clamp-none' : 'lg:line-clamp-2'
-=======
-  getTitleClasses: (isHovered: boolean, isActive: boolean, variant?: string) => {
-    const isActiveState = isHovered || isActive;
-    const textColor = (variant === 'ContentTop' && isActiveState) ? 'text-white' : 'text-foreground';
-    return `text-headline-sm relative z-20 line-clamp-none max-w-[300px] transition-all duration-500 ease-out ${textColor} ${
-      isHovered || isActive ? 'lg:line-clamp-none' : 'lg:line-clamp-2'
->>>>>>> 6d34ad09
     }`;
   },
 
   /**
    * Get CSS classes for accordion trigger
    */
-  getTriggerClasses: (isHovered: boolean, isActive: boolean, variant?: string) => {
-    // For vertical accordion (ContentTop), maintain consistent height - only toggle image/hover states
+  getTriggerClasses: (isHovered: boolean, shouldShowExpanded: boolean, variant?: string) => {
+    // For vertical accordion (ContentTop), don't restrict height - let content show
     if (variant === 'ContentTop') {
-      return `p-0 transition-all duration-300 ease-out hover:no-underline overflow-hidden !rounded-none h-auto`;
+      return `p-0 transition-all duration-500 ease-out hover:no-underline h-auto`;
     }
-<<<<<<< HEAD
-
+    
     // Default horizontal accordion behavior
     return `h-auto p-0 transition-all duration-500 ease-out hover:no-underline ${
       isHovered || shouldShowExpanded ? 'lg:h-auto' : 'lg:h-60'
-=======
-    
-    // Default horizontal accordion behavior - use transform for smoother transitions  
-    return `p-0 transition-all duration-300 ease-out hover:no-underline overflow-hidden !rounded-none ${
-      isHovered || isActive ? 'lg:h-auto' : 'lg:h-60'
->>>>>>> 6d34ad09
     }`;
   },
 
   /**
    * Get CSS classes for the main Box wrapper based on variant
    */
-<<<<<<< HEAD
-  getWrapperClasses: (
-    variant: string | undefined,
-    isHovered?: boolean,
-    shouldShowExpanded?: boolean
-  ) => {
+  getWrapperClasses: (variant: string | undefined, isHovered?: boolean, shouldShowExpanded?: boolean) => {
     const isActive = isHovered ?? shouldShowExpanded;
-=======
-  getWrapperClasses: (variant: string | undefined, isHovered?: boolean, isActive?: boolean) => {
-    const isActiveState = isHovered ?? isActive;
->>>>>>> 6d34ad09
     return cn(
-      'min-h-20 w-full transition-all duration-300 ease-out',
-      // All variants get bg-surface as inactive state (theme-aware)
-      isActiveState ? '' : 'bg-surface',
-      // Variant-specific styling
-      variant === 'ContentLeft' ? `lg:flex-row ${isActiveState ? 'bg-surface' : ''}` : '',
-      variant === 'ContentTop' ? `flex-col ${isActiveState ? 'bg-primary' : ''}` : '',
-      variant === 'ContentRight' ? `lg:flex-row ${isActiveState ? 'bg-surface' : ''}` : ''
+      'min-h-20 w-full',
+      variant === 'ContentLeft' ? 'lg:flex-row' : '',
+      variant === 'ContentTop' ? `flex-col ${isActive ? 'bg-primary' : 'bg-subtle'}` : '',
+      variant === 'ContentRight' ? 'lg:flex-row' : ''
     );
-  },
-
-  /**
-   * Get CSS classes for ThreeColumn grid container
-   */
-  getThreeColumnContainerClasses: () => {
-    return 'grid grid-cols-1 lg:grid-cols-3 gap-6';
-  },
-
-  /**
-   * Get CSS classes for ThreeColumn grid item
-   */
-  getThreeColumnItemClasses: (isHovered: boolean, shouldShowExpanded: boolean) => {
-    return `bg-white rounded-lg overflow-hidden transition-all duration-300 ease-out cursor-pointer ${
-      isHovered || shouldShowExpanded 
-        ? 'shadow-xl border-b-4 border-orange-500 transform scale-105' 
-        : 'shadow-md hover:shadow-lg'
-    }`;
-  },
-
-  /**
-   * Get CSS classes for ThreeColumn content
-   */
-  getThreeColumnContentClasses: () => {
-    return 'p-6 flex flex-col h-full';
-  },
-
-  /**
-   * Get CSS classes for ThreeColumn image
-   */
-  getThreeColumnImageClasses: () => {
-    return 'w-full h-48 object-cover';
-  },
-
-  /**
-   * Get CSS classes for ThreeColumn title
-   */
-  getThreeColumnTitleClasses: () => {
-    return 'text-headline-sm text-black mb-3 line-clamp-2';
-  },
-
-  /**
-   * Get CSS classes for ThreeColumn description
-   */
-  getThreeColumnDescriptionClasses: () => {
-    return 'text-body-sm text-gray-600 flex-grow mb-4';
-  },
-
-  /**
-   * Get CSS classes for ThreeColumn CTA wrapper
-   */
-  getThreeColumnCtaWrapperClasses: () => {
-    return 'mt-auto';
   }
 };