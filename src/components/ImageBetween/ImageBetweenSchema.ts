--- conflicted
+++ resolved
@@ -1,14 +1,17 @@
 import z from 'zod';
 
-<<<<<<< HEAD
-=======
 import { AssetSchema } from '@/components/Asset/AssetSchema';
 import { ContentGridSchema } from '@/components/ContentGrid/ContentGridSchema';
 import { ImageSchema } from '@/components/Image/ImageSchema';
 import { SliderSysSchema } from '@/components/Slider/SliderSchema';
 import { VideoSchema } from '@/components/Video/VideoSchema';
 
->>>>>>> b6e2835f
+const ImageBetweenAssetUnion = z.union([
+  ImageSchema,
+  SliderSysSchema,
+  VideoSchema,
+  ContentGridSchema
+]);
 const ImageBetweenAssetUnion = z.union([
   ImageSchema,
   SliderSysSchema,
