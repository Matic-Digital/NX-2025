--- conflicted
+++ resolved
@@ -12,11 +12,7 @@
 import { Box } from '@/components/global/matic-ds/box';
 
 import { AirImage } from '@/components/Image/AirImage';
-import {
-  ImageContext as _ImageContext,
-  shouldPreloadImage
-} from '@/components/Image/utils/imageOptimization';
-
+import { shouldPreloadImage, ImageContext as _ImageContext } from '@/components/Image/utils/imageOptimization';
 // Import removed - using API route instead
 
 import type { Service } from '@/components/Service/ServiceSchema';
@@ -80,7 +76,7 @@
   }, [isFirstCard, cardId, activeCardId, setActiveCardId]);
 
   const isActive = cardId ? activeCardId === cardId && window.innerWidth >= 768 : false;
-
+  
   // Determine if this image should be prioritized for LCP optimization
   const shouldPrioritize = shouldPreloadImage({
     index,
@@ -165,14 +161,10 @@
               </Fragment>
             ))}
             <Box direction="col" className="relative z-10 mt-6 pb-[2rem]">
-<<<<<<< HEAD
-              <Link href={`${service.slug}`} className="w-full">
-=======
               <Link 
                 href={cardButtonLink || (service.slug?.startsWith('/') || service.slug?.includes('/') ? (service.slug?.startsWith('/') ? service.slug : `/${service.slug}`) : `/services/${service.slug || ''}`)}
                 className="w-full"
               >
->>>>>>> fc7fb5ab
                 <Button variant="outlineTrasparentWhite" className="w-full">
                   {service.cardButtonText}
                 </Button>
