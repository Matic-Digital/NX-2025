--- conflicted
+++ resolved
@@ -42,15 +42,9 @@
           if (data) {
             setPageData(data);
           }
-<<<<<<< HEAD
-        } catch {
-          // Ignore errors when fetching page data
-        } finally {
-=======
         } catch (error) {
         console.warn('Error in catch block:', error);
       } finally {
->>>>>>> c438aafb
           setLoading(false);
         }
       }
