--- conflicted
+++ resolved
@@ -102,21 +102,13 @@
         typeof document !== 'undefined' &&
         createPortal(
           <div
-<<<<<<< HEAD
             className="fixed top-0 left-0 z-30 h-auto min-h-fit w-screen bg-black/[0.72] p-8 pt-24 shadow-[0_4px_20px_0_rgba(0,0,0,0.16)] backdrop-blur-[30px]"
-=======
-            className="fixed top-0 left-0 w-screen h-auto min-h-fit z-30 bg-black/[0.72] shadow-[0_4px_20px_0_rgba(0,0,0,0.16)] backdrop-blur-[30px] p-8 pt-24"
->>>>>>> b6e2835f
             onMouseEnter={handleMouseEnter}
             onMouseLeave={handleMouseLeave}
           >
             <Container className="mx-auto flex">
               <h2 className="mb-4 flex-grow text-[1.5rem] text-white">{displayTitle}</h2>
-<<<<<<< HEAD
               <div className="grid auto-rows-min grid-cols-3 gap-4">
-=======
-              <div className="grid grid-cols-3 gap-4 auto-rows-min">
->>>>>>> b6e2835f
                 {menuItems.map((menuItem) => (
                   <MenuItem key={menuItem.sys.id} menuItem={menuItem} />
                 ))}
