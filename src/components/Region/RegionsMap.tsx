'use client';

import React, { useState } from 'react';
import Link from 'next/link';

import { ArrowUpRight } from 'lucide-react';

import { cn } from '@/lib/utils';

import { Box } from '@/components/global/matic-ds';

import { RegionsMapImageInteractive } from '@/components/Region/RegionsMapImageInteractive';

// Static hardcoded regions data since the map is SVG-based
const STATIC_REGIONS = [
  { name: 'North America', slug: 'north-america' },
  { name: 'Europe', slug: 'europe' },
  { name: 'Asia Pacific', slug: 'asia-pacific' },
  { name: 'Latin America', slug: 'latin-america' },
  { name: 'Middle East & Africa', slug: 'middle-east-africa' }
];

export function RegionsMap() {
  const [hoveredRegion, setHoveredRegion] = useState<string | null>(null);
  const [retryCount, setRetryCount] = useState(0);

<<<<<<< HEAD
  useEffect(() => {
    const fetchContent = async () => {
      try {
        setLoading(true);
        const response = await getRegionsMapById(props.sys.id);

        if (!response) {
          setError('No region data found');
          return;
        }

        setContent(response);
        setError(null); // Clear any previous errors
      } catch (err) {
        // Log the actual error for debugging
        console.error('Error fetching region data:', err);
        
        // Provide more specific error message
        const errorMessage = err instanceof Error ? err.message : 'Failed to load region data';
        setError(errorMessage);
        
        // Implement retry logic (max 3 retries)
        if (retryCount < 3) {
          setRetryCount(prev => prev + 1);
          console.log(`Retrying... attempt ${retryCount + 1}`);
          await new Promise(resolve => setTimeout(resolve, 2000)); // Wait 2 seconds
          void fetchContent();
        }
      } finally {
        setLoading(false);
      }
    };

    void fetchContent();
  }, [props.sys.id, retryCount]);

  // Provide default values to prevent destructuring errors
  const { title = '', overline = '', regionsCollection = { items: [] } } = content ?? {};

  const regions = regionsCollection?.items ?? [];

=======
>>>>>>> c3dd78c9
  // Map region names to their corresponding SVG IDs
  const regionToSvgId: Record<string, string> = {
    'North America': 'northAmerica',
    'Europe': 'europe',
    'Asia Pacific': 'australiaPacific',
    'Latin America': 'latinAmerica',
    'Middle East & Africa': 'middleEastIndiaAfrica'
  };

  return (
    <div className="container mx-auto px-6 sm:px-6 md:px-9">
      <Box direction="col" gap={12} className="bg-subtle p-4 md:p-16">
        {/* Header */}
        <Box direction="col" gap={2} className="text-center">
          <p className="text-body-sm text-gray-700 uppercase">Global Presence</p>
          <h2 className="text-headline-md lg:text-headline-lg leading-14">Our Regions</h2>
        </Box>

        {/* World Map SVG */}
        <div className="relative">
          <div className="absolute inset-0 size-full"></div>
          <div className="relative z-10 w-full">
            <RegionsMapImageInteractive
              hoveredRegion={hoveredRegion}
              onRegionHover={setHoveredRegion}
            />
          </div>
        </div>

        {/* Region List */}
        <Box
          direction="row"
          gap={{ base: 12, lg: 12, xl: 6 }}
          cols={{
            base: 1,
            md: 2,
            lg: 3,
            xl: 5
          }}
        >
          {STATIC_REGIONS.map((region) => {
            const svgId = regionToSvgId[region.name];
            
            return (
              <div
                key={region.name}
                className={cn(
                  'group transition-all duration-200',
                  hoveredRegion === svgId ? 'scale-105 transform' : ''
                )}
                onMouseEnter={() => setHoveredRegion(svgId ?? null)}
                onMouseLeave={() => setHoveredRegion(null)}
              >
                <Link
                  href={`/regions/${region.slug}`}
                  className={cn(
                    'transition-colors',
                    hoveredRegion === svgId ? 'text-primary' : 'text-surface-invert'
                  )}
                >
                  <Box
                    direction="row"
                    gap={2}
                    className="items-center justify-between lg:items-start"
                  >
                    <Box direction="col" gap={0}>
                      <h3 className={cn('text-title-lg')}>{region.name}</h3>
                      <p className={cn(
                        '!text-body-xxs',
                        hoveredRegion === svgId ? 'text-primary transition-colors' : 'text-surface-invert'
                      )}>
                        Explore {region.name}
                      </p>
                    </Box>
                    <span className="text-muted-foreground group-hover:text-primary mt-1 opacity-100 transition-all group-hover:translate-x-1 group-hover:opacity-100 xl:opacity-0">
                      <ArrowUpRight className="size-8 stroke-1" />
                    </span>
                  </Box>
                </Link>
              </div>
            );
          })}
        </Box>
      </Box>
    </div>
  );
}<|MERGE_RESOLUTION|>--- conflicted
+++ resolved
@@ -22,52 +22,7 @@
 
 export function RegionsMap() {
   const [hoveredRegion, setHoveredRegion] = useState<string | null>(null);
-  const [retryCount, setRetryCount] = useState(0);
 
-<<<<<<< HEAD
-  useEffect(() => {
-    const fetchContent = async () => {
-      try {
-        setLoading(true);
-        const response = await getRegionsMapById(props.sys.id);
-
-        if (!response) {
-          setError('No region data found');
-          return;
-        }
-
-        setContent(response);
-        setError(null); // Clear any previous errors
-      } catch (err) {
-        // Log the actual error for debugging
-        console.error('Error fetching region data:', err);
-        
-        // Provide more specific error message
-        const errorMessage = err instanceof Error ? err.message : 'Failed to load region data';
-        setError(errorMessage);
-        
-        // Implement retry logic (max 3 retries)
-        if (retryCount < 3) {
-          setRetryCount(prev => prev + 1);
-          console.log(`Retrying... attempt ${retryCount + 1}`);
-          await new Promise(resolve => setTimeout(resolve, 2000)); // Wait 2 seconds
-          void fetchContent();
-        }
-      } finally {
-        setLoading(false);
-      }
-    };
-
-    void fetchContent();
-  }, [props.sys.id, retryCount]);
-
-  // Provide default values to prevent destructuring errors
-  const { title = '', overline = '', regionsCollection = { items: [] } } = content ?? {};
-
-  const regions = regionsCollection?.items ?? [];
-
-=======
->>>>>>> c3dd78c9
   // Map region names to their corresponding SVG IDs
   const regionToSvgId: Record<string, string> = {
     'North America': 'northAmerica',
