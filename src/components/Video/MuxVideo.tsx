--- conflicted
+++ resolved
@@ -34,13 +34,8 @@
           const data = await response.json();
           setVideoData(data.video);
         }
-<<<<<<< HEAD
-      } catch {
-        // Ignore errors when fetching video data
-=======
       } catch (error) {
         console.warn('Error in catch block:', error);
->>>>>>> c438aafb
       } finally {
         setLoading(false);
       }
