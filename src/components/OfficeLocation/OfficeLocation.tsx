'use client';

import React, { useEffect, useState } from 'react';

import { Box } from '@/components/global/matic-ds';

import { AirImage } from '@/components/Image/AirImage';
import { getLocationById } from '@/components/OfficeLocation/OfficeLocationApi';
import { OfficeLocationSkeleton } from '@/components/OfficeLocation/OfficeLocationSkeleton';

import type { OfficeLocation } from '@/components/OfficeLocation/OfficeLocationSchema';

interface LocationProps {
  sys: {
    id: string;
  };
  variant?: string;
}

export const Location: React.FC<LocationProps> = ({ sys, variant }: LocationProps) => {
  const [location, setLocation] = useState<OfficeLocation | null>(null);
  const [isLoading, setIsLoading] = useState(!!sys?.id);

  // Fetch location data using sys.id
  useEffect(() => {
    if (sys?.id) {
      const fetchLocation = async () => {
        try {
          setIsLoading(true);
<<<<<<< HEAD
          const fetchedLocation = await getLocationById(sys.id);
          setLocation(fetchedLocation);
        } catch {
          // Ignore errors when parsing office location data
        } finally {
=======
          const response = await fetch(`/api/components/OfficeLocation/${sys.id}`);
          if (response.ok) {
            const data = await response.json();
            setLocation(data.officeLocation);
          } else {
            throw new Error('Failed to fetch office location data');
          }
        } catch (error) {
        console.warn('Error in catch block:', error);
      } finally {
>>>>>>> c438aafb
          setIsLoading(false);
        }
      };

      void fetchLocation();
    }
  }, [sys.id]);

  if (isLoading) {
    return <OfficeLocationSkeleton />;
  }

  if (!location) {
    return null;
  }

  const { image, country, city, state, address, phone } = location;

  // Featured variant - larger layout for the first location
  if (variant === 'featured') {
    return (
      <Box direction="col" gap={0}>
        {image && <AirImage {...image} className="h-64 w-full object-cover" />}

        <Box direction="col" gap={4} className="bg-subtle p-8">
          <h2 className="text-2xl font-bold">{country} Headquarters</h2>
          <h3 className="text-xl font-semibold text-gray-700">
            {city}
            {state ? `, ${state}` : ''}
          </h3>

          <Box gap={2} className="flex-col justify-between text-base text-gray-600 md:flex-row">
            <p>{address}</p>
            {phone && <p className="font-medium text-orange-500">{phone}</p>}
          </Box>
        </Box>
      </Box>
    );
  }

  // Grid variant - smaller layout for remaining locations
  if (variant === 'grid') {
    return (
      <Box direction="col" gap={0}>
        {image && <AirImage {...image} className="h-40 w-full object-cover" />}

        <Box direction="col" gap={2} className="bg-subtle p-8">
          <h3 className="text-lg font-semibold">{country}</h3>
          <h4 className="text-base font-medium text-gray-700">
            {city}
            {state ? `, ${state}` : ''}
          </h4>

          <Box direction="col" gap={1} className="text-sm text-gray-600">
            <p>{address}</p>
            {phone && <p className="font-medium text-orange-500">{phone}</p>}
          </Box>
        </Box>
      </Box>
    );
  }

  // Default variant - original layout
  return (
    <Box direction="col" gap={4} className="rounded-lg border border-gray-200 p-6">
      {image && (
        <Box className="mb-4">
          <AirImage {...image} />
        </Box>
      )}

      <Box direction="col" gap={2}>
        <h3 className="text-lg font-semibold">
          {city}
          {state ? `, ${state}` : ''}, {country}
        </h3>

        <Box direction="col" gap={1} className="text-sm text-gray-600">
          <p>{address}</p>
          <p>{phone}</p>
        </Box>
      </Box>
    </Box>
  );
};<|MERGE_RESOLUTION|>--- conflicted
+++ resolved
@@ -27,13 +27,6 @@
       const fetchLocation = async () => {
         try {
           setIsLoading(true);
-<<<<<<< HEAD
-          const fetchedLocation = await getLocationById(sys.id);
-          setLocation(fetchedLocation);
-        } catch {
-          // Ignore errors when parsing office location data
-        } finally {
-=======
           const response = await fetch(`/api/components/OfficeLocation/${sys.id}`);
           if (response.ok) {
             const data = await response.json();
@@ -44,7 +37,6 @@
         } catch (error) {
         console.warn('Error in catch block:', error);
       } finally {
->>>>>>> c438aafb
           setIsLoading(false);
         }
       };
