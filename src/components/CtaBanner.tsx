'use client';

import * as React from 'react';
import Link from 'next/link';
import {
  useContentfulLiveUpdates,
  useContentfulInspectorMode
} from '@contentful/live-preview/react';
import { ErrorBoundary } from '@/components/global/ErrorBoundary';
import { Button } from '@/components/ui/button';
import { Box, Container, Section } from '@/components/global/matic-ds';
import type { CtaBanner } from '@/types/contentful/CtaBanner';
import Image from 'next/image';
import { useState } from 'react';
import { RequestAQuoteModal } from '@/components/global/modals/RequestAQuoteModal';
import { AirImage } from '@/components/media/AirImage';

export function CtaBanner(props: CtaBanner) {
  const ctaBanner = useContentfulLiveUpdates(props);
  const inspectorProps = useContentfulInspectorMode({ entryId: ctaBanner?.sys?.id });

  console.log('ctaBanner', ctaBanner);
  const [isModalOpen, setIsModalOpen] = useState(false);

  const handleModalTrigger = () => {
    console.log('handleModalTrigger called');
    console.log(isModalOpen);
    setIsModalOpen(true);
  };

  return (
    <ErrorBoundary>
      <Section className="relative w-full overflow-hidden">
        {/* Background gradient image */}
        <AirImage
          link={ctaBanner.backgroundMedia.link}
          altText={ctaBanner.backgroundMedia.altText}
          className="absolute inset-0 h-full w-full object-cover"
          priority
        />

        {/* Background image with fade effect */}
        <div className="absolute inset-0 z-10 [mask-image:linear-gradient(to_right,black_20%,transparent_70%)] [-webkit-mask-image:linear-gradient(to_right,black_20%,transparent_70%)]">
          <Image
            src={ctaBanner.backgroundImage.url}
            alt={ctaBanner.backgroundImage.description}
            fill
            className="object-cover"
            priority
          />
        </div>

        <Container className="relative z-20 h-[335px]">
          <Box cols={{ base: 1, md: 4, lg: 5 }} className="h-[335px] items-center">
            <Box
              direction="col"
              gap={6}
              className="text-white max-md:items-center md:col-span-2 md:col-start-3 lg:col-span-2 lg:col-start-4"
              {...inspectorProps({ fieldId: 'title' })}
            >
              <Box direction="col" gap={2} className="max-md:items-center">
                <h2 className="text-headline-lg">{ctaBanner.title}</h2>
                <p className="text-text-on-invert max-w-xs max-md:text-center lg:max-w-sm">
                  {ctaBanner.description}
                </p>
              </Box>

              <Box wrap={true} gap={3} className="max-md:items-center">
                {ctaBanner.primaryCta && (
<<<<<<< HEAD
                  <Link href={ctaBanner.primaryCta.internalLink?.slug ?? ctaBanner.primaryCta.externalLink ?? '#'}>
=======
                  <Link
                    href={
                      ctaBanner.primaryCta.internalLink?.slug ??
                      ctaBanner.primaryCta.externalLink ??
                      '#'
                    }
                  >
>>>>>>> 471d2487
                    <Button variant="outlineWhite" {...inspectorProps({ fieldId: 'primaryCta' })}>
                      {ctaBanner.primaryCta.text}
                    </Button>
                  </Link>
                )}
                {ctaBanner.secondaryCta && (
                  <Button
                    variant="secondary"
                    {...inspectorProps({ fieldId: 'secondaryCta' })}
                    onClick={ctaBanner.secondaryCta.modal && handleModalTrigger}
                  >
                    {ctaBanner.secondaryCta.text}
                  </Button>
                )}
              </Box>
            </Box>
          </Box>
        </Container>
      </Section>

      {ctaBanner.secondaryCta && (
        <RequestAQuoteModal
          isOpen={isModalOpen}
          onOpenChange={setIsModalOpen}
          title={ctaBanner.secondaryCta.modal?.title ?? 'Request a Quote'}
          description={
            ctaBanner.secondaryCta.modal?.description ??
            'Please fill out the form below to request a quote.'
          }
          sys={ctaBanner.secondaryCta.modal?.sys ?? { id: 'default-modal' }}
        />
      )}
    </ErrorBoundary>
  );
}<|MERGE_RESOLUTION|>--- conflicted
+++ resolved
@@ -67,9 +67,6 @@
 
               <Box wrap={true} gap={3} className="max-md:items-center">
                 {ctaBanner.primaryCta && (
-<<<<<<< HEAD
-                  <Link href={ctaBanner.primaryCta.internalLink?.slug ?? ctaBanner.primaryCta.externalLink ?? '#'}>
-=======
                   <Link
                     href={
                       ctaBanner.primaryCta.internalLink?.slug ??
@@ -77,7 +74,6 @@
                       '#'
                     }
                   >
->>>>>>> 471d2487
                     <Button variant="outlineWhite" {...inspectorProps({ fieldId: 'primaryCta' })}>
                       {ctaBanner.primaryCta.text}
                     </Button>
