import React from 'react';
import Image from 'next/image';

import { useMegaMenuContext } from '@/contexts/MegaMenuContext';

import { NavigationMenu, NavigationMenuList } from '@/components/ui/navigation-menu';

import { Text } from '@/components/global/matic-ds';

import { AirImage } from '@/components/Image/AirImage';
import { LocaleDropdown } from '@/components/LocaleDropdown/LocaleDropdown';
import { MegaMenu } from '@/components/MegaMenu/MegaMenu';
import { MegaMenuCard } from '@/components/MegaMenu/MegaMenuCard';
import { MenuItem } from '@/components/MenuItem/MenuItem';
import {
  getRecentPostsForMegaMenu,
  getRecentPostsForMegaMenuByCategory
} from '@/components/Post/PostApi';

import type { Menu as MenuType } from '@/components/Menu/MenuSchema';
import type { Post } from '@/components/Post/PostSchema';

interface MenuProps {
  menu: MenuType;
  variant?: 'default' | 'overflow';
  megaMenuTags?: Array<{ id: string; name: string }>;
}

export function Menu({ menu, variant = 'default', megaMenuTags }: MenuProps) {
  const { setMegaMenuContent, activeMegaMenuId, closeMegaMenu } = useMegaMenuContext();
  const [recentPosts, setRecentPosts] = React.useState<Post[]>([]);
  const [postsLoading, setPostsLoading] = React.useState(false);
  const [hoveredMenuItem, setHoveredMenuItem] = React.useState<string | null>(null);

  // Extract menu items from the menu
  const menuItems = menu?.itemsCollection?.items ?? [];

  // Fetch recent posts for overflow variant
  React.useEffect(() => {
    if (variant === 'overflow') {
      setPostsLoading(true);

      // Extract categories from Contentful tags using same logic as Collection component
      const postTagCategories =
        megaMenuTags
          ?.filter(
            (tag) =>
              tag.name.toLowerCase().startsWith('post:') || tag.name.toLowerCase().includes('post')
          )
          ?.map((tag) => tag.name.replace(/^post:/i, '').trim()) ?? [];

      const category = postTagCategories[0]; // Use first matching category

      // Debug logging to match Collection component
      console.log('🔍 MegaMenu post filtering debug:');
      console.log('- MegaMenu tags:', megaMenuTags);
      console.log('- Post tag categories:', postTagCategories);
      console.log('- Selected category:', category);

      const fetchFunction = category
        ? () => getRecentPostsForMegaMenuByCategory(category, 1)
        : () => getRecentPostsForMegaMenu(1);

      console.log(
        '- Using function:',
        category ? 'getRecentPostsForMegaMenuByCategory' : 'getRecentPostsForMegaMenu'
      );

      fetchFunction()
        .then((response) => setRecentPosts(response.items))
        .catch(console.error)
        .finally(() => setPostsLoading(false));
    }
  }, [variant, megaMenuTags]);

  // Helper function to convert Post to MegaMenuCard props
  const postToMegaMenuCard = (post: Post) => ({
    kicker: post.categories?.[0] ?? 'Blog',
    title: post.title,
    imageUrl: post.mainImage?.link ?? '',
    altText: post.mainImage?.altText ?? post.title,
    link: `/post/${post.categories?.[0]?.toLowerCase().replace(/\s+/g, '-') ?? 'uncategorized'}/${post.slug}`
  });

  const handleRegularMenuItemHover = () => {
    // Close any open mega menu when hovering regular menu items
    if (activeMegaMenuId) {
      closeMegaMenu(activeMegaMenuId);
      setMegaMenuContent(null);
    }
  };

  // For overflow variant, render without NavigationMenu wrapper
  if (variant === 'overflow') {
    const hasMegaMenus = menuItems.some((item) => item.__typename === 'MegaMenu');

    return (
      <div className="group/navbar">
        {hasMegaMenus ? (
          // If there are MegaMenu items, render them normally
          <div className="flex flex-col gap-2">
            {menuItems.map((item) => {
              if (item.__typename === 'MegaMenu') {
                return (
                  <MegaMenu
                    key={item.sys.id}
                    megaMenuId={item.sys.id}
                    title={item.title}
                    overflow={true}
                  />
                );
              } else {
                const linkUrl = item.internalLink
                  ? `/${item.internalLink.slug}`
                  : item.externalLink;
                const linkTarget = item.externalLink ? '_blank' : '_self';
                const linkRel = item.externalLink ? 'noopener noreferrer' : undefined;

                return (
                  <a
                    key={item.sys.id}
                    href={linkUrl}
                    target={linkTarget}
                    rel={linkRel}
                    className="cursor-pointer px-[0.75rem] py-[0.38rem] group"
                    onMouseEnter={handleRegularMenuItemHover}
                  >
                    <Text
                      className="text-foreground transition-all duration-300 group-hover:text-white"
                      style={{
                        textShadow: 'none'
                      }}
                      onMouseEnter={(e) => {
                        e.currentTarget.style.textShadow =
                          '0 0 28px rgba(255, 255, 255, 0.40), 0 0 24px rgba(255, 255, 255, 0.60), 0 0 24px rgba(255, 255, 255, 0.60), 0 0 10px rgba(255, 255, 255, 0.60)';
                      }}
                      onMouseLeave={(e) => {
                        e.currentTarget.style.textShadow = 'none';
                      }}
                    >
                      {item.text}
                    </Text>
                  </a>
                );
              }
            })}
          </div>
        ) : (
          // If only MenuItem types, create 2-column layout with associated image
          <div className="flex gap-4 items-stretch">
            {/* First column: Associated Image (flexible, grows) */}
            <div className="flex-1 flex">
              <div className="w-full h-[29.1875rem] relative overflow-hidden">
                {(() => {
                  // Find the hovered menu item or default to first item with associated image
                  const targetItem = hoveredMenuItem
                    ? menuItems.find(
                        (item) => item.__typename === 'MenuItem' && item.sys.id === hoveredMenuItem
                      )
                    : menuItems.find(
                        (item) => item.__typename === 'MenuItem' && item.associatedImage
                      );

                  if (
                    targetItem &&
                    targetItem.__typename === 'MenuItem' &&
                    targetItem.associatedImage
                  ) {
                    return (
                      <>
<<<<<<< HEAD
                        <Image
=======
                        <AirImage
>>>>>>> de5473a1
                          key={targetItem.sys.id}
                          link={targetItem.associatedImage.link}
                          altText={targetItem.associatedImage.altText ?? targetItem.title}
                          className="w-full h-full object-cover transition-opacity duration-300 ease-in-out"
                        />
                        <div className="absolute inset-0 bg-gradient-to-t from-black/60 via-transparent to-transparent transition-opacity duration-300 ease-in-out" />
                        <div className="absolute bottom-4 left-4 text-white transition-opacity duration-300 ease-in-out">
                          <h3 className="text-6xl font-normal leading-[90%] tracking-[0.04rem]">
                            {targetItem.text}
                          </h3>
                        </div>
                      </>
                    );
                  }

                  // Fallback to recent post if no associated images
                  if (!postsLoading && recentPosts.length > 0 && recentPosts[0]) {
                    return (
                      <div className="transition-opacity duration-300 ease-in-out">
                        <MegaMenuCard {...postToMegaMenuCard(recentPosts[0])} fullHeight={true} />
                      </div>
                    );
                  }

                  return null;
                })()}
              </div>
            </div>
            {/* Second column: Menu items (fixed max-width) */}
            <div className="flex flex-col max-w-[30.8rem] h-full min-h-[21.25rem] justify-between">
              <div className="flex flex-col">
                {menuItems
                  .filter((item) => item.__typename === 'MenuItem')
                  .map((item) => {
                    // TypeScript type narrowing after filter
                    if (item.__typename !== 'MenuItem') return null;

                    return (
                      <div
                        key={item.sys.id}
                        onMouseEnter={() => setHoveredMenuItem(item.sys.id)}
                        onMouseLeave={() => setHoveredMenuItem(null)}
                      >
                        <MenuItem menuItem={item} layout="horizontal" />
                      </div>
                    );
                  })}
              </div>

              {/* LocaleDropdown positioned at bottom of menu items column */}
              <div className="flex justify-end mt-4">
                <LocaleDropdown />
              </div>
            </div>
          </div>
        )}
      </div>
    );
  }

  return (
    <div className="group/navbar">
      <NavigationMenu>
        <NavigationMenuList className="gap-2 xl:gap-[0.75rem] flex-wrap xl:flex-nowrap">
          {menuItems.map((item) => {
            // TypeScript now properly discriminates based on __typename
            if (item.__typename === 'MegaMenu') {
              // MegaMenu will lazy load its own items
              return (
                <MegaMenu
                  key={item.sys.id}
                  megaMenuId={item.sys.id}
                  title={item.title}
                  overflow={false}
                />
              );
            } else {
              // Simple link for MenuItem - just show the title as a link
              const linkUrl = item.internalLink ? `/${item.internalLink.slug}` : item.externalLink;
              const linkTarget = item.externalLink ? '_blank' : '_self';
              const linkRel = item.externalLink ? 'noopener noreferrer' : undefined;

              return (
                <a
                  key={item.sys.id}
                  href={linkUrl}
                  target={linkTarget}
                  rel={linkRel}
                  className="group cursor-pointer px-2 xl:px-4 py-2 text-white transition-all duration-300 hover:text-gray-300"
                  onMouseEnter={handleRegularMenuItemHover}
                >
                  <div className="flex items-center relative hover:after:scale-x-100 after:absolute after:bottom-0 after:left-0 after:w-full after:h-px after:bg-white after:scale-x-0 after:transition-transform after:duration-200 after:ease-out after:origin-left">
                    <Text
                      className="text-white transition-all duration-300 text-sm xl:text-base whitespace-nowrap"
                      style={{
                        textShadow: 'none'
                      }}
                      onMouseEnter={(e) => {
                        e.currentTarget.style.textShadow =
                          '0 0 28px rgba(255, 255, 255, 0.40), 0 0 24px rgba(255, 255, 255, 0.60), 0 0 24px rgba(255, 255, 255, 0.60), 0 0 10px rgba(255, 255, 255, 0.60)';
                      }}
                      onMouseLeave={(e) => {
                        e.currentTarget.style.textShadow = 'none';
                      }}
                    >
                      {item.text}
                    </Text>
                  </div>
                </a>
              );
            }
          })}
        </NavigationMenuList>
      </NavigationMenu>
    </div>
  );
}<|MERGE_RESOLUTION|>--- conflicted
+++ resolved
@@ -1,5 +1,4 @@
 import React from 'react';
-import Image from 'next/image';
 
 import { useMegaMenuContext } from '@/contexts/MegaMenuContext';
 
@@ -168,11 +167,7 @@
                   ) {
                     return (
                       <>
-<<<<<<< HEAD
-                        <Image
-=======
                         <AirImage
->>>>>>> de5473a1
                           key={targetItem.sys.id}
                           link={targetItem.associatedImage.link}
                           altText={targetItem.associatedImage.altText ?? targetItem.title}
