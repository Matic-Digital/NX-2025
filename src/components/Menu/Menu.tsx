import React from 'react';
import Image from 'next/image';

import { useMegaMenuContext } from '@/contexts/MegaMenuContext';

import { NavigationMenu, NavigationMenuList } from '@/components/ui/navigation-menu';

import { Text } from '@/components/global/matic-ds';

import { LocaleDropdown } from '@/components/LocaleDropdown/LocaleDropdown';
import { MegaMenu } from '@/components/MegaMenu/MegaMenu';
import { MegaMenuCard } from '@/components/MegaMenu/MegaMenuCard';
import { MenuItem } from '@/components/MenuItem/MenuItem';
<<<<<<< HEAD
import { getRecentPostsForMegaMenu } from '@/components/Post/PostApi';

=======
import { getRecentPostsForMegaMenu, getRecentPostsForMegaMenuByCategory } from '@/components/Post/PostApi';
>>>>>>> 292121dc
import type { Menu as MenuType } from '@/components/Menu/MenuSchema';
import type { Post } from '@/components/Post/PostSchema';

interface MenuProps {
  menu: MenuType;
  variant?: 'default' | 'overflow';
  megaMenuTags?: Array<{ id: string; name: string }>;
}

<<<<<<< HEAD
export function Menu({ menu, variant = 'default' }: MenuProps) {
  const { setMegaMenuContent, activeMegaMenuId, closeMegaMenu } = useMegaMenuContext();
=======
export function Menu({ menu, variant = 'default', megaMenuTags }: MenuProps) {
  const { setMegaMenuContent, clearCloseTimeout, activeMegaMenuId, closeMegaMenu } = useMegaMenuContext();
>>>>>>> 292121dc
  const [recentPosts, setRecentPosts] = React.useState<Post[]>([]);
  const [postsLoading, setPostsLoading] = React.useState(false);
  const [hoveredMenuItem, setHoveredMenuItem] = React.useState<string | null>(null);

  // Extract menu items from the menu
  const menuItems = menu?.itemsCollection?.items ?? [];

  // Fetch recent posts for overflow variant
  React.useEffect(() => {
    if (variant === 'overflow') {
      setPostsLoading(true);
      
      // Extract categories from Contentful tags using same logic as Collection component
      const postTagCategories = megaMenuTags
        ?.filter(tag => 
          tag.name.toLowerCase().startsWith('post:') || tag.name.toLowerCase().includes('post')
        )
        ?.map(tag => tag.name.replace(/^post:/i, '').trim()) ?? [];
      
      const category = postTagCategories[0]; // Use first matching category
      
      // Debug logging to match Collection component
      console.log('🔍 MegaMenu post filtering debug:');
      console.log('- MegaMenu tags:', megaMenuTags);
      console.log('- Post tag categories:', postTagCategories);
      console.log('- Selected category:', category);
      
      const fetchFunction = category 
        ? () => getRecentPostsForMegaMenuByCategory(category, 1)
        : () => getRecentPostsForMegaMenu(1);
      
      console.log('- Using function:', category ? 'getRecentPostsForMegaMenuByCategory' : 'getRecentPostsForMegaMenu');
      
      fetchFunction()
        .then((response) => setRecentPosts(response.items))
        .catch(console.error)
        .finally(() => setPostsLoading(false));
    }
  }, [variant, megaMenuTags]);

  // Helper function to convert Post to MegaMenuCard props
  const postToMegaMenuCard = (post: Post) => ({
    kicker: post.categories?.[0] ?? 'Blog',
    title: post.title,
    imageUrl: post.mainImage?.link ?? '',
    altText: post.mainImage?.altText ?? post.title,
    link: `/post/${post.categories?.[0]?.toLowerCase().replace(/\s+/g, '-') ?? 'uncategorized'}/${post.slug}`
  });

  const handleRegularMenuItemHover = () => {
    // Close any open mega menu when hovering regular menu items
    if (activeMegaMenuId) {
      closeMegaMenu(activeMegaMenuId);
      setMegaMenuContent(null);
    }
  };

  // For overflow variant, render without NavigationMenu wrapper
  if (variant === 'overflow') {
    const hasMegaMenus = menuItems.some((item) => item.__typename === 'MegaMenu');

    return (
      <div className="group/navbar">
        {hasMegaMenus ? (
          // If there are MegaMenu items, render them normally
          <div className="flex flex-col gap-2">
            {menuItems.map((item) => {
              if (item.__typename === 'MegaMenu') {
                return (
                  <MegaMenu
                    key={item.sys.id}
                    megaMenuId={item.sys.id}
                    title={item.title}
                    overflow={true}
                  />
                );
              } else {
                const linkUrl = item.internalLink
                  ? `/${item.internalLink.slug}`
                  : item.externalLink;
                const linkTarget = item.externalLink ? '_blank' : '_self';
                const linkRel = item.externalLink ? 'noopener noreferrer' : undefined;

                return (
                  <a
                    key={item.sys.id}
                    href={linkUrl}
                    target={linkTarget}
                    rel={linkRel}
                    className="cursor-pointer px-[0.75rem] py-[0.38rem] group"
                    onMouseEnter={handleRegularMenuItemHover}
                  >
                    <Text
                      className="text-foreground transition-all duration-300 group-hover:text-white"
                      style={{
                        textShadow: 'none'
                      }}
                      onMouseEnter={(e) => {
                        e.currentTarget.style.textShadow =
                          '0 0 28px rgba(255, 255, 255, 0.40), 0 0 24px rgba(255, 255, 255, 0.60), 0 0 24px rgba(255, 255, 255, 0.60), 0 0 10px rgba(255, 255, 255, 0.60)';
                      }}
                      onMouseLeave={(e) => {
                        e.currentTarget.style.textShadow = 'none';
                      }}
                    >
                      {item.text}
                    </Text>
                  </a>
                );
              }
            })}
          </div>
        ) : (
          // If only MenuItem types, create 2-column layout with associated image
          <div className="flex gap-4 items-stretch">
            {/* First column: Associated Image (flexible, grows) */}
            <div className="flex-1 flex">
              <div className="w-full h-[29.1875rem] relative overflow-hidden">
                {(() => {
                  // Find the hovered menu item or default to first item with associated image
                  const targetItem = hoveredMenuItem
                    ? menuItems.find(
                        (item) => item.__typename === 'MenuItem' && item.sys.id === hoveredMenuItem
                      )
                    : menuItems.find(
                        (item) => item.__typename === 'MenuItem' && item.associatedImage
                      );

                  if (
                    targetItem &&
                    targetItem.__typename === 'MenuItem' &&
                    targetItem.associatedImage
                  ) {
                    return (
                      <>
                        <Image
                          key={targetItem.sys.id}
                          src={targetItem.associatedImage.link}
                          alt={targetItem.associatedImage.altText ?? targetItem.title}
                          className="w-full h-full object-cover transition-opacity duration-300 ease-in-out"
                        />
                        <div className="absolute inset-0 bg-gradient-to-t from-black/60 via-transparent to-transparent transition-opacity duration-300 ease-in-out" />
                        <div className="absolute bottom-4 left-4 text-white transition-opacity duration-300 ease-in-out">
                          <h3 className="text-6xl font-normal leading-[90%] tracking-[0.04rem]">
                            {targetItem.text}
                          </h3>
                        </div>
                      </>
                    );
                  }

                  // Fallback to recent post if no associated images
                  if (!postsLoading && recentPosts.length > 0 && recentPosts[0]) {
                    return (
                      <div className="transition-opacity duration-300 ease-in-out">
                        <MegaMenuCard {...postToMegaMenuCard(recentPosts[0])} fullHeight={true} />
                      </div>
                    );
                  }

                  return null;
                })()}
              </div>
            </div>
            {/* Second column: Menu items (fixed max-width) */}
            <div className="flex flex-col max-w-[30.8rem] h-full min-h-[21.25rem] justify-between">
              <div className="flex flex-col">
                {menuItems
                  .filter((item) => item.__typename === 'MenuItem')
                  .map((item) => {
                    // TypeScript type narrowing after filter
                    if (item.__typename !== 'MenuItem') return null;

                    return (
                      <div
                        key={item.sys.id}
                        onMouseEnter={() => setHoveredMenuItem(item.sys.id)}
                        onMouseLeave={() => setHoveredMenuItem(null)}
                      >
                        <MenuItem menuItem={item} layout="horizontal" />
                      </div>
                    );
                  })}
              </div>

              {/* LocaleDropdown positioned at bottom of menu items column */}
              <div className="flex justify-end mt-4">
                <LocaleDropdown />
              </div>
            </div>
          </div>
        )}
      </div>
    );
  }

  return (
    <div className="group/navbar">
      <NavigationMenu>
        <NavigationMenuList className="gap-2 xl:gap-[0.75rem] flex-wrap xl:flex-nowrap">
          {menuItems.map((item) => {
            // TypeScript now properly discriminates based on __typename
            if (item.__typename === 'MegaMenu') {
              // MegaMenu will lazy load its own items
              return (
                <MegaMenu
                  key={item.sys.id}
                  megaMenuId={item.sys.id}
                  title={item.title}
                  overflow={false}
                />
              );
            } else {
              // Simple link for MenuItem - just show the title as a link
              const linkUrl = item.internalLink ? `/${item.internalLink.slug}` : item.externalLink;
              const linkTarget = item.externalLink ? '_blank' : '_self';
              const linkRel = item.externalLink ? 'noopener noreferrer' : undefined;

              return (
                <a
                  key={item.sys.id}
                  href={linkUrl}
                  target={linkTarget}
                  rel={linkRel}
                  className="group cursor-pointer px-2 xl:px-4 py-2 text-white transition-all duration-300 hover:text-gray-300"
                  onMouseEnter={handleRegularMenuItemHover}
                >
<<<<<<< HEAD
                  <Text
                    className="text-white transition-all duration-300 text-sm xl:text-base whitespace-nowrap"
                    style={{
                      textShadow: 'none'
                    }}
                    onMouseEnter={(e) => {
                      e.currentTarget.style.textShadow =
                        '0 0 28px rgba(255, 255, 255, 0.40), 0 0 24px rgba(255, 255, 255, 0.60), 0 0 24px rgba(255, 255, 255, 0.60), 0 0 10px rgba(255, 255, 255, 0.60)';
                    }}
                    onMouseLeave={(e) => {
                      e.currentTarget.style.textShadow = 'none';
                    }}
                  >
                    {item.text}
                  </Text>
=======
                  <div className="flex items-center relative hover:after:scale-x-100 after:absolute after:bottom-0 after:left-0 after:w-full after:h-px after:bg-white after:scale-x-0 after:transition-transform after:duration-200 after:ease-out after:origin-left">
                    <Text 
                      className="text-white transition-all duration-300 text-sm xl:text-base whitespace-nowrap"
                      style={{
                        textShadow: 'none'
                      }}
                      onMouseEnter={(e) => {
                        e.currentTarget.style.textShadow = '0 0 28px rgba(255, 255, 255, 0.40), 0 0 24px rgba(255, 255, 255, 0.60), 0 0 24px rgba(255, 255, 255, 0.60), 0 0 10px rgba(255, 255, 255, 0.60)';
                      }}
                      onMouseLeave={(e) => {
                        e.currentTarget.style.textShadow = 'none';
                      }}
                    >
                      {item.text}
                    </Text>
                  </div>
>>>>>>> 292121dc
                </a>
              );
            }
          })}
        </NavigationMenuList>
      </NavigationMenu>
    </div>
  );
}<|MERGE_RESOLUTION|>--- conflicted
+++ resolved
@@ -11,12 +11,11 @@
 import { MegaMenu } from '@/components/MegaMenu/MegaMenu';
 import { MegaMenuCard } from '@/components/MegaMenu/MegaMenuCard';
 import { MenuItem } from '@/components/MenuItem/MenuItem';
-<<<<<<< HEAD
-import { getRecentPostsForMegaMenu } from '@/components/Post/PostApi';
-
-=======
-import { getRecentPostsForMegaMenu, getRecentPostsForMegaMenuByCategory } from '@/components/Post/PostApi';
->>>>>>> 292121dc
+import {
+  getRecentPostsForMegaMenu,
+  getRecentPostsForMegaMenuByCategory
+} from '@/components/Post/PostApi';
+
 import type { Menu as MenuType } from '@/components/Menu/MenuSchema';
 import type { Post } from '@/components/Post/PostSchema';
 
@@ -26,13 +25,8 @@
   megaMenuTags?: Array<{ id: string; name: string }>;
 }
 
-<<<<<<< HEAD
-export function Menu({ menu, variant = 'default' }: MenuProps) {
+export function Menu({ menu, variant = 'default', megaMenuTags }: MenuProps) {
   const { setMegaMenuContent, activeMegaMenuId, closeMegaMenu } = useMegaMenuContext();
-=======
-export function Menu({ menu, variant = 'default', megaMenuTags }: MenuProps) {
-  const { setMegaMenuContent, clearCloseTimeout, activeMegaMenuId, closeMegaMenu } = useMegaMenuContext();
->>>>>>> 292121dc
   const [recentPosts, setRecentPosts] = React.useState<Post[]>([]);
   const [postsLoading, setPostsLoading] = React.useState(false);
   const [hoveredMenuItem, setHoveredMenuItem] = React.useState<string | null>(null);
@@ -44,28 +38,33 @@
   React.useEffect(() => {
     if (variant === 'overflow') {
       setPostsLoading(true);
-      
+
       // Extract categories from Contentful tags using same logic as Collection component
-      const postTagCategories = megaMenuTags
-        ?.filter(tag => 
-          tag.name.toLowerCase().startsWith('post:') || tag.name.toLowerCase().includes('post')
-        )
-        ?.map(tag => tag.name.replace(/^post:/i, '').trim()) ?? [];
-      
+      const postTagCategories =
+        megaMenuTags
+          ?.filter(
+            (tag) =>
+              tag.name.toLowerCase().startsWith('post:') || tag.name.toLowerCase().includes('post')
+          )
+          ?.map((tag) => tag.name.replace(/^post:/i, '').trim()) ?? [];
+
       const category = postTagCategories[0]; // Use first matching category
-      
+
       // Debug logging to match Collection component
       console.log('🔍 MegaMenu post filtering debug:');
       console.log('- MegaMenu tags:', megaMenuTags);
       console.log('- Post tag categories:', postTagCategories);
       console.log('- Selected category:', category);
-      
-      const fetchFunction = category 
+
+      const fetchFunction = category
         ? () => getRecentPostsForMegaMenuByCategory(category, 1)
         : () => getRecentPostsForMegaMenu(1);
-      
-      console.log('- Using function:', category ? 'getRecentPostsForMegaMenuByCategory' : 'getRecentPostsForMegaMenu');
-      
+
+      console.log(
+        '- Using function:',
+        category ? 'getRecentPostsForMegaMenuByCategory' : 'getRecentPostsForMegaMenu'
+      );
+
       fetchFunction()
         .then((response) => setRecentPosts(response.items))
         .catch(console.error)
@@ -260,31 +259,15 @@
                   className="group cursor-pointer px-2 xl:px-4 py-2 text-white transition-all duration-300 hover:text-gray-300"
                   onMouseEnter={handleRegularMenuItemHover}
                 >
-<<<<<<< HEAD
-                  <Text
-                    className="text-white transition-all duration-300 text-sm xl:text-base whitespace-nowrap"
-                    style={{
-                      textShadow: 'none'
-                    }}
-                    onMouseEnter={(e) => {
-                      e.currentTarget.style.textShadow =
-                        '0 0 28px rgba(255, 255, 255, 0.40), 0 0 24px rgba(255, 255, 255, 0.60), 0 0 24px rgba(255, 255, 255, 0.60), 0 0 10px rgba(255, 255, 255, 0.60)';
-                    }}
-                    onMouseLeave={(e) => {
-                      e.currentTarget.style.textShadow = 'none';
-                    }}
-                  >
-                    {item.text}
-                  </Text>
-=======
                   <div className="flex items-center relative hover:after:scale-x-100 after:absolute after:bottom-0 after:left-0 after:w-full after:h-px after:bg-white after:scale-x-0 after:transition-transform after:duration-200 after:ease-out after:origin-left">
-                    <Text 
+                    <Text
                       className="text-white transition-all duration-300 text-sm xl:text-base whitespace-nowrap"
                       style={{
                         textShadow: 'none'
                       }}
                       onMouseEnter={(e) => {
-                        e.currentTarget.style.textShadow = '0 0 28px rgba(255, 255, 255, 0.40), 0 0 24px rgba(255, 255, 255, 0.60), 0 0 24px rgba(255, 255, 255, 0.60), 0 0 10px rgba(255, 255, 255, 0.60)';
+                        e.currentTarget.style.textShadow =
+                          '0 0 28px rgba(255, 255, 255, 0.40), 0 0 24px rgba(255, 255, 255, 0.60), 0 0 24px rgba(255, 255, 255, 0.60), 0 0 10px rgba(255, 255, 255, 0.60)';
                       }}
                       onMouseLeave={(e) => {
                         e.currentTarget.style.textShadow = 'none';
@@ -293,7 +276,6 @@
                       {item.text}
                     </Text>
                   </div>
->>>>>>> 292121dc
                 </a>
               );
             }
