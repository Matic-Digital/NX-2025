--- conflicted
+++ resolved
@@ -113,14 +113,18 @@
 
   // Shared Components
   const ContentContainer = ({ children }: ContentContainerProps) => (
-    <div className={cn('container mx-auto px-6 sm:px-6 md:px-9 relative mb-20 h-[502px] overflow-hidden')}>
+    <div
+      className={cn(
+        'relative container mx-auto mb-20 h-[502px] overflow-hidden px-6 sm:px-6 md:px-9'
+      )}
+    >
       {children}
     </div>
   );
 
   const ContentOverlay = ({ children }: ContentOverlayProps) => (
     <div
-      className="flex h-full w-full max-w-[558px] p-6 sm:p-8 md:p-10 backdrop-blur-[14px]"
+      className="flex h-full w-full max-w-[558px] p-6 backdrop-blur-[14px] sm:p-8 md:p-10"
       style={{
         background:
           'linear-gradient(198deg, rgba(8, 8, 15, 0.16) -1.13%, rgba(8, 8, 15, 0.52) 99.2%), linear-gradient(198deg, rgba(8, 8, 15, 0.06) -1.13%, rgba(8, 8, 15, 0.20) 99.2%)'
@@ -148,22 +152,7 @@
     if (variant === 'ContentLeft') {
       return (
         <ContentContainer>
-<<<<<<< HEAD
-          <AirImage
-            link={data.image?.link}
-            altText={data.image?.altText ?? data.image?.title}
-            className="absolute inset-0 h-full w-full object-cover px-6 md:px-9"
-          />
-          <ContentOverlay>
-            <Box
-              direction="col"
-              gap={12}
-              className="w-full items-center justify-center text-center"
-            >
-              <Box direction="col" gap={5}>
-                <Box direction="col" gap={1.5}>
-=======
-          <div className="relative h-full px-6 sm:px-6 md:px-9 overflow-hidden">
+          <div className="relative h-full overflow-hidden px-6 sm:px-6 md:px-9">
             <AirImage
               link={data.image?.link}
               altText={data.image?.altText ?? data.image?.title}
@@ -179,81 +168,82 @@
               >
                 <Box direction="col" gap={5}>
                   <Box direction="col" gap={1.5}>
->>>>>>> 9a1825a0
-                  {isProductData(data) && data.tags && (
+                    {isProductData(data) && data.tags && (
+                      <p
+                        className="text-body-sm text-text-on-invert uppercase"
+                        {...inspectorProps({ fieldId: 'categories' })}
+                      >
+                        {Array.isArray(data.tags) ? data.tags.join(', ') : data.tags}
+                      </p>
+                    )}
+                    {isContentGridItemData(data) && data.heading && (
+                      <p
+                        className="text-body-sm text-text-on-invert uppercase"
+                        {...inspectorProps({ fieldId: 'heading' })}
+                      >
+                        {data.heading}
+                      </p>
+                    )}
+                    <h2
+                      className="text-headline-lg text-text-on-invert mx-auto max-w-xs leading-tight"
+                      {...inspectorProps({ fieldId: 'title' })}
+                    >
+                      {data.title}
+                    </h2>
+                  </Box>
+                  {data.description && (
                     <p
-                      className="text-body-sm text-text-on-invert uppercase"
-                      {...inspectorProps({ fieldId: 'categories' })}
+                      className="text-body-xs letter-spacing-[0.14px] text-text-on-invert leading-normal"
+                      {...inspectorProps({ fieldId: 'excerpt' })}
                     >
-                      {Array.isArray(data.tags) ? data.tags.join(', ') : data.tags}
+                      {data.description}
                     </p>
                   )}
-                  {isContentGridItemData(data) && data.heading && (
-                    <p
-                      className="text-body-sm text-text-on-invert uppercase"
-                      {...inspectorProps({ fieldId: 'heading' })}
+                </Box>
+
+                {/* Render button for Product, ContentGridItem, or CTA collection for SectionHeading */}
+                {isProductData(data) ? (
+                  <Button
+                    variant="white"
+                    {...inspectorProps({ fieldId: 'button' })}
+                    className="w-fit"
+                    asChild
+                  >
+                    <Link href={data.slug}>Explore {data.title}</Link>
+                  </Button>
+                ) : isContentGridItemData(data) ? (
+                  <Button
+                    variant="white"
+                    {...inspectorProps({ fieldId: 'button' })}
+                    className="w-fit"
+                  >
+                    Learn More
+                  </Button>
+                ) : (
+                  data.ctaCollection?.items?.map((cta, index) => (
+                    <Link
+                      key={cta.sys?.id || index}
+                      href={cta.internalLink?.slug ?? cta.externalLink ?? '#'}
+                      {...(cta.externalLink
+                        ? { target: '_blank', rel: 'noopener noreferrer' }
+                        : {})}
                     >
-                      {data.heading}
-                    </p>
-                  )}
-                  <h2
-                    className="text-headline-lg text-text-on-invert mx-auto max-w-xs leading-tight"
-                    {...inspectorProps({ fieldId: 'title' })}
-                  >
-                    {data.title}
-                  </h2>
-                </Box>
-                {data.description && (
-                  <p
-                    className="text-body-xs letter-spacing-[0.14px] text-text-on-invert leading-normal"
-                    {...inspectorProps({ fieldId: 'excerpt' })}
-                  >
-                    {data.description}
-                  </p>
+                      <Button
+                        variant={
+                          (data.ctaCollection?.items?.length ?? 0) === 1
+                            ? 'white'
+                            : index === 0
+                              ? 'primary'
+                              : 'white'
+                        }
+                      >
+                        {cta.text}
+                      </Button>
+                    </Link>
+                  ))
                 )}
               </Box>
-
-              {/* Render button for Product, ContentGridItem, or CTA collection for SectionHeading */}
-              {isProductData(data) ? (
-                <Button
-                  variant="white"
-                  {...inspectorProps({ fieldId: 'button' })}
-                  className="w-fit"
-                  asChild
-                >
-                  <Link href={data.slug}>Explore {data.title}</Link>
-                </Button>
-              ) : isContentGridItemData(data) ? (
-                <Button
-                  variant="white"
-                  {...inspectorProps({ fieldId: 'button' })}
-                  className="w-fit"
-                >
-                  Learn More
-                </Button>
-              ) : (
-                data.ctaCollection?.items?.map((cta, index) => (
-                  <Link
-                    key={cta.sys?.id || index}
-                    href={cta.internalLink?.slug ?? cta.externalLink ?? '#'}
-                    {...(cta.externalLink ? { target: '_blank', rel: 'noopener noreferrer' } : {})}
-                  >
-                    <Button
-                      variant={
-                        (data.ctaCollection?.items?.length ?? 0) === 1
-                          ? 'white'
-                          : index === 0
-                            ? 'primary'
-                            : 'white'
-                      }
-                    >
-                      {cta.text}
-                    </Button>
-                  </Link>
-                ))
-              )}
-            </Box>
-          </ContentOverlay>
+            </ContentOverlay>
           </div>
         </ContentContainer>
       );
@@ -282,7 +272,7 @@
                     {Array.isArray(data.tags) ? data.tags.join(', ') : data.tags}
                   </p>
                 )}
-                {!isProductData(data) && data.overline && (
+                {!isProductData(data) && 'overline' in data && data.overline && (
                   <p
                     className="text-white uppercase"
                     {...inspectorProps({ fieldId: 'heading.overline' })}
@@ -316,6 +306,7 @@
                   <Link href={data.slug}>Explore {data.title}</Link>
                 </Button>
               ) : (
+                'ctaCollection' in data &&
                 data.ctaCollection?.items?.map((cta, index) => (
                   <Link
                     key={cta.sys?.id || index}
@@ -354,7 +345,9 @@
             sys={{ id: '' }}
             title={data.title}
             description={data.description}
-            ctaCollection={!isProductData(data) && !isContentGridItemData(data) ? data.ctaCollection : undefined}
+            ctaCollection={
+              !isProductData(data) && !isContentGridItemData(data) ? data.ctaCollection : undefined
+            }
             componentType={'content'}
             isDarkMode={true}
           />
@@ -409,7 +402,9 @@
 
       // Select image: Content asset first, then ContentGridItem image as fallback
       const selectedImage =
-        liveContent.asset?.__typename === 'Image' ? (liveContent.asset as Image) : contentGridItem.image;
+        liveContent.asset?.__typename === 'Image'
+          ? (liveContent.asset as Image)
+          : contentGridItem.image;
 
       const contentGridItemData: ContentGridItemCardData = {
         title: contentGridItem.title,
@@ -417,18 +412,22 @@
         description: contentGridItem.description,
         variant: contentGridItem.variant,
         icon: contentGridItem.icon,
-        image: selectedImage ? {
-          link: selectedImage.link ?? '',
-          altText: selectedImage.altText ?? selectedImage.title,
-          title: selectedImage.title ?? ''
-        } : {
-          link: '',
-          altText: '',
-          title: ''
-        }
+        image: selectedImage
+          ? {
+              link: selectedImage.link ?? '',
+              altText: selectedImage.altText ?? selectedImage.title,
+              title: selectedImage.title ?? ''
+            }
+          : {
+              link: '',
+              altText: '',
+              title: ''
+            }
       };
 
-      return <ContentCard data={contentGridItemData} inspectorProps={inspectorProps} variant={variant} />;
+      return (
+        <ContentCard data={contentGridItemData} inspectorProps={inspectorProps} variant={variant} />
+      );
     }
 
     // Handle SectionHeading content
