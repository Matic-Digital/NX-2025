'use client';

import React, { useEffect, useState } from 'react';
import Image from 'next/image';

import { getImageById } from '@/components/Image/ImageApi';
import { ImageSkeleton } from '@/components/Image/ImageSkeleton';
import { shouldPreloadImage as _shouldPreloadImage } from '@/components/Image/utils/imageOptimization';

import type { AirImage as AirImageType } from '@/components/Image/ImageSchema';

/**
 * Extracts width and height from Air imgix URLs
 * @param url - Air imgix URL (e.g., https://air-prod.imgix.net/image.jpg?w=2880&h=1560&...)
 * @returns Object with width and height, or null if not found
 */
const extractDimensionsFromAirUrl = (url: string): { width: number; height: number } | null => {
  if (!url.includes('air-prod.imgix.net')) {
    return null; // Not an Air imgix URL
  }

  try {
    const urlObj = new URL(url);
    const width = urlObj.searchParams.get('w');
    const height = urlObj.searchParams.get('h');

    if (width && height) {
      return {
        width: parseInt(width, 10),
        height: parseInt(height, 10)
      };
    }
  } catch (error) {
<<<<<<< HEAD
    console.warn('Failed to parse image dimensions:', error);
  }
=======
        console.warn('Error in catch block:', error);
      }
>>>>>>> c438aafb

  return null;
};

/**
 * Optimizes Air imgix URLs for better performance
 * @param url - Original Air imgix URL
 * @param width - Desired width
 * @param height - Desired height
 * @param quality - Image quality (1-100)
 * @returns Optimized image URL
 */
const optimizeAirImage = (
  url: string,
  width?: number,
  height?: number,
  quality = 60 // Reduced from 75 for better compression
): string => {
  if (!url.includes('air-prod.imgix.net')) {
    return url; // Not an Air imgix URL
  }

  try {
    const urlObj = new URL(url);
    
    // Optimize for better compression and performance
    if (width) urlObj.searchParams.set('w', width.toString());
    if (height) urlObj.searchParams.set('h', height.toString());
    
    // Enhanced compression settings
    urlObj.searchParams.set('auto', 'compress,format'); // Auto-optimize format and compression
    urlObj.searchParams.set('q', quality.toString()); // Aggressive compression for mobile
    urlObj.searchParams.set('fit', 'crop'); // Better cropping for responsive images
    urlObj.searchParams.set('crop', 'smart'); // Smart cropping to focus on important content
    
    return urlObj.toString();
  } catch {
    return url;
  }
};

/**
 * Optimizes Contentful image URLs for better quality and performance
 * @param url - Original Contentful image URL
 * @param width - Desired width
 * @param height - Desired height
 * @param quality - Image quality (1-100)
 * @returns Optimized image URL
 */
const optimizeContentfulImage = (
  url: string,
  width?: number,
  height?: number,
  quality = 60 // Reduced from 75 for better compression
): string => {
  if (!url.includes('images.ctfassets.net') && !url.includes('assets.ctfassets.net')) {
    return url; // Not a Contentful image, return as-is
  }

  const params = new URLSearchParams();
  if (width) params.set('w', width.toString());
  if (height) params.set('h', height.toString());
  params.set('fm', 'webp'); // Use WebP format for better compression
  params.set('q', quality.toString()); // Aggressive compression for mobile
  params.set('fit', 'fill'); // Ensure image fills the dimensions

  return `${url}?${params.toString()}`;
};

/**
 * Generates responsive image srcset for different screen sizes
 * @param baseUrl - Base image URL
 * @param width - Base width
 * @param height - Base height
 * @param className - CSS classes to determine optimal sizes
 * @returns srcset string for responsive images
 */
const generateSrcSet = (baseUrl: string, width: number, height: number, className?: string): string => {
  const isAirImage = baseUrl.includes('air-prod.imgix.net');
  const isContentfulImage = baseUrl.includes('images.ctfassets.net') ?? baseUrl.includes('assets.ctfassets.net');
  
  if (!isAirImage && !isContentfulImage) {
    return '';
  }

  // Generate sizes based on actual render dimensions, not fixed breakpoints
  const hasFullWidth = className?.includes('w-full');
  const isHero = className?.includes('hero') ?? className?.includes('banner');
  
  let sizes: { w: number; descriptor: string }[];
  
  if (hasFullWidth || isHero) {
    // Full-width images: generate sizes for common viewport widths
    sizes = [
      { w: 480, descriptor: '480w' },   // Mobile
      { w: 768, descriptor: '768w' },   // Tablet
      { w: 1024, descriptor: '1024w' }, // Small desktop
      { w: 1280, descriptor: '1280w' }, // Medium desktop
      { w: 1440, descriptor: '1440w' }, // Large desktop
      { w: 1920, descriptor: '1920w' }  // Extra large
    ];
  } else {
    // Content images: generate sizes based on actual dimensions
    const baseWidth = Math.min(width, 1200); // Cap at reasonable size
    sizes = [
      { w: Math.round(baseWidth * 0.4), descriptor: `${Math.round(baseWidth * 0.4)}w` },
      { w: Math.round(baseWidth * 0.6), descriptor: `${Math.round(baseWidth * 0.6)}w` },
      { w: Math.round(baseWidth * 0.8), descriptor: `${Math.round(baseWidth * 0.8)}w` },
      { w: baseWidth, descriptor: `${baseWidth}w` },
      { w: Math.round(baseWidth * 1.2), descriptor: `${Math.round(baseWidth * 1.2)}w` }
    ];
  }

  // Filter out duplicate sizes and sort
  const uniqueSizes = sizes
    .filter((size, index, arr) => arr.findIndex(s => s.w === size.w) === index)
    .sort((a, b) => a.w - b.w);

  return uniqueSizes
    .map(({ w, descriptor }) => {
      const h = Math.round((height * w) / width);
      // Use higher quality for smaller images, lower for larger
      const quality = w <= 768 ? 85 : w <= 1280 ? 75 : 65;
      const optimizedUrl = isAirImage 
        ? optimizeAirImage(baseUrl, w, h, quality)
        : optimizeContentfulImage(baseUrl, w, h, quality);
      return `${optimizedUrl} ${descriptor}`;
    })
    .join(', ');
};

/**
 * Calculates optimal intrinsic dimensions based on CSS context to match rendered size
 * @param originalWidth - Original image width
 * @param originalHeight - Original image height
 * @param className - CSS classes that affect sizing
 * @returns Object with optimized width and height
 */
const calculateIntrinsicDimensions = (
  originalWidth: number,
  originalHeight: number,
  className?: string
): { width: number; height: number } => {
  const aspectRatio = originalWidth / originalHeight;
  
  // Parse specific height constraints from Tailwind classes
  const heightMatch = className?.match(/h-\[([0-9.]+)rem\]/);
  if (heightMatch?.[1]) {
    const heightRem = parseFloat(heightMatch[1]);
    const heightPx = heightRem * 16; // Convert rem to pixels (assuming 16px base)
    return {
      width: Math.round(heightPx * aspectRatio),
      height: Math.round(heightPx)
    };
  }

  // Check for fixed height classes
  const fixedHeightMap: Record<string, number> = {
    'h-64': 256,   // 16rem
    'h-72': 288,   // 18rem
    'h-80': 320,   // 20rem
    'h-96': 384,   // 24rem
    'h-full': 800, // Assume reasonable default for h-full
  };

  // Also check for max-height classes that might constrain the image
  const maxHeightMatch = className?.match(/max-h-\[([0-9.]+)rem\]/);
  if (maxHeightMatch?.[1]) {
    const maxHeightRem = parseFloat(maxHeightMatch[1]);
    const maxHeightPx = maxHeightRem * 16;
    const constrainedHeight = Math.min(originalHeight, maxHeightPx);
    return {
      width: Math.round(constrainedHeight * aspectRatio),
      height: constrainedHeight
    };
  }

  for (const [heightClass, heightPx] of Object.entries(fixedHeightMap)) {
    if (className?.includes(heightClass)) {
      return {
        width: Math.round(heightPx * aspectRatio),
        height: heightPx
      };
    }
  }

  // For full-width images, calculate based on common container widths
  const hasFullWidth = className?.includes('w-full');
  const isAbsolute = className?.includes('absolute');
  const isInset = className?.includes('inset-0');
  
  if (hasFullWidth || (isAbsolute && isInset)) {
    // Assume container max-width of 1440px for full-width images
    const containerWidth = 1440;
    const containerHeight = Math.round(containerWidth / aspectRatio);
    
    // Cap at reasonable dimensions to avoid oversized images
    return {
      width: Math.min(containerWidth, originalWidth),
      height: Math.min(containerHeight, originalHeight)
    };
  }

  // For content images, use responsive sizing based on typical usage
  const maxContentWidth = 800;
  if (originalWidth > maxContentWidth) {
    return {
      width: maxContentWidth,
      height: Math.round(maxContentWidth / aspectRatio)
    };
  }

  // Use original dimensions if they're already reasonable
  return {
    width: originalWidth,
    height: originalHeight
  };
};

/**
 * Generates responsive sizes attribute based on className usage patterns
 * @param className - CSS classes applied to the image
 * @param priority - Whether this is a priority image
 * @param intrinsicWidth - The calculated intrinsic width
 * @returns sizes string for responsive images
 */
const generateSizes = (className?: string, priority?: boolean, intrinsicWidth?: number): string => {
  const hasFullWidth = className?.includes('w-full');
  const hasFullHeight = className?.includes('h-full');
  const isAbsolute = className?.includes('absolute');
  const isObjectCover = className?.includes('object-cover');
  const isHero = className?.includes('hero') ?? className?.includes('banner');

  // Check for specific height constraints
  const heightMatch = className?.match(/h-\[([0-9.]+)rem\]/);
  if (heightMatch?.[1]) {
    const heightRem = parseFloat(heightMatch[1]);
    const heightPx = heightRem * 16;
    // For fixed height images, size based on the height constraint
    return `(max-width: 640px) 100vw, (max-width: 1024px) 90vw, ${Math.round(heightPx * 1.5)}px`;
  }

  if (hasFullWidth && hasFullHeight && (isAbsolute || isObjectCover)) {
    // Full container images (like hero banners) - viewport width
    return '100vw';
  }

  if (hasFullWidth || isHero) {
    // Full width images - use container-aware sizing
    return '(max-width: 640px) 100vw, (max-width: 1024px) 100vw, (max-width: 1280px) 100vw, 1440px';
  }

  if (priority) {
    // For LCP images, be more precise with sizing
    const maxWidth = intrinsicWidth ? Math.min(intrinsicWidth, 1200) : 1200;
    return `(max-width: 480px) 100vw, (max-width: 768px) 90vw, (max-width: 1024px) 80vw, ${maxWidth}px`;
  }

  // Standard content images - use calculated dimensions
  if (intrinsicWidth && intrinsicWidth <= 800) {
    // Small images - don't over-size them
    return `(max-width: 480px) 100vw, (max-width: 768px) 60vw, ${Math.min(intrinsicWidth, 600)}px`;
  }

  // Medium to large content images
  const maxWidth = intrinsicWidth ? Math.min(intrinsicWidth, 800) : 600;
  return `(max-width: 480px) 100vw, (max-width: 768px) 75vw, (max-width: 1024px) 60vw, ${maxWidth}px`;
};

/**
 * Determines if an image should be treated as priority based on usage context
 * @param className - CSS classes applied to the image
 * @param priority - Explicit priority prop
 * @returns boolean indicating if image should be priority
 */
const shouldBePriority = (className?: string, priority?: boolean): boolean => {
  if (priority !== undefined) return priority;
  
  // Auto-detect priority images based on common patterns
  const hasFullWidth = className?.includes('w-full');
  const hasFullHeight = className?.includes('h-full');
  const isAbsolute = className?.includes('absolute');
  const isHero = className?.includes('hero') ?? className?.includes('banner');
  
  // Full-size images that are likely above the fold
  return Boolean(hasFullWidth && hasFullHeight && (isAbsolute ?? isHero));
};

/**
 * AirImage component that displays an image from Contentful
 * Uses the link field as the src and altText for accessibility
 * Automatically optimizes Contentful images for better quality
 */
export const AirImage: React.FC<AirImageType> = (props) => {
  const [fullImageData, setFullImageData] = useState<AirImageType | null>(null);
  const [isLoading, setIsLoading] = useState(false);

  // Use full image data if available, otherwise fall back to props
  const imageData = fullImageData ?? props;
  const { sys, link, altText, width, height, priority: explicitPriority, mobileOrigin } = imageData;
  const { className } = props;

  // Determine if this should be a priority image
  const priority = shouldBePriority(className, explicitPriority);

  // Generate alignment classes based on mobileOrigin
  const getAlignmentClasses = (origin?: string): string => {
    switch (origin) {
      case 'Left':
        return 'object-cover !object-left md:!object-center';
      case 'Center':
        return 'object-cover !object-center';
      case 'Right':
        return 'object-cover !object-right md:!object-center';
      default:
        return 'object-cover !object-center'; // Default to center if not specified
    }
  };

  const alignmentClasses = getAlignmentClasses(mobileOrigin);

  // Fetch full image data if we only have sys fields (no link)
  useEffect(() => {
    const fetchFullImageData = async () => {
      if (!sys?.id || link || isLoading) {
        return; // Already have link or already loading
      }

      setIsLoading(true);
      try {
        // Use internal API route instead of direct Contentful call
        const response = await fetch(`/api/components/Image/${sys.id}`);
        if (response.ok) {
          const data = await response.json();
          setFullImageData(data.image);
        }
      } catch (error) {
<<<<<<< HEAD
        console.error('Failed to fetch full image data:', error);
=======
        console.warn('Error in catch block:', error);
>>>>>>> c438aafb
      } finally {
        setIsLoading(false);
      }
    };

    void fetchFullImageData();
  }, [sys?.id, link]);

  if (!link) {
    if (isLoading) {
      // Show skeleton loader with calculated dimensions to match final image
      const originalWidth = width ?? 1208;
      const originalHeight = height ?? 800;
      const { width: skeletonWidth, height: skeletonHeight } = calculateIntrinsicDimensions(
        originalWidth,
        originalHeight,
        className
      );
      return (
        <div className="relative" style={{ width: skeletonWidth, height: skeletonHeight }}>
          <ImageSkeleton
            width={skeletonWidth}
            height={skeletonHeight}
            className={className}
          />
        </div>
      );
    }
    return null;
  }

  // Extract dimensions from Air imgix URL first, then fallback to props
  const airDimensions = extractDimensionsFromAirUrl(link);
  const originalWidth = airDimensions?.width ?? width ?? 1208;
  const originalHeight = airDimensions?.height ?? height ?? 800;

  // Calculate optimal intrinsic dimensions based on CSS context
  // This ensures intrinsic size matches rendered size for better LCP
  const { width: intrinsicWidth, height: intrinsicHeight } = calculateIntrinsicDimensions(
    originalWidth,
    originalHeight,
    className
  );

  // Use original URLs to avoid hydration mismatches from URL optimization
  // Let Next.js Image component handle optimization consistently
  const optimizedSrc = link;

  // Generate responsive srcset for better performance across devices
  const _srcSet = generateSrcSet(link, intrinsicWidth, intrinsicHeight, className);
  const responsiveSizes = generateSizes(className, priority, intrinsicWidth);

  // Combine alignment classes with existing className
  const combinedClassName = className ? `${className} ${alignmentClasses}` : alignmentClasses;

  // Always render the image directly to avoid hydration mismatches
  // Use Next.js built-in loading states instead of custom skeleton

  // Use optimized images for better LCP performance
  // Note: Next.js Image component automatically generates srcset, so we don't need to pass it manually
  return (
    <Image
      src={optimizedSrc}
      alt={altText ?? ''}
      className={combinedClassName}
      width={intrinsicWidth}
      height={intrinsicHeight}
      priority={priority}
      loading={priority ? 'eager' : 'lazy'}
      fetchPriority={priority ? 'high' : 'auto'}
      sizes={responsiveSizes}
      quality={60} // Optimized quality for better compression
      placeholder="blur"
      blurDataURL="data:image/jpeg;base64,/9j/4AAQSkZJRgABAQAAAQABAAD/2wBDAAYEBQYFBAYGBQYHBwYIChAKCgkJChQODwwQFxQYGBcUFhYaHSUfGhsjHBYWICwgIyYnKSopGR8tMC0oMCUoKSj/2wBDAQcHBwoIChMKChMoGhYaKCgoKCgoKCgoKCgoKCgoKCgoKCgoKCgoKCgoKCgoKCgoKCgoKCgoKCgoKCgoKCgoKCj/wAARCAABAAEDASIAAhEBAxEB/8QAFQABAQAAAAAAAAAAAAAAAAAAAAv/xAAUEAEAAAAAAAAAAAAAAAAAAAAA/8QAFQEBAQAAAAAAAAAAAAAAAAAAAAX/xAAUEQEAAAAAAAAAAAAAAAAAAAAA/9oADAMBAAIRAxEAPwCdABmX/9k="
      unoptimized={false} // Enable Next.js optimization for all images
    />
  );
};<|MERGE_RESOLUTION|>--- conflicted
+++ resolved
@@ -31,13 +31,8 @@
       };
     }
   } catch (error) {
-<<<<<<< HEAD
-    console.warn('Failed to parse image dimensions:', error);
-  }
-=======
         console.warn('Error in catch block:', error);
       }
->>>>>>> c438aafb
 
   return null;
 };
@@ -375,11 +370,7 @@
           setFullImageData(data.image);
         }
       } catch (error) {
-<<<<<<< HEAD
-        console.error('Failed to fetch full image data:', error);
-=======
         console.warn('Error in catch block:', error);
->>>>>>> c438aafb
       } finally {
         setIsLoading(false);
       }
