--- conflicted
+++ resolved
@@ -62,17 +62,6 @@
               });
 
               // Log the space and token for debugging
-<<<<<<< HEAD
-            } catch {
-              // Ignore errors when initializing live preview
-            }
-          })();
-
-          // Log the space and token for debugging
-        } catch {
-          // Ignore errors when setting up preview environment
-        }
-=======
             } catch (error) {
         console.warn('Error in catch block:', error);
       }
@@ -82,7 +71,6 @@
         } catch (error) {
         console.warn('Error in catch block:', error);
       }
->>>>>>> c438aafb
       }
     }
   }, []);
