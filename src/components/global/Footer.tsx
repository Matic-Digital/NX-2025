// Mark as client component
'use client';

// Next.js imports
import Link from 'next/link';
import Image from 'next/image';

// Contentful Live Preview imports
import { useContentfulLiveUpdates } from '@contentful/live-preview/react';
import { useContentfulInspectorMode } from '@contentful/live-preview/react';

import { Box, Container } from '@/components/global/matic-ds';
import { ErrorBoundary } from '@/components/global/ErrorBoundary';
import { useThemeSync } from '@/hooks/useThemeSync';
import { Logo } from '@/components/global/Logo';
import { SvgIcon } from '@/components/ui/svg-icon';
import type { Footer as FooterType } from '@/types/contentful/Footer';

/**
 * Footer component
 * Responsive footer with multiple columns of links and company information
 * Features:
 * - Responsive grid layout (2 columns on mobile, 4 on desktop)
 * - Company branding and description
 * - Organized link sections from Contentful
 * - Copyright notice
 */
export function Footer(props: FooterType) {
  console.log('Footer props:', props);
  // Use our custom hook to ensure theme changes are properly applied
  useThemeSync();

  // Use Contentful Live Updates to get real-time updates
  const footer = useContentfulLiveUpdates(props);

  // Use Contentful Inspector Mode for field tagging
  const inspectorProps = useContentfulInspectorMode();

  // If no footer data is provided, render a minimal footer
  if (!footer) {
    return (
      <footer className="bg-background mt-24 border-t border-gray-200 py-12">
        <Container>
          <p className="text-muted-foreground text-center">Footer data not available</p>
        </Container>
      </footer>
    );
  }

  return (
    <ErrorBoundary>
      <footer className="dark bg-background py-24">
        <Box direction="col" gap={6} className="xl:px-41">
          <Container>
            {/* Main footer content grid */}
            <Box
              direction={{ base: 'col', lg: 'row' }}
              cols={{ base: 1, lg: 2 }}
              gap={{ base: 12, lg: 0 }}
            >
              {/* Company information */}
              <Box direction="col" gap={8}>
                {footer.logo ? (
                  <Link href="/">
                    <Box direction="row" gap={4} className="items-center">
                      <Image
                        src={footer.logo.url}
                        alt={footer.logo.title ?? 'Logo'}
                        width={footer.logo.width ?? 150}
                        height={footer.logo.height ?? 50}
                        className="h-8 w-auto rounded-full border-none"
                      />
                      <h4 className="text-foreground text-headline-sm">NextPower</h4>
                    </Box>
                  </Link>
                ) : (
                  <Logo />
                )}
                {footer.description && (
                  <p
                    className="text-muted-foreground text-body-sm max-w-xs"
                    {...inspectorProps({ entryId: footer.sys.id, fieldId: 'description' })}
                  >
                    {footer.description ?? ''}
                  </p>
                )}
                <Box direction="row" gap={8}>
                  {footer.socialNetworksCollection?.items?.map((social) => (
                    <Link key={social.sys.id} href={social.link}>
                      <SvgIcon
                        src={social.icon.url}
                        alt={social.title}
                        width={24}
                        height={24}
                        className="text-foreground hover:text-text-primary transition-colors duration-200"
                      />
                    </Link>
                  ))}
                </Box>
              </Box>

              {/* Page Navigation Menu */}
              <Box
                direction={{ base: 'col', lg: 'row' }}
                cols={{ base: 1, sm: 2, lg: 4 }}
<<<<<<< HEAD
                gap={{ base: 12, lg: 0 }}
=======
                gap={{ base: 12, lg: 4 }}
>>>>>>> 471d2487
                className="justify-start lg:justify-between"
                {...inspectorProps({
                  entryId: footer.sys.id,
                  fieldId: 'pageListsCollection'
                })}
              >
                {/* Footer sections with links from Contentful */}
                {footer.pageListsCollection?.items.map((pageList) => (
                  <Box direction="col" gap={4} key={pageList.sys.id}>
                    <h3
                      className="text-body-sm text-text-input leading-[160%] tracking-wide uppercase"
                      {...inspectorProps({ entryId: pageList.sys.id, fieldId: 'title' })}
                    >
                      {pageList.slug && pageList.pageLayout ? (
                        <Link href={`/${pageList.slug}`} className="hover:text-text-primary">
                          {pageList.title}
                        </Link>
                      ) : (
                        <span>{pageList.title}</span>
                      )}
                    </h3>

                    <nav>
                      <ul
                        className="flex flex-col gap-5"
                        {...inspectorProps({
                          entryId: pageList.sys.id,
                          fieldId: 'pagesCollection'
                        })}
                      >
                        {pageList.pagesCollection?.items
                          .filter((page) => page != null)
                          .map((page, index) => {
                            // Debug logging
                            console.log('Page object:', page);
                            console.log('Page type:', page.__typename);
                            console.log('Page Has link property:', 'link' in page);

                            // Use type assertions to fix TypeScript errors
                            let href = '/';
                            let isExternal = false;

                            if (page.__typename === 'ExternalPage' && 'link' in page) {
                              href = page.link;
                              isExternal = true;
                              console.log('Using external link:', href);
                            } else if ('slug' in page && page.slug) {
                              href = `/${page.slug}`;
                              console.log('Using slug link:', href);
                            } else {
                              console.log('Using fallback link: /');
                            }

                            return (
                              <li
                                key={page.sys?.id || `page-${index}`}
                                {...inspectorProps({ entryId: page.sys?.id, fieldId: 'title' })}
                              >
                                <Link
                                  href={href}
                                  className="text-foreground hover:text-text-primary text-body-sm tracking-tight"
                                  {...(isExternal && {
                                    target: '_blank',
                                    rel: 'noopener noreferrer'
                                  })}
                                >
                                  {page.title}
                                </Link>
                              </li>
                            );
                          })}
                      </ul>
                    </nav>
                  </Box>
                ))}
              </Box>
            </Box>
          </Container>

          <Container className="py-6">
            <hr className="border-input-hover-border/10 border-t" />
          </Container>

          {/* Copyright section */}
          <Container>
            <Box
              direction={{ base: 'col', lg: 'row' }}
              gap={{ base: 12, lg: 2 }}
              className="items-start justify-between lg:items-center"
            >
              <p
                className="text-body-xs text-foreground order-2 text-left lg:order-1"
                {...inspectorProps({ entryId: footer.sys.id, fieldId: 'copyright' })}
              >
                © {footer.copyright}, {new Date().getFullYear()}
              </p>
              <Box direction={{ base: 'col', md: 'row' }} gap={8} className="order-1 lg:order-2">
                {footer.legalPageListsCollection?.items?.[0]?.pagesCollection?.items
<<<<<<< HEAD
                  ?.filter((legalPage) => 'slug' in legalPage)
=======
                  ?.filter(
                    (legalPage): legalPage is typeof legalPage & { slug: string } =>
                      'slug' in legalPage && typeof legalPage.slug === 'string'
                  )
>>>>>>> 471d2487
                  ?.map((legalPage) => (
                    <Link
                      key={legalPage.sys.id}
                      href={`/${legalPage.slug}`}
                      className="text-text-input text-body-xs w-max border-b-[.5px] hover:border-white hover:text-white"
                    >
                      {legalPage.title}
                    </Link>
                  ))}
              </Box>
            </Box>
          </Container>
        </Box>
      </footer>
    </ErrorBoundary>
  );
}<|MERGE_RESOLUTION|>--- conflicted
+++ resolved
@@ -103,11 +103,7 @@
               <Box
                 direction={{ base: 'col', lg: 'row' }}
                 cols={{ base: 1, sm: 2, lg: 4 }}
-<<<<<<< HEAD
-                gap={{ base: 12, lg: 0 }}
-=======
                 gap={{ base: 12, lg: 4 }}
->>>>>>> 471d2487
                 className="justify-start lg:justify-between"
                 {...inspectorProps({
                   entryId: footer.sys.id,
@@ -206,14 +202,10 @@
               </p>
               <Box direction={{ base: 'col', md: 'row' }} gap={8} className="order-1 lg:order-2">
                 {footer.legalPageListsCollection?.items?.[0]?.pagesCollection?.items
-<<<<<<< HEAD
-                  ?.filter((legalPage) => 'slug' in legalPage)
-=======
                   ?.filter(
                     (legalPage): legalPage is typeof legalPage & { slug: string } =>
                       'slug' in legalPage && typeof legalPage.slug === 'string'
                   )
->>>>>>> 471d2487
                   ?.map((legalPage) => (
                     <Link
                       key={legalPage.sys.id}
