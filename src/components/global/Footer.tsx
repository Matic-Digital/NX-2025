--- conflicted
+++ resolved
@@ -52,17 +52,6 @@
           {/* Main footer content grid */}
           <Box cols={{ sm: 2 }} gap={0}>
             {/* Company information */}
-<<<<<<< HEAD
-            <div>
-              {liveFooterData.logo ? (
-                <Image
-                  src={liveFooterData.logo.url}
-                  alt={liveFooterData.logo.title ?? 'Logo'}
-                  width={liveFooterData.logo.width ?? 150}
-                  height={liveFooterData.logo.height ?? 50}
-                  className="h-8 w-auto rounded-none border-none"
-                />
-=======
             <Box direction="col" gap={8}>
               {liveFooterData.logo ? (
                 <Link href="/">
@@ -77,7 +66,6 @@
                     <h4 className="text-text-on-invert text-headline-sm">NextPower</h4>
                   </Box>
                 </Link>
->>>>>>> 02cc179d
               ) : (
                 <Logo />
               )}
@@ -89,9 +77,6 @@
                   {liveFooterData.description ?? ''}
                 </p>
               )}
-<<<<<<< HEAD
-            </div>
-=======
               <Box direction="row" gap={8}>
                 {liveFooterData.socialNetworksCollection?.items?.map((social) => (
                   <Link key={social.sys.id} href={social.link}>
@@ -106,7 +91,6 @@
                 ))}
               </Box>
             </Box>
->>>>>>> 02cc179d
 
             <Box
               gap={12}
@@ -121,73 +105,6 @@
                 <Box direction="col" gap={4} key={pageList.sys.id}>
                   <h3
                     className="text-body-sm text-text-input leading-[160%] tracking-wide uppercase"
-<<<<<<< HEAD
-                    {...inspectorProps({ entryId: pageList.sys.id, fieldId: 'name' })}
-                  >
-                    <Link href={`/${pageList.slug}`} className="hover:text-primary">
-                      {pageList.name}
-                    </Link>
-                  </h3>
-
-                  <nav>
-                    <ul
-                      className="flex flex-col gap-5"
-                      {...inspectorProps({ entryId: pageList.sys.id, fieldId: 'pagesCollection' })}
-                    >
-                      {pageList.pagesCollection?.items.map((page) => (
-                        <li
-                          key={page.sys.id}
-                          {...inspectorProps({ entryId: page.sys.id, fieldId: 'name' })}
-                        >
-                          <Link
-                            href={`/${page.slug}`}
-                            className="text-text-on-invert hover:text-primary text-body-sm tracking-tight"
-                          >
-                            {page.name}
-                          </Link>
-                        </li>
-                      ))}
-                    </ul>
-                  </nav>
-                </Box>
-              ))}
-            </Box>
-          </Box>
-        </Container>
-
-        <Container className="py-6">
-          <hr className="border-input-hover-border/10 border-t" />
-        </Container>
-
-        {/* Copyright section */}
-        <Container>
-          <Box gap={2} className="items-center justify-between">
-            <p
-              className="text-body-xs text-text-on-invert text-left"
-              {...inspectorProps({ entryId: liveFooterData.sys.id, fieldId: 'copyright' })}
-            >
-              © {liveFooterData.copyright}, {new Date().getFullYear()}
-            </p>
-            <Box direction="row" gap={8}>
-              <Link
-                href="/privacy"
-                className="text-text-input text-body-xs border-b-[.5px] hover:border-white hover:text-white"
-              >
-                Global Data Protection Policy
-              </Link>
-              <Link
-                href="/cookies"
-                className="text-text-input text-body-xs border-b-[.5px] hover:border-white hover:text-white"
-              >
-                Cookie Policy
-              </Link>
-              <Link
-                href="/legal"
-                className="text-text-input text-body-xs border-b-[.5px] hover:border-white hover:text-white"
-              >
-                Legal Disclaimer
-              </Link>
-=======
                     {...inspectorProps({ entryId: pageList.sys.id, fieldId: 'title' })}
                   >
                     {pageList.header && pageList.footer ? (
@@ -256,7 +173,6 @@
                     {legalPage.title}
                   </Link>
                 ))}
->>>>>>> 02cc179d
             </Box>
           </Box>
         </Container>
