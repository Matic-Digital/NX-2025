--- conflicted
+++ resolved
@@ -29,12 +29,9 @@
 import type { Header as HeaderType } from '@/types/contentful/Header';
 import type { Footer as FooterType } from '@/types/contentful/Footer';
 import type { Image as ImageType } from '@/types/contentful/Image';
-<<<<<<< HEAD
-=======
 
 // Import content components for dynamic rendering
 // Components are imported dynamically in the renderContentItem function
->>>>>>> 471d2487
 
 interface PageProps {
   sys: {
