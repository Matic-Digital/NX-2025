import { cn } from '@/lib/utils';
import type { ContainerProps } from './types';

/**
 * Container component that wraps content with consistent maximum width and padding
 * @example
 * ```tsx
 * <Container>
 *   <h1>Heading</h1>
 *   <p>Content</p>
 * </Container>
 *
 * // With custom width
 * <Container width="full">
 *   <h1>Full Width Content</h1>
 * </Container>
 * ```
 *
 * @param {Object} props - Component props
 * @param {React.ReactNode} props.children - Content to be contained
 * @param {string} [props.className] - Additional CSS classes
 * @param {string} [props.id] - Optional ID for the container
 * @param {'boxed' | 'full'} [props.width] - Container width variant
 * @returns {JSX.Element} Container component
 */
export const Container = ({ children, className, id, width }: ContainerProps) => {
  return (
    <div
      className={cn(
<<<<<<< HEAD
        'container mx-auto px-6',
=======
        'container mx-auto max-w-[1440px] px-6',
>>>>>>> dc91156d
        {
          'max-w-full': width === 'full',
          'sm:px-6': width !== 'full',
          'md:px-9': width !== 'full'
        },
        className
      )}
      id={id}
    >
      {children}
    </div>
  );
};<|MERGE_RESOLUTION|>--- conflicted
+++ resolved
@@ -27,11 +27,7 @@
   return (
     <div
       className={cn(
-<<<<<<< HEAD
-        'container mx-auto px-6',
-=======
         'container mx-auto max-w-[1440px] px-6',
->>>>>>> dc91156d
         {
           'max-w-full': width === 'full',
           'sm:px-6': width !== 'full',
