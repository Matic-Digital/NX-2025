--- conflicted
+++ resolved
@@ -288,9 +288,6 @@
     default:
       return <DefaultSectionHeading />;
   }
-<<<<<<< HEAD
-}
-=======
 }
 
 // return (
@@ -303,5 +300,4 @@
 //           ? CenteredSectionHeading
 //           : DefaultSectionHeading}
 //   </div>
-// );
->>>>>>> ff82f5d0
+// );