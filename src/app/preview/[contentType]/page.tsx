/**
 * Universal Preview Page
 *
 * A single dynamic route that handles previewing all Contentful content types.
 * Displays any component in a centered layout with Contentful Live Preview integration.
 */

/* eslint-disable @typescript-eslint/no-explicit-any, @typescript-eslint/no-unsafe-assignment */

'use client';

import { Suspense, useEffect, useState } from 'react';
import {
  ContentfulLivePreviewProvider,
  useContentfulInspectorMode,
  useContentfulLiveUpdates
} from '@contentful/live-preview/react';
import { useSearchParams } from 'next/navigation';

import { Accordion } from '@/components/Accordion/Accordion';
// Component imports
import { getAccordionById, getAccordionItemById } from '@/components/Accordion/AccordionApi';
<<<<<<< HEAD
import { getAgendaItemById } from '@/components/AgendaItem/AgendaItemApi';
import { AgendaItemPreview } from '@/components/AgendaItem/AgendaItemPreview';
=======
import { AccordionItem } from '@/components/Accordion/components/AccordionItem';
>>>>>>> 1d2446aa
import { AccordionItemPreview } from '@/components/Accordion/preview/AccordionItemPreview';
import { AccordionPreview } from '@/components/Accordion/preview/AccordionPreview';
import { BannerHero } from '@/components/BannerHero/BannerHero';
import { getBannerHero } from '@/components/BannerHero/BannerHeroApi';
import { BannerHeroPreview } from '@/components/BannerHero/preview/BannerHeroPreview';
import { getButtonById } from '@/components/Button/ButtonApi';
import { ModalCtaButton } from '@/components/Button/ModalCtaButton';
import { ButtonPreview } from '@/components/Button/preview/ButtonPreview';
import { Collection } from '@/components/Collection/Collection';
import { getCollectionById } from '@/components/Collection/CollectionApi';
import { CollectionPreview } from '@/components/Collection/preview/CollectionPreview';
import { ContactCard } from '@/components/ContactCard/ContactCard';
import { getContactCardById } from '@/components/ContactCard/ContactCardApi';
import { ContactCardPreview } from '@/components/ContactCard/preview/ContactCardPreview';
import { Content } from '@/components/Content/Content';
import { getContentById } from '@/components/Content/ContentApi';
import { ContentPreview } from '@/components/Content/preview/ContentPreview';
import { ContentGrid } from '@/components/ContentGrid/ContentGrid';
import {
  getContentGridById,
  getContentGridItemById
} from '@/components/ContentGrid/ContentGridApi';
import { ContentGridItem } from '@/components/ContentGrid/ContentGridItem';
import { ContentGridItemPreview } from '@/components/ContentGrid/preview/ContentGridItemPreview';
import { ContentGridPreview } from '@/components/ContentGrid/preview/ContentGridPreview';
import { CtaBanner } from '@/components/CtaBanner/CtaBanner';
import { getCtaBannerById } from '@/components/CtaBanner/CtaBannerApi';
import { CtaBannerPreview } from '@/components/CtaBanner/preview/CtaBannerPreview';
import { CtaGrid } from '@/components/CtaGrid/CtaGrid';
import { getCtaGridById } from '@/components/CtaGrid/CtaGridApi';
<<<<<<< HEAD
import { getEventById } from '@/components/Event/EventApi';
import { EventPreview } from '@/components/Event/EventPreview';
=======
import { CtaGridPreview } from '@/components/CtaGrid/preview/CtaGridPreview';
import { Event } from '@/components/Event/Event';
import { getEventById } from '@/components/Event/EventApi';
import { EventPreview } from '@/components/Event/preview/EventPreview';
>>>>>>> 1d2446aa
import { Footer } from '@/components/Footer/Footer';
import { getFooterById } from '@/components/Footer/FooterApi';
import { FooterPreview } from '@/components/Footer/preview/FooterPreview';
import { HubspotForm } from '@/components/Forms/HubspotForm/HubspotForm';
import { getHubspotFormById } from '@/components/Forms/HubspotForm/HubspotFormApi';
import { HubspotFormPreview } from '@/components/Forms/HubspotForm/preview/HubspotFormPreview';
import { Header } from '@/components/Header/Header';
import { getHeaderById } from '@/components/Header/HeaderApi';
import { HeaderPreview } from '@/components/Header/preview/HeaderPreview';
import { AirImage } from '@/components/Image/AirImage';
import { getImageById } from '@/components/Image/ImageApi';
import { ImagePreview } from '@/components/Image/preview/ImagePreview';
import { ImageBetween } from '@/components/ImageBetween/ImageBetween';
import { getImageBetweenById } from '@/components/ImageBetween/ImageBetweenApi';
import { ImageBetweenPreview } from '@/components/ImageBetween/preview/ImageBetweenPreview';
import { MegaMenu } from '@/components/MegaMenu/MegaMenu';
import { getMegaMenuById } from '@/components/MegaMenu/MegaMenuApi';
import { MegaMenuPreview } from '@/components/MegaMenu/preview/MegaMenuPreview';
import { Menu } from '@/components/Menu/Menu';
import { getMenuById } from '@/components/Menu/MenuApi';
import { MenuPreview } from '@/components/Menu/preview/MenuPreview';
import { MenuItem } from '@/components/MenuItem/MenuItem';
import { getMenuItemById } from '@/components/MenuItem/MenuItemApi';
import { MenuItemPreview } from '@/components/MenuItem/preview/MenuItemPreview';
import { getModalById } from '@/components/Modals/ModalApi';
import { ModalPreview } from '@/components/Modals/preview/ModalPreview';
import { RequestAQuoteModal } from '@/components/Modals/RequestAQuoteModal';
import { getLocationById } from '@/components/OfficeLocation/OfficeLocationApi';
import { OfficeLocationPreview } from '@/components/OfficeLocation/preview/OfficeLocationPreview';
import { Page } from '@/components/Page/Page';
import { getPageById } from '@/components/Page/PageApi';
import { PageLayout } from '@/components/PageLayout/PageLayout';
import { PageList } from '@/components/PageList/PageList';
import { getPageListById } from '@/components/PageList/PageListApi';
import { getPostById } from '@/components/Post/PostApi';
import { PostCard } from '@/components/Post/PostCard';
import { PostPreview } from '@/components/Post/preview/PostPreview';
import { ProductPreview } from '@/components/Product/preview/ProductPreview';
import { getProductById } from '@/components/Product/ProductApi';
import { RegionsMapPreview } from '@/components/Region/preview/RegionsMapPreview';
import { getRegionsMapById } from '@/components/Region/RegionApi';
import { RegionsMap } from '@/components/Region/RegionsMap';
import { RegionStatItemPreview } from '@/components/RegionStats/preview/RegionStatItemPreview';
import { RegionStatsPreview } from '@/components/RegionStats/preview/RegionStatsPreview';
import { RegionStatItem } from '@/components/RegionStats/RegionStatItem/RegionStatItem';
import { getRegionStatItemById } from '@/components/RegionStats/RegionStatItem/RegionStatItemApi';
import { RegionStats } from '@/components/RegionStats/RegionStats';
import { getRegionStatsById } from '@/components/RegionStats/RegionStatsApi';
import { RichContentPreview } from '@/components/RichContent/preview/RichContentPreview';
import { RichContent } from '@/components/RichContent/RichContent';
import { getRichContentById } from '@/components/RichContent/RichContentApi';
import { SectionHeadingPreview } from '@/components/SectionHeading/preview/SectionHeadingPreview';
import { SectionHeading } from '@/components/SectionHeading/SectionHeading';
import { getSectionHeadingById } from '@/components/SectionHeading/SectionHeadingApi';
import { ServicePreview } from '@/components/Service/preview/ServicePreview';
import { getServiceById } from '@/components/Service/ServiceApi';
import { Slider } from '@/components/Slider/Slider';
import { getSliderById } from '@/components/Slider/SliderApi';
import { SocialPreview } from '@/components/Social/preview/SocialPreview';
import { Social } from '@/components/Social/Social';
import { getSocialById } from '@/components/Social/SocialApi';
import { SolutionPreview } from '@/components/Solution/preview/SolutionPreview';
import { getSolutionById } from '@/components/Solution/SolutionApi';
import { SolutionCard } from '@/components/Solution/SolutionCard';
import { TeamMemberPreview } from '@/components/TeamMember/preview/TeamMemberPreview';
import { getTeamMemberById } from '@/components/TeamMember/TeamMemberApi';
import { TeamMemberModal } from '@/components/TeamMember/TeamMemberModal';
import { TestimonialItem } from '@/components/Testimonials/components/TestimonialItem';
import { TestimonialItemPreview } from '@/components/Testimonials/preview/TestimonialItemPreview';
import { TestimonialsPreview } from '@/components/Testimonials/preview/TestimonialsPreview';
import { Testimonials } from '@/components/Testimonials/Testimonials';
import {
  getTestimonialItemById,
  getTestimonialsById
} from '@/components/Testimonials/TestimonialsApi';
import { TimelineSliderItemPreview } from '@/components/TimelineSlider/preview/TimelineSliderItemPreview';
import { TimelineSliderItem } from '@/components/TimelineSlider/TimelineSliderItem';
import { getTimelineSliderItemById } from '@/components/TimelineSlider/TimelineSliderItemApi';
import { MuxVideoPlayer } from '@/components/Video/MuxVideo';
import { VideoPreview } from '@/components/Video/preview/VideoPreview';
import { getVideoById } from '@/components/Video/VideoApi';

// Content type configuration
interface ContentTypeConfig {
  fetchFn: (id: string, preview: boolean) => Promise<unknown>;
  component: React.ComponentType<any>;
  previewComponent?: React.ComponentType<any>; // Optional dedicated preview component
  entityName: string;
  containerClass: string;
  usePageLayout?: boolean;
}

const contentTypeConfig: Record<string, ContentTypeConfig> = {
  accordion: {
    fetchFn: getAccordionById,
    component: Accordion,
    previewComponent: AccordionPreview,
    entityName: 'Accordion',
    containerClass: 'min-h-screen bg-gray-50'
  },
  'accordion-item': {
    fetchFn: getAccordionItemById,
    component: AccordionItem,
    previewComponent: AccordionItemPreview,
    entityName: 'AccordionItem',
    containerClass: 'min-h-screen bg-gray-50'
  },
  'banner-hero': {
    fetchFn: getBannerHero,
    component: BannerHero,
    previewComponent: BannerHeroPreview,
    entityName: 'BannerHero',
    containerClass: 'min-h-screen' // Full height for hero sections
  },
  button: {
    fetchFn: getButtonById,
    component: ModalCtaButton,
    previewComponent: ButtonPreview,
    entityName: 'Button',
    containerClass: 'min-h-screen bg-gray-50'
  },
  collection: {
    fetchFn: getCollectionById,
    component: Collection,
    previewComponent: CollectionPreview,
    entityName: 'Collection',
    containerClass: 'min-h-screen bg-gray-50'
  },
  'contact-card': {
    fetchFn: getContactCardById,
    component: ContactCard,
    previewComponent: ContactCardPreview,
    entityName: 'ContactCard',
    containerClass: 'min-h-screen bg-gray-50'
  },
  content: {
    fetchFn: getContentById,
    component: Content,
    previewComponent: ContentPreview,
    entityName: 'Content',
    containerClass: 'min-h-screen bg-white'
  },
  'content-grid': {
    fetchFn: getContentGridById,
    component: ContentGrid,
    previewComponent: ContentGridPreview,
    entityName: 'ContentGrid',
    containerClass: 'min-h-screen bg-white'
  },
  'content-grid-item': {
    fetchFn: getContentGridItemById,
    component: ContentGridItem,
    previewComponent: ContentGridItemPreview,
    entityName: 'ContentGridItem',
    containerClass: 'flex min-h-screen items-center justify-center bg-gray-50 p-8'
  },
<<<<<<< HEAD
  'image-between': {
    fetchFn: getImageBetweenById,
    component: ImageBetween,
    entityName: 'ImageBetween',
    containerClass: 'min-h-screen bg-white'
  },
  slider: {
    fetchFn: getSliderById,
    component: Slider,
    entityName: 'Slider',
    containerClass: 'min-h-screen bg-white'
  },
  'page-list': {
    fetchFn: getPageListById,
    component: PageList,
    entityName: 'PageList',
    containerClass: 'min-h-screen',
    usePageLayout: true
  },
  page: {
    fetchFn: getPageById,
    component: Page,
    entityName: 'Page',
    containerClass: 'min-h-screen',
    usePageLayout: true
  },
  product: {
    fetchFn: getProductById,
    component: ProductAsPage,
    entityName: 'Product',
    containerClass: 'min-h-screen',
    usePageLayout: true
  },
  header: {
    fetchFn: getHeaderById,
    component: Header,
    entityName: 'Header',
    containerClass: 'bg-white shadow-sm'
  },
  footer: {
    fetchFn: getFooterById,
    component: Footer,
    entityName: 'Footer',
    containerClass: 'bg-white text-white'
  },
  menu: {
    fetchFn: getMenuById,
    component: Menu,
    entityName: 'Menu',
    containerClass: 'min-h-screen bg-gray-50 p-8'
  },
  'menu-item': {
    fetchFn: getMenuItemById,
    component: MenuItem,
    entityName: 'MenuItem',
    containerClass: 'flex min-h-screen items-center justify-center bg-gray-50 p-8'
  },
  accordion: {
    fetchFn: getAccordionById,
    component: AccordionPreview, // Accordion only has preview component
    previewComponent: AccordionPreview,
    entityName: 'Accordion',
    containerClass: 'min-h-screen bg-gray-50'
  },
  'accordion-item': {
    fetchFn: getAccordionItemById,
    component: AccordionItemPreview, // AccordionItem only has preview component
    previewComponent: AccordionItemPreview,
    entityName: 'AccordionItem',
    containerClass: 'min-h-screen bg-gray-50'
  },
  'agenda-item': {
    fetchFn: getAgendaItemById,
    component: AgendaItemPreview,
    previewComponent: AgendaItemPreview,
    entityName: 'AgendaItem',
    containerClass: 'min-h-screen bg-gray-50'
  },
  'contact-card': {
    fetchFn: getContactCardById,
    component: ContactCardPreview, // ContactCard only has preview component
    previewComponent: ContactCardPreview,
    entityName: 'ContactCard',
    containerClass: 'min-h-screen bg-gray-50'
  },
=======
>>>>>>> 1d2446aa
  'cta-banner': {
    fetchFn: getCtaBannerById,
    component: CtaBanner,
    previewComponent: CtaBannerPreview,
    entityName: 'CtaBanner',
    containerClass: 'min-h-screen bg-gray-50'
  },
  'cta-grid': {
    fetchFn: getCtaGridById,
    component: CtaGrid,
    previewComponent: CtaGridPreview,
    entityName: 'CtaGrid',
    containerClass: 'min-h-screen bg-white'
  },
  event: {
    fetchFn: getEventById,
<<<<<<< HEAD
    component: EventPreview,
=======
    component: Event,
    previewComponent: EventPreview,
>>>>>>> 1d2446aa
    entityName: 'Event',
    containerClass: 'min-h-screen bg-white'
  },
  footer: {
    fetchFn: getFooterById,
    component: Footer,
    previewComponent: FooterPreview,
    entityName: 'Footer',
    containerClass: 'bg-white text-white'
  },
  header: {
    fetchFn: getHeaderById,
    component: Header,
    previewComponent: HeaderPreview,
    entityName: 'Header',
    containerClass: 'bg-white shadow-sm'
  },
  'hubspot-form': {
    fetchFn: getHubspotFormById,
    component: HubspotForm,
    previewComponent: HubspotFormPreview,
    entityName: 'HubspotForm',
    containerClass: 'min-h-screen bg-gray-50'
  },
  image: {
    fetchFn: getImageById,
    component: AirImage,
    previewComponent: ImagePreview,
    entityName: 'Image',
    containerClass: 'flex min-h-screen items-center justify-center bg-gray-50 p-8'
  },
  'image-between': {
    fetchFn: getImageBetweenById,
    component: ImageBetween,
    previewComponent: ImageBetweenPreview,
    entityName: 'ImageBetween',
    containerClass: 'min-h-screen bg-white'
  },
  'mega-menu': {
    fetchFn: getMegaMenuById,
    component: MegaMenu,
    previewComponent: MegaMenuPreview,
    entityName: 'MegaMenu',
    containerClass: 'min-h-screen bg-white'
  },
  menu: {
    fetchFn: getMenuById,
    component: Menu,
    previewComponent: MenuPreview,
    entityName: 'Menu',
    containerClass: 'min-h-screen bg-gray-50 p-8'
  },
  'menu-item': {
    fetchFn: getMenuItemById,
    component: MenuItem,
    previewComponent: MenuItemPreview,
    entityName: 'MenuItem',
    containerClass: 'flex min-h-screen items-center justify-center bg-gray-50 p-8'
  },
  modal: {
    fetchFn: getModalById,
    component: RequestAQuoteModal,
    previewComponent: ModalPreview,
    entityName: 'Modal',
    containerClass: 'min-h-screen bg-gray-50'
  },
  'office-location': {
    fetchFn: getLocationById,
    component: OfficeLocationPreview,
    previewComponent: OfficeLocationPreview,
    entityName: 'OfficeLocation',
    containerClass: 'min-h-screen bg-gray-50'
  },
  page: {
    fetchFn: getPageById,
    component: Page,
    entityName: 'Page',
    containerClass: 'min-h-screen',
    usePageLayout: true
  },
  'page-list': {
    fetchFn: getPageListById,
    component: PageList,
    entityName: 'PageList',
    containerClass: 'min-h-screen',
    usePageLayout: true
  },
  post: {
    fetchFn: getPostById,
    component: PostCard,
    previewComponent: PostPreview,
    entityName: 'Post',
    containerClass: 'min-h-screen bg-white'
  },
  product: {
    fetchFn: getProductById,
    component: ProductAsPage,
    previewComponent: ProductPreview,
    entityName: 'Product',
    containerClass: 'min-h-screen',
    usePageLayout: true
  },
  'regions-map': {
    fetchFn: getRegionsMapById,
    component: RegionsMap,
    previewComponent: RegionsMapPreview,
    entityName: 'Region',
    containerClass: 'min-h-screen bg-white'
  },
  'region-stats': {
    fetchFn: getRegionStatsById,
    component: RegionStats,
    previewComponent: RegionStatsPreview,
    entityName: 'RegionStats',
    containerClass: 'min-h-screen bg-white'
  },
  'region-stat-item': {
    fetchFn: getRegionStatItemById,
    component: RegionStatItem,
    previewComponent: RegionStatItemPreview,
    entityName: 'RegionStatItem',
    containerClass: 'min-h-screen bg-white'
  },
  'rich-text': {
    fetchFn: getRichContentById,
    component: RichContent,
    previewComponent: RichContentPreview,
    entityName: 'RichText',
    containerClass: 'min-h-screen bg-white'
  },
  'section-heading': {
    fetchFn: getSectionHeadingById,
    component: SectionHeading,
    previewComponent: SectionHeadingPreview,
    entityName: 'SectionHeading',
    containerClass: 'min-h-screen bg-gray-50'
  },
  service: {
    fetchFn: getServiceById,
    component: ServicePreview,
    previewComponent: ServicePreview,
    entityName: 'Service',
    containerClass: 'min-h-screen bg-gray-50'
  },
  slider: {
    fetchFn: getSliderById,
    component: Slider,
    entityName: 'Slider',
    containerClass: 'min-h-screen bg-white'
  },
  social: {
    fetchFn: getSocialById,
    component: Social,
    previewComponent: SocialPreview,
    entityName: 'Social',
    containerClass: 'min-h-screen bg-gray-50'
  },
  solution: {
    fetchFn: getSolutionById,
    component: SolutionCard,
    previewComponent: SolutionPreview,
    entityName: 'Solution',
    containerClass: 'min-h-screen bg-gray-50'
  },
  'team-member': {
    fetchFn: getTeamMemberById,
    component: TeamMemberModal,
    previewComponent: TeamMemberPreview,
    entityName: 'TeamMember',
    containerClass: 'min-h-screen bg-gray-50'
  },
  testimonials: {
    fetchFn: getTestimonialsById,
    component: Testimonials,
    previewComponent: TestimonialsPreview,
    entityName: 'Testimonials',
    containerClass: 'min-h-screen bg-white'
  },
  'testimonial-item': {
    fetchFn: getTestimonialItemById,
    component: TestimonialItem,
    previewComponent: TestimonialItemPreview,
    entityName: 'TestimonialItem',
    containerClass: 'min-h-screen bg-gray-50'
  },
  'timeline-slider-item': {
    fetchFn: getTimelineSliderItemById,
    component: TimelineSliderItem,
    previewComponent: TimelineSliderItemPreview,
    entityName: 'TimelineSliderItem',
    containerClass: 'min-h-screen bg-white'
  },
  video: {
    fetchFn: getVideoById,
    component: MuxVideoPlayer,
    previewComponent: VideoPreview,
    entityName: 'Video',
    containerClass: 'min-h-screen bg-white'
  }
};

interface ContentfulContent {
  sys: { id: string };
  pageLayout?: {
    header?: unknown;
    footer?: unknown;
  };
  [key: string]: unknown;
}

interface PreviewContentProps {
  contentType: string;
}

// Lightweight wrapper to render a Product using the Page component API
// Maps Product.itemsCollection -> Page.pageContentCollection
interface ProductLikeForPreview {
  itemsCollection?: unknown;
  pageContentCollection?: unknown;
  [key: string]: unknown;
}

function ProductAsPage(props: ProductLikeForPreview) {
  const pageContentCollection = props.itemsCollection ?? props.pageContentCollection;
  const mapped: ProductLikeForPreview = {
    ...props,
    pageContentCollection
  };
  // Page expects specific fields like sys; cast to any to avoid TS prop mismatch in preview adapter
  return <Page {...(mapped as any)} />;
}

function PreviewContent({ contentType }: PreviewContentProps) {
  const searchParams = useSearchParams();
  const id = searchParams?.get('id') ?? '';
  const [content, setContent] = useState<ContentfulContent | null>(null);
  const [isLoading, setIsLoading] = useState(true);
  const [error, setError] = useState<Error | null>(null);

  // Always call hooks at the top level
  const liveContent = useContentfulLiveUpdates(content);
  const inspectorProps = useContentfulInspectorMode({
    entryId: liveContent?.sys?.id
  });

  // Validate content type after hooks
  const config = contentTypeConfig[contentType];

  useEffect(() => {
    async function fetchContent() {
      if (!id) {
        setIsLoading(false);
        setError(new Error(`No ${config?.entityName ?? 'Content'} ID provided`));
        return;
      }

      if (!config) {
        setIsLoading(false);
        setError(new Error(`Unsupported content type: ${contentType}`));
        return;
      }

      try {
        setIsLoading(true);
        const fetchedContent = await config.fetchFn(id, true);
        setContent(fetchedContent as ContentfulContent);
        setIsLoading(false);
      } catch (err) {
        setError(err instanceof Error ? err : new Error(`Failed to fetch ${config.entityName}`));
        setIsLoading(false);
      }
    }

    void fetchContent();
  }, [id, config, contentType]);

  if (!config) {
    return (
      <div className="flex min-h-screen items-center justify-center">
        <div className="text-center">
          <h1 className="text-2xl font-bold text-red-600">Unsupported Content Type</h1>
          <p className="text-gray-600">
            Content type &quot;{contentType}&quot; is not supported for preview
          </p>
        </div>
      </div>
    );
  }

  const {
    component: Component,
    previewComponent: PreviewComponent,
    entityName,
    usePageLayout
  } = config;

  // Use PreviewComponent if available, otherwise fall back to regular Component
  const ComponentToRender = PreviewComponent ?? Component;

  if (isLoading) {
    return (
      <div className="flex min-h-screen items-center justify-center">
        <div className="text-center">
          <div className="mb-4 h-8 w-8 animate-spin rounded-full border-4 border-gray-300 border-t-blue-600"></div>
          <p className="text-gray-600">Loading {entityName} preview...</p>
        </div>
      </div>
    );
  }

  if (error) {
    return (
      <div className="flex min-h-screen items-center justify-center">
        <div className="text-center">
          <h1 className="text-2xl font-bold text-red-600">Error</h1>
          <p className="text-gray-600">
            Error fetching {entityName}: {error.message}
          </p>
          <p className="mt-2 text-sm text-gray-500">ID: {id}</p>
        </div>
      </div>
    );
  }

  if (!content || !liveContent) {
    return (
      <div className="flex min-h-screen items-center justify-center">
        <div className="text-center">
          <h1 className="text-2xl font-bold">{entityName} Not Found</h1>
          <p className="text-gray-600">
            No {entityName} found with ID: {id}
          </p>
        </div>
      </div>
    );
  }

  // For Page and PageList content types, use PageLayout wrapper like production
  if (usePageLayout && liveContent?.pageLayout) {
    const pageLayout = liveContent.pageLayout;
    const pageHeader = pageLayout?.header as any;
    const pageFooter = pageLayout?.footer as any;

    return (
      <PageLayout header={pageHeader} footer={pageFooter}>
        <div {...inspectorProps}>
          <ComponentToRender {...(liveContent as any)} />
        </div>
      </PageLayout>
    );
  }

  return (
    <div {...inspectorProps}>
      <ComponentToRender {...(liveContent as any)} />
    </div>
  );
}

function LoadingFallback() {
  return (
    <div className="flex min-h-screen items-center justify-center">
      <div className="text-center">
        <div className="mb-4 h-8 w-8 animate-spin rounded-full border-4 border-gray-300 border-t-blue-600"></div>
        <p className="text-gray-600">Loading preview...</p>
      </div>
    </div>
  );
}

interface PreviewPageProps {
  params: Promise<{ contentType: string }>;
}

export default function PreviewPage({ params }: PreviewPageProps) {
  const [contentType, setContentType] = useState<string>('');

  useEffect(() => {
    async function resolveParams() {
      const resolvedParams = await params;
      setContentType(resolvedParams.contentType);
    }
    void resolveParams();
  }, [params]);

  if (!contentType) {
    return <LoadingFallback />;
  }

  return (
    <ContentfulLivePreviewProvider locale="en-US">
      <Suspense fallback={<LoadingFallback />}>
        <PreviewContent contentType={contentType} />
      </Suspense>
    </ContentfulLivePreviewProvider>
  );
}<|MERGE_RESOLUTION|>--- conflicted
+++ resolved
@@ -20,12 +20,7 @@
 import { Accordion } from '@/components/Accordion/Accordion';
 // Component imports
 import { getAccordionById, getAccordionItemById } from '@/components/Accordion/AccordionApi';
-<<<<<<< HEAD
-import { getAgendaItemById } from '@/components/AgendaItem/AgendaItemApi';
-import { AgendaItemPreview } from '@/components/AgendaItem/AgendaItemPreview';
-=======
 import { AccordionItem } from '@/components/Accordion/components/AccordionItem';
->>>>>>> 1d2446aa
 import { AccordionItemPreview } from '@/components/Accordion/preview/AccordionItemPreview';
 import { AccordionPreview } from '@/components/Accordion/preview/AccordionPreview';
 import { BannerHero } from '@/components/BannerHero/BannerHero';
@@ -56,15 +51,10 @@
 import { CtaBannerPreview } from '@/components/CtaBanner/preview/CtaBannerPreview';
 import { CtaGrid } from '@/components/CtaGrid/CtaGrid';
 import { getCtaGridById } from '@/components/CtaGrid/CtaGridApi';
-<<<<<<< HEAD
-import { getEventById } from '@/components/Event/EventApi';
-import { EventPreview } from '@/components/Event/EventPreview';
-=======
 import { CtaGridPreview } from '@/components/CtaGrid/preview/CtaGridPreview';
 import { Event } from '@/components/Event/Event';
 import { getEventById } from '@/components/Event/EventApi';
 import { EventPreview } from '@/components/Event/preview/EventPreview';
->>>>>>> 1d2446aa
 import { Footer } from '@/components/Footer/Footer';
 import { getFooterById } from '@/components/Footer/FooterApi';
 import { FooterPreview } from '@/components/Footer/preview/FooterPreview';
@@ -221,94 +211,6 @@
     entityName: 'ContentGridItem',
     containerClass: 'flex min-h-screen items-center justify-center bg-gray-50 p-8'
   },
-<<<<<<< HEAD
-  'image-between': {
-    fetchFn: getImageBetweenById,
-    component: ImageBetween,
-    entityName: 'ImageBetween',
-    containerClass: 'min-h-screen bg-white'
-  },
-  slider: {
-    fetchFn: getSliderById,
-    component: Slider,
-    entityName: 'Slider',
-    containerClass: 'min-h-screen bg-white'
-  },
-  'page-list': {
-    fetchFn: getPageListById,
-    component: PageList,
-    entityName: 'PageList',
-    containerClass: 'min-h-screen',
-    usePageLayout: true
-  },
-  page: {
-    fetchFn: getPageById,
-    component: Page,
-    entityName: 'Page',
-    containerClass: 'min-h-screen',
-    usePageLayout: true
-  },
-  product: {
-    fetchFn: getProductById,
-    component: ProductAsPage,
-    entityName: 'Product',
-    containerClass: 'min-h-screen',
-    usePageLayout: true
-  },
-  header: {
-    fetchFn: getHeaderById,
-    component: Header,
-    entityName: 'Header',
-    containerClass: 'bg-white shadow-sm'
-  },
-  footer: {
-    fetchFn: getFooterById,
-    component: Footer,
-    entityName: 'Footer',
-    containerClass: 'bg-white text-white'
-  },
-  menu: {
-    fetchFn: getMenuById,
-    component: Menu,
-    entityName: 'Menu',
-    containerClass: 'min-h-screen bg-gray-50 p-8'
-  },
-  'menu-item': {
-    fetchFn: getMenuItemById,
-    component: MenuItem,
-    entityName: 'MenuItem',
-    containerClass: 'flex min-h-screen items-center justify-center bg-gray-50 p-8'
-  },
-  accordion: {
-    fetchFn: getAccordionById,
-    component: AccordionPreview, // Accordion only has preview component
-    previewComponent: AccordionPreview,
-    entityName: 'Accordion',
-    containerClass: 'min-h-screen bg-gray-50'
-  },
-  'accordion-item': {
-    fetchFn: getAccordionItemById,
-    component: AccordionItemPreview, // AccordionItem only has preview component
-    previewComponent: AccordionItemPreview,
-    entityName: 'AccordionItem',
-    containerClass: 'min-h-screen bg-gray-50'
-  },
-  'agenda-item': {
-    fetchFn: getAgendaItemById,
-    component: AgendaItemPreview,
-    previewComponent: AgendaItemPreview,
-    entityName: 'AgendaItem',
-    containerClass: 'min-h-screen bg-gray-50'
-  },
-  'contact-card': {
-    fetchFn: getContactCardById,
-    component: ContactCardPreview, // ContactCard only has preview component
-    previewComponent: ContactCardPreview,
-    entityName: 'ContactCard',
-    containerClass: 'min-h-screen bg-gray-50'
-  },
-=======
->>>>>>> 1d2446aa
   'cta-banner': {
     fetchFn: getCtaBannerById,
     component: CtaBanner,
@@ -325,12 +227,8 @@
   },
   event: {
     fetchFn: getEventById,
-<<<<<<< HEAD
-    component: EventPreview,
-=======
     component: Event,
     previewComponent: EventPreview,
->>>>>>> 1d2446aa
     entityName: 'Event',
     containerClass: 'min-h-screen bg-white'
   },
