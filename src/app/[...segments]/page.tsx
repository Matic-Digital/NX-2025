/**
 * Nested PageList and Content Component
 *
 * Dynamic catch-all route for nested PageList content
 *
 * This route handles URLs like:
 * - /products (single PageList)
 * - /products/trackers (nested PageList)
 * - /products/trackers/nx-horizon (deeply nested content)
 *
 * Features:
 * - Recursive PageList nesting support
 * - Content item rendering within nested PageLists
 * - Server-side rendering with proper error handling
 *
 * PageList Nesting Integration:
 * - Validates parent-child relationships between PageLists
 * - Ensures content items are properly nested within their parent PageLists
 * - Supports multi-level nesting (e.g., products > trackers > specific-product)
 * - Provides fallback handling for orphaned content
 * - Generates proper metadata for nested structures
 */

/* eslint-disable @typescript-eslint/no-explicit-any, @typescript-eslint/no-unsafe-member-access, @typescript-eslint/no-unsafe-assignment, @typescript-eslint/no-unsafe-call, @typescript-eslint/prefer-optional-chain, @typescript-eslint/no-redundant-type-constituents, @typescript-eslint/no-unnecessary-type-assertion */

import { notFound } from 'next/navigation';
import type { Metadata } from 'next';
import { getPageListBySlug } from '@/components/PageList/PageListApi';
import { getProductBySlug } from '@/components/Product/ProductApi';
import { getServiceBySlug } from '@/components/Service/ServiceApi';
import { getSolutionBySlug } from '@/components/Solution/SolutionApi';
import { getPostBySlug } from '@/components/Post/PostApi';
import { getPageBySlug } from '@/components/Page/PageApi';
import { PageLayout } from '@/components/PageLayout/PageLayout';
<<<<<<< HEAD
import { BannerHero } from '@/components/BannerHero';
import { CtaBanner } from '@/components/CtaBanner';
import { CtaGrid } from '@/components/CtaGrid';
import { Content } from '@/components/Content';
import { ContentGrid } from '@/components/ContentGrid';
import { ImageBetween } from '@/components/ImageBetween';
import RichContent from '@/components/RichContent/RichContent';
import { Slider } from '@/components/Slider';
import { RegionsMap } from '@/components/RegionsMap';
import type { Page } from '@/types/contentful/Page';
import type { PageList as PageListType } from '@/types/contentful/PageList';
import type { Product } from '@/types/contentful/Product';
import type { Service } from '@/types/contentful/Service';
import type { Solution } from '@/types/contentful/Solution';
=======
import { BannerHero } from '@/components/BannerHero/BannerHero';
import { CtaBanner } from '@/components/CtaBanner/CtaBanner';
import { CtaGrid } from '@/components/CtaGrid/CtaGrid';
import { Content } from '@/components/Content/Content';
import { ContentGrid } from '@/components/ContentGrid/ContentGrid';
import { ImageBetween } from '@/components/ImageBetween/ImageBetween';
import { Slider } from '@/components/Slider/Slider';
import { RegionsMap } from '@/components/Region/RegionsMap';
import type { Page } from '@/components/Page/PageSchema';
import type { PageList as PageListType } from '@/components/PageList/PageListSchema';
import type { Product } from '@/components/Product/ProductSchema';
import type { Service } from '@/components/Service/ServiceSchema';
import type { Solution } from '@/components/Solution/SolutionSchema';
>>>>>>> 85c42f13
import type { Post } from '@/components/Post/PostSchema';
import type { PageLayout as PageLayoutType } from '@/components/PageLayout/PageLayoutSchema';
import type { Header as HeaderType } from '@/components/Header/HeaderSchema';
import type { Footer as FooterType } from '@/components/Footer/FooterSchema';
import {
  extractOpenGraphImage,
  extractSEOTitle,
  extractSEODescription
} from '@/lib/metadata-utils';

// Define the component mapping for content items
const componentMap = {
  BannerHero,
  Content,
  ContentGrid,
  CtaBanner,
  CtaGrid,
  ImageBetween,
  RichContent,
  ContentTypeRichText: RichContent, // Map Contentful's ContentTypeRichText to RichContent component
  Slider,
  RegionsMap
} as const;

// Type-safe component map with explicit typing
type _ComponentMapType = {
  [K in keyof typeof componentMap]: (typeof componentMap)[K];
};

// Define props for the nested component
interface NestedSegmentsProps {
  params: Promise<{ segments: string[] }>;
  searchParams: Promise<Record<string, string | string[] | undefined>>;
}

// Content item type union
type ContentItem = Page | Product | Service | Solution | Post;

// Generate static params for static site generation
export async function generateStaticParams() {
  return [];
}

// Define appropriate caching behavior
export const dynamic = 'force-static';
export const revalidate = 3600;

// Generate metadata for nested routes
export async function generateMetadata({ params }: NestedSegmentsProps): Promise<Metadata> {
  const { segments } = await params;

  if (!segments || segments.length === 0) {
    return {
      title: 'Page Not Found',
      description: 'The requested page could not be found.'
    };
  }

  const baseUrl = process.env.NEXT_PUBLIC_SITE_URL ?? 'https://nextracker.com';
  const fullPath = segments.join('/');

  try {
    // Try to resolve the content
    const result = await resolveNestedContent(segments);

    if (!result) {
      return {
        openGraph: {
          title: 'Nextracker',
          description: 'Nextracker Content'
        }
      };
    }

    const { content } = result;

    // Extract SEO data
    const title = extractSEOTitle(content, 'Nextracker');
    const description = extractSEODescription(content, 'Nextracker Content');
    const openGraphImage = extractOpenGraphImage(content, baseUrl, title);

    const ogImages = openGraphImage
      ? [
          {
            url: openGraphImage.url,
            width: openGraphImage.width,
            height: openGraphImage.height,
            alt: openGraphImage.title ?? title
          }
        ]
      : [];

    return {
      title,
      description,
      openGraph: {
        title,
        description,
        images: ogImages ?? [],
        siteName: 'Nextracker',
        type: 'website',
        url: `${baseUrl}/${fullPath}`
      },
      twitter: {
        card: 'summary_large_image',
        title,
        description,
        images: openGraphImage ? [openGraphImage.url] : []
      },
      alternates: {
        canonical: `${baseUrl}/${fullPath}`
      }
    };
  } catch (error) {
    console.error(`Error generating metadata for: ${fullPath}`, error);
    return {
      title: 'Error',
      description: 'An error occurred while loading this page.'
    };
  }
}

// Helper function to resolve nested content
/**
 * Resolve nested content based on URL segments
 *
 * This function implements the core PageList nesting logic:
 * 1. For single segments: Try to find as PageList or content item
 * 2. For multiple segments: Traverse the hierarchy to validate nesting
 * 3. Ensures each PageList in the path is properly nested in its parent
 * 4. Returns the final content item with its complete parent chain
 *
 * @param segments - Array of URL segments (e.g., ['products', 'trackers', 'nx-horizon'])
 * @returns Object containing the resolved content, its type, and parent PageList chain
 */
async function resolveNestedContent(segments: string[]): Promise<{
  content: ContentItem | PageListType;
  type: 'Page' | 'Product' | 'Service' | 'Solution' | 'Post' | 'PageList';
  parentPageLists: PageListType[];
} | null> {
  const preview = false;

  // If only one segment, try to find it as a PageList or content item
  if (segments.length === 1) {
    const slug = segments[0]!;

    // Try PageList first
    const pageList = await getPageListBySlug(slug, preview);
    if (pageList) {
      return { content: pageList, type: 'PageList', parentPageLists: [] };
    }

    // Try other content types
    const contentItem = await tryFetchContentItem(slug, preview);
    if (contentItem) {
      return { content: contentItem.item, type: contentItem.type, parentPageLists: [] };
    }

    return null;
  }

  // For multiple segments, traverse the hierarchy
  // This implements the core nesting validation logic
  const parentPageLists: PageListType[] = [];
  let currentPageList: PageListType | null = null;

  // Traverse through parent PageLists to build and validate the nesting chain
  // Each PageList must be nested within the previous one in the URL path
  for (let i = 0; i < segments.length - 1; i++) {
    const slug = segments[i]!;
    const pageList = await getPageListBySlug(slug, preview);

    if (!pageList) {
      console.log(`PageList not found for slug: ${slug}`);
      return null;
    }

    // Critical nesting validation: If this is not the first PageList,
    // verify it's actually nested within the previous one in the hierarchy
    if (currentPageList) {
      console.log(
        `Checking if PageList "${pageList.title}" (${pageList.sys.id}) is nested in "${currentPageList.title}" (${currentPageList.sys.id})`
      );
      console.log(
        `Current PageList has ${currentPageList.pagesCollection?.items?.length ?? 0} items in pagesCollection`
      );

      // Debug logging: Show all items in the current PageList to verify nesting structure
      currentPageList.pagesCollection?.items?.forEach((item: unknown, index: number) => {
        const typedItem = item as { sys?: { id?: string }; title?: string; __typename?: string };
        console.log(
          `Item ${index}: ID=${typedItem?.sys?.id}, Title=${typedItem?.title ?? 'No title'}, Type=${typedItem?.__typename ?? 'Unknown'}`
        );
      });

      // Validate nesting: Check if the current PageList contains the next PageList in its pagesCollection
      // This ensures URLs like /products/trackers are valid (trackers must be nested under products)
      const isNested = currentPageList.pagesCollection?.items?.some((item: unknown) => {
        const typedItem = item as { sys?: { id?: string } };
        return typedItem?.sys?.id === pageList.sys.id;
      });

      console.log(`Is nested result: ${isNested}`);

      // If nesting validation fails, return null to trigger 404
      // This prevents access to invalid nested URLs
      if (!isNested) {
        console.log(`PageList "${pageList.title}" is not nested in "${currentPageList.title}"`);
        return null;
      }
    }

    parentPageLists.push(pageList);
    currentPageList = pageList;
  }

  // Final step: Try to resolve the last segment in the URL path
  // This could be either a nested PageList or a content item (Page, Product, etc.)
  const finalSlug = segments[segments.length - 1]!;

  // First attempt: Try to find the final segment as a PageList
  const finalPageList = await getPageListBySlug(finalSlug, preview);
  console.log(`Final PageList lookup for "${finalSlug}": ${finalPageList ? 'Found' : 'Not found'}`);

  // Case 1: Final segment is a PageList nested within the current parent PageList
  if (finalPageList && currentPageList) {
    console.log(
      `Checking if final PageList "${finalPageList.title}" (${finalPageList.sys.id}) is nested in "${currentPageList.title}" (${currentPageList.sys.id})`
    );
    console.log(
      `Parent PageList has ${currentPageList.pagesCollection?.items?.length ?? 0} items in pagesCollection`
    );

    // Debug logging: Show all items in the parent PageList
    currentPageList.pagesCollection?.items?.forEach((item: unknown, index: number) => {
      const typedItem = item as { sys?: { id?: string }; title?: string; __typename?: string };
      console.log(
        `Parent item ${index}: ID=${typedItem?.sys?.id}, Title=${typedItem?.title ?? 'No title'}, Type=${typedItem?.__typename ?? 'Unknown'}`
      );
    });

    // Final nesting validation: Ensure the final PageList is actually nested in its parent
    const isNested = currentPageList.pagesCollection?.items?.some((item: unknown) => {
      const typedItem = item as { sys?: { id?: string } };
      return typedItem?.sys?.id === finalPageList.sys.id;
    });

    console.log(`Final PageList is nested result: ${isNested}`);

    if (isNested) {
      return { content: finalPageList, type: 'PageList', parentPageLists };
    }
  } else if (finalPageList && !currentPageList) {
    // Case 2: This is a standalone PageList (single segment URL like /products)
    console.log(`Found standalone PageList: ${finalPageList.title}`);
    return { content: finalPageList, type: 'PageList', parentPageLists };
  }

  // Case 3: Final segment is a content item (Page, Product, Service, etc.)
  // Try to fetch as different content types and validate it belongs to the parent PageList
  const contentItem = await tryFetchContentItem(finalSlug, preview);
  if (contentItem && currentPageList) {
    // Critical validation: Ensure the content item is actually contained within the parent PageList
    // This prevents access to content items via incorrect nested URLs
    const isInList = currentPageList.pagesCollection?.items?.some(
      (item: any) => item?.sys?.id === contentItem.item.sys.id
    );

    if (isInList) {
      return { content: contentItem.item, type: contentItem.type, parentPageLists };
    }
  }

  return null;
}

// Helper function to try fetching content item as different types
async function tryFetchContentItem(
  slug: string,
  preview: boolean
): Promise<{
  item: ContentItem;
  type: 'Page' | 'Product' | 'Service' | 'Solution' | 'Post';
} | null> {
  // Try Page
  const page = await getPageBySlug(slug, preview);
  if (page) return { item: page, type: 'Page' };

  // Try Product
  const product = await getProductBySlug(slug, preview);
  if (product) return { item: product, type: 'Product' };

  // Try Service
  const service = await getServiceBySlug(slug, preview);
  if (service) return { item: service, type: 'Service' };

  // Try Solution
  const solution = await getSolutionBySlug(slug, preview);
  if (solution) return { item: solution, type: 'Solution' };

  // Try Post
  const post = await getPostBySlug(slug, preview);
  if (post) return { item: post, type: 'Post' };

  return null;
}

// Helper function to render content based on type
function renderContentByType(item: unknown, _index: number): React.ReactNode {
  if (!item) return null;

  const typedItem = item as { type?: string; content?: unknown };
  const { type, content } = typedItem;

  if (type === 'PageList') {
    const pageList = content as PageListType;

    // Extract page content items if available
    const pageContentItems = pageList.pageContentCollection?.items ?? [];

    return (
      <>
        <h1 className="sr-only">{pageList.title}</h1>
        {/* Render components from pageContentCollection */}
        {pageContentItems.map((component: unknown, componentIndex: number) => {
          return renderPageListContentByType(component, componentIndex);
        })}
      </>
    );
  }

  // Handle other content types (Product, Page, Service, Solution, Post)
  // These content types have different field names for their content collections
  if (
    type === 'Product' ||
    type === 'Page' ||
    type === 'Service' ||
    type === 'Solution' ||
    type === 'Post'
  ) {
    // Different content types use different field names for their collections
    const contentItem = content as {
      title?: string;
      pageContentCollection?: { items?: unknown[] };
      itemsCollection?: { items?: unknown[] }; // Products and Solutions use itemsCollection
    };

    // Use the appropriate collection based on content type
    const contentItems =
      type === 'Product' || type === 'Solution'
        ? (contentItem.itemsCollection?.items ?? [])
        : (contentItem.pageContentCollection?.items ?? []);

    console.log(`Rendering ${type} content: ${contentItem.title}`);
    console.log(`Content items count: ${contentItems.length}`);
    console.log(
      'Content items:',
      contentItems.map((item: any) => ({
        id: item?.sys?.id,
        type: item?.__typename
      }))
    );

    return (
      <>
        <h1 className="sr-only">{contentItem.title}</h1>
        {/* Render components from the appropriate collection */}
        {contentItems.map((component: unknown, componentIndex: number) => {
          return renderPageListContentByType(component, componentIndex);
        })}
      </>
    );
  }

  // Fallback for unknown content types
  return (
    <div>
      <h1>{(content as { title?: string }).title}</h1>
      <p>Content type &quot;{type}&quot; is not supported for rendering.</p>
    </div>
  );
}

const renderPageListContentByType = (component: unknown, componentIndex: number) => {
  const typedComponent = component as { __typename?: string; sys?: { id?: string } };
  if (!typedComponent?.__typename) {
    console.warn(`Component at index ${componentIndex} has no __typename:`, component);
    return null;
  }

  console.log(
    `Rendering component: ${typedComponent.__typename} with ID: ${typedComponent.sys?.id}`
  );

  const ComponentType = componentMap[typedComponent.__typename as keyof typeof componentMap];
  if (ComponentType) {
    console.log(`Found ComponentType for ${typedComponent.__typename}:`, ComponentType.name);
    // eslint-disable-next-line @typescript-eslint/no-explicit-any
    return <ComponentType key={typedComponent.sys?.id ?? componentIndex} {...(component as any)} />;
  }

  console.warn(
    `No component found for type: ${typedComponent.__typename}. Available types:`,
    Object.keys(componentMap)
  );
  return null;
};

export default async function NestedSegmentsPage({ params, searchParams }: NestedSegmentsProps) {
  const resolvedParams = await params;
  await searchParams;

  const segments = resolvedParams?.segments;

  if (!segments || segments.length === 0) {
    notFound();
  }

  try {
    console.log(`Attempting to resolve nested content for: ${segments.join('/')}`);

    const result = await resolveNestedContent(segments);

    if (!result) {
      console.log(`No content found for: ${segments.join('/')}`);
      notFound();
    }

    const { content, type, parentPageLists } = result;

    console.log(
      `Successfully resolved ${type}: ${content.title} with ${parentPageLists.length} parent PageLists`
    );

    // Get layout from the deepest PageList or content item
    let pageLayout: PageLayoutType | undefined;

    if (type === 'PageList') {
      const pageList = content as PageListType;
      pageLayout = pageList.pageLayout as PageLayoutType | undefined;
    } else if (parentPageLists.length > 0) {
      // Use layout from the deepest parent PageList
      const deepestParent = parentPageLists[parentPageLists.length - 1]!;
      pageLayout = deepestParent.pageLayout as PageLayoutType | undefined;
    } else {
      // For standalone content items, try to get their layout
      const item = content as ContentItem;
      if ('pageLayout' in item) {
        pageLayout = item.pageLayout as PageLayoutType | undefined;
      }
    }

    const pageHeader = pageLayout?.header as HeaderType | undefined;
    const pageFooter = pageLayout?.footer as FooterType | undefined;

    return (
      <PageLayout header={pageHeader} footer={pageFooter}>
        {/* Render content */}
        <div key={0}>{renderContentByType({ type, content }, 0)}</div>
      </PageLayout>
    );
  } catch (error) {
    console.error(`Error handling nested segments: ${segments.join('/')}`, error);
    notFound();
  }
}<|MERGE_RESOLUTION|>--- conflicted
+++ resolved
@@ -32,28 +32,13 @@
 import { getPostBySlug } from '@/components/Post/PostApi';
 import { getPageBySlug } from '@/components/Page/PageApi';
 import { PageLayout } from '@/components/PageLayout/PageLayout';
-<<<<<<< HEAD
-import { BannerHero } from '@/components/BannerHero';
-import { CtaBanner } from '@/components/CtaBanner';
-import { CtaGrid } from '@/components/CtaGrid';
-import { Content } from '@/components/Content';
-import { ContentGrid } from '@/components/ContentGrid';
-import { ImageBetween } from '@/components/ImageBetween';
-import RichContent from '@/components/RichContent/RichContent';
-import { Slider } from '@/components/Slider';
-import { RegionsMap } from '@/components/RegionsMap';
-import type { Page } from '@/types/contentful/Page';
-import type { PageList as PageListType } from '@/types/contentful/PageList';
-import type { Product } from '@/types/contentful/Product';
-import type { Service } from '@/types/contentful/Service';
-import type { Solution } from '@/types/contentful/Solution';
-=======
 import { BannerHero } from '@/components/BannerHero/BannerHero';
 import { CtaBanner } from '@/components/CtaBanner/CtaBanner';
 import { CtaGrid } from '@/components/CtaGrid/CtaGrid';
 import { Content } from '@/components/Content/Content';
 import { ContentGrid } from '@/components/ContentGrid/ContentGrid';
 import { ImageBetween } from '@/components/ImageBetween/ImageBetween';
+import RichContent from '@/components/RichContent/RichContent';
 import { Slider } from '@/components/Slider/Slider';
 import { RegionsMap } from '@/components/Region/RegionsMap';
 import type { Page } from '@/components/Page/PageSchema';
@@ -61,7 +46,6 @@
 import type { Product } from '@/components/Product/ProductSchema';
 import type { Service } from '@/components/Service/ServiceSchema';
 import type { Solution } from '@/components/Solution/SolutionSchema';
->>>>>>> 85c42f13
 import type { Post } from '@/components/Post/PostSchema';
 import type { PageLayout as PageLayoutType } from '@/components/PageLayout/PageLayoutSchema';
 import type { Header as HeaderType } from '@/components/Header/HeaderSchema';
@@ -85,6 +69,13 @@
   Slider,
   RegionsMap
 } as const;
+
+console.log('🔍 Component map initialized:', {
+  hasRichContent: !!RichContent,
+  hasContentTypeRichText: !!componentMap.ContentTypeRichText,
+  richContentName: RichContent?.name,
+  allKeys: Object.keys(componentMap)
+});
 
 // Type-safe component map with explicit typing
 type _ComponentMapType = {
@@ -455,6 +446,20 @@
   console.log(
     `Rendering component: ${typedComponent.__typename} with ID: ${typedComponent.sys?.id}`
   );
+  console.log('Full component data:', JSON.stringify(component, null, 2));
+  console.log('Available component types:', Object.keys(componentMap));
+  console.log('RichContent component:', RichContent);
+  
+  // Check if this is a RichContent item (has richText or content field)
+  const hasRichText = 'richText' in (component as any) || 'content' in (component as any);
+  console.log('Has richText/content field:', hasRichText);
+  if (hasRichText) {
+    console.log('This appears to be RichContent, checking fields:', {
+      richText: (component as any).richText,
+      content: (component as any).content,
+      tableOfContents: (component as any).tableOfContents
+    });
+  }
 
   const ComponentType = componentMap[typedComponent.__typename as keyof typeof componentMap];
   if (ComponentType) {
