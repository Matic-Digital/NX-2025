/**
 * Dynamic Content Component
 *
 * This component handles dynamic routing for both Pages and PageLists based on their slug from Contentful.
 * It fetches the content by slug and renders the appropriate components based on
 * the content structure defined in Contentful.
 *
 * Key features:
 * - Dynamic routing using Next.js file-based routing with [slug] parameter
 * - Support for both Page and PageList content types under the same URL structure
 * - Server-side rendering of content from Contentful
 * - Component mapping to render different content types (BannerHero, CtaBanner, ContentGrid, PageList, etc.)
 * - Error handling for content that doesn't exist (404 Not Found)
 * - Support for both static site generation and dynamic rendering
 *
 * The content is structured according to Contentful's content models, where
 * each page can have various content components accessed via the pageContentCollection,
 * and PageList can reference multiple Pages.
 */

import { notFound } from 'next/navigation';
import type { Metadata } from 'next';
import { getPageBySlug, getPageListBySlug } from '@/lib/contentful-api';
import { BannerHero } from '@/components/BannerHero';
import { CtaBanner } from '@/components/CtaBanner';
import { Content } from '@/components/Content';
import { ContentGrid } from '@/components/ContentGrid';
import { ImageBetween } from '@/components/ImageBetween';
import { PageList } from '@/components/global/PageList';
import { PageLayout } from '@/components/layout/PageLayout';
import type { PageLayout as PageLayoutType } from '@/types/contentful/PageLayout';
import type { Page } from '@/types/contentful/Page';
import type { PageList as PageListType } from '@/types/contentful/PageList';
<<<<<<< HEAD
import type { CtaBanner as CtaBannerType } from '@/types/contentful/CtaBanner';
import type { Header as HeaderType } from '@/types/contentful/Header';
import type { Footer as FooterType } from '@/types/contentful/Footer';
=======
import type { Header as HeaderType } from '@/types/contentful/Header';
import type { Footer as FooterType } from '@/types/contentful/Footer';
import type { PageListContent } from '@/types/contentful/PageList';
>>>>>>> 471d2487
import {
  extractOpenGraphImage,
  extractSEOTitle,
  extractSEODescription
} from '@/lib/metadata-utils';

// Define the component mapping for pageContent items
const componentMap = {
  BannerHero: BannerHero,
  Content: Content,
  ContentGrid: ContentGrid,
  CtaBanner: CtaBanner,
  ImageBetween: ImageBetween
  // Add other component types here as they are created
};

// Define props for the content component
interface ContentPageProps {
  params: Promise<{ slug: string }>;
  searchParams: Promise<Record<string, string | string[] | undefined>>;
}

// Generate static params for static site generation
export async function generateStaticParams() {
  // This would typically fetch all pages and page lists to pre-render
  // For now, we'll return an empty array as we're focusing on dynamic rendering
  return [];
}

// Generate metadata for SEO using Page component data
export async function generateMetadata({ params }: ContentPageProps): Promise<Metadata> {
  const resolvedParams = await params;
  const slug = resolvedParams?.slug;

  if (!slug) {
    return {
      title: 'Page Not Found',
      description: 'The requested page could not be found.'
    };
  }

  // Construct the base URL for absolute image URLs
  const baseUrl = process.env.NEXT_PUBLIC_SITE_URL ?? 'https://nextracker.com';

  try {
    // Try to fetch as a Page first
    const page = await getPageBySlug(slug, false);

    if (page) {
      // Extract SEO data from Page component using utility functions
      const title = extractSEOTitle(page, 'Nextracker');
      const description = extractSEODescription(page, 'Nextracker Website');

      // Handle OG image from Page component
      const openGraphImage = extractOpenGraphImage(page, baseUrl, title);

      const ogImages = openGraphImage
        ? [
            {
              url: openGraphImage.url,
              width: openGraphImage.width,
              height: openGraphImage.height,
              alt: openGraphImage.title ?? title
            }
          ]
        : [];

      return {
        title,
        description,
        openGraph: {
          title,
          description,
          images: ogImages,
          siteName: 'Nextracker',
          type: 'website',
          url: `${baseUrl}/${slug}`
        },
        twitter: {
          card: 'summary_large_image',
          title,
          description,
          images: openGraphImage ? [openGraphImage.url] : []
        },
        alternates: {
          canonical: `${baseUrl}/${slug}`
        }
      };
    }

    // Try to fetch as a PageList
    const pageList = await getPageListBySlug(slug, false);

    if (pageList) {
      // Extract SEO data from PageList component (PageList doesn't have SEO fields, so use basic fields)
      const title = pageList.title ?? 'Nextracker';
      const description = 'Nextracker Website';

      return {
        title,
        description,
        openGraph: {
          title,
          description,
          siteName: 'Nextracker',
          type: 'website',
          url: `${baseUrl}/${slug}`
        },
        twitter: {
          card: 'summary_large_image',
          title,
          description
        },
        alternates: {
          canonical: `${baseUrl}/${slug}`
        }
      };
    }

    // If neither found, return 404 metadata
    return {
      title: 'Page Not Found',
      description: 'The requested page could not be found.'
    };
  } catch (error) {
    console.error(`Error generating metadata for slug: ${slug}`, error);
    return {
      title: 'Error',
      description: 'An error occurred while loading this page.'
    };
  }
}

// The dynamic content component that handles both Page and PageList
// Define appropriate caching behavior for dynamic routes
export const dynamic = 'force-static'; // Prefer static rendering where possible
export const revalidate = 3600; // Revalidate every hour

export default async function ContentPage({ params, searchParams }: ContentPageProps) {
  // Await the params Promise (required in Next.js)
  const resolvedParams = await params;
  await searchParams; // We need to await this even if we don't use it

  // Access params in a way that's compatible with Next.js async components
  const slug = resolvedParams?.slug;
  const preview = false; // Set to true if you want to enable preview mode

  try {
    // Try to fetch the content as a Page first
    console.log(`Attempting to fetch page with slug: ${slug}`);
    let page;
    try {
      page = await getPageBySlug(slug, preview);
      console.log(`Page query result:`, page ? 'Found page' : 'No page found');
    } catch (pageError) {
      console.error(`Error fetching page with slug ${slug}:`, pageError);
      throw new Error(
        `Failed to fetch page: ${pageError instanceof Error ? pageError.message : String(pageError)}`
      );
    }

    // If it's a Page, render it as a standalone page
    if (page) {
      console.log(`Found page with slug: ${slug}, rendering standalone page`);
      try {
        return renderPage(page);
      } catch (renderError) {
        console.error(`Error rendering page with slug ${slug}:`, renderError);
        throw new Error(
          `Failed to render page: ${renderError instanceof Error ? renderError.message : String(renderError)}`
        );
      }
    }

    // If it's not a Page, try to fetch it as a PageList
    console.log(`No page found with slug: ${slug}, trying PageList`);
    let pageList;
    try {
      pageList = await getPageListBySlug(slug, preview);
      console.log(`PageList query result:`, pageList ? 'Found pageList' : 'No pageList found');
    } catch (pageListError) {
      console.error(`Error fetching pageList with slug ${slug}:`, pageListError);
      throw new Error(
        `Failed to fetch pageList: ${pageListError instanceof Error ? pageListError.message : String(pageListError)}`
      );
    }

    // If it's a PageList, render it
    if (pageList) {
      console.log(`Found PageList with slug: ${slug}, rendering PageList`);
      try {
        return renderPageList(pageList);
      } catch (renderError) {
        console.error(`Error rendering pageList with slug ${slug}:`, renderError);
        throw new Error(
          `Failed to render pageList: ${renderError instanceof Error ? renderError.message : String(renderError)}`
        );
      }
    }

    console.log(`No Page or PageList found with slug: ${slug}`);
    // If neither Page nor PageList is found, return a 404
    notFound();
  } catch (error) {
    console.error(`Error handling slug: ${slug}`, error);

    // Instead of converting all errors to 404s, let's throw the actual error
    // to help with debugging the 500 error in production
    throw error;
  }
}

// Helper function to render a Page
function renderPage(page: Page) {
  const pageLayout = page.pageLayout as PageLayoutType | undefined;
  const pageHeader = pageLayout?.header as HeaderType | undefined;
  const pageFooter = pageLayout?.footer as FooterType | undefined;
  return (
    <PageLayout header={pageHeader} footer={pageFooter}>
      <h1 className="sr-only">{page.title}</h1>
      {/* Render the page content components */}
      {page.pageContentCollection?.items.map((component) => {
        if (!component) return null;

        // Type guard to check if component has __typename
        if (!('__typename' in component)) {
          console.warn('Component missing __typename:', component);
          return null;
        }

        const typeName = component.__typename!; // Using non-null assertion as we've checked it exists

        // Check if we have a component for this type
        if (typeName && typeName in componentMap) {
          const ComponentType = componentMap[typeName as keyof typeof componentMap];
          // eslint-disable-next-line @typescript-eslint/no-explicit-any
          return <ComponentType key={component.sys.id} {...(component as any)} />;
        }

        // Log a warning if we don't have a component for this type
        console.warn(`No component found for type: ${typeName}`);
        return null;
      })}
    </PageLayout>
  );
}

// Helper function to render a PageList
function renderPageList(pageList: PageListType) {
  const pageLayout = pageList.pageLayout as PageLayoutType | undefined;
  const pageHeader = pageLayout?.header as HeaderType | undefined;
  const pageFooter = pageLayout?.footer as FooterType | undefined;

  // Extract page content items if available and type them properly
  const pageContentItems = (pageList.pageContentCollection?.items ?? []).filter(
    Boolean
  ) as PageListContent[];

  return (
    <PageLayout header={pageHeader} footer={pageFooter}>
<<<<<<< HEAD
      {/* Render components from pageContentCollection */}
      {pageContentItems.map((item, index) => {
        if (item.__typename === 'CtaBanner') {
          const CtaBannerComponent = componentMap.CtaBanner;
          // Cast to CtaBanner type to ensure TypeScript knows this has the right properties
          return (
            <CtaBannerComponent
              key={item.sys.id || `cta-banner-${index}`}
              {...(item as CtaBannerType)}
            />
          );
        }
        return null;
      })}

      <div className="mx-auto max-w-7xl px-4">
        {/* Render the PageList component */}
        <PageList {...pageList} />
      </div>
=======
      <h1 className="sr-only">{pageList.title}</h1>
      {/* Render components from pageContentCollection directly */}
      {pageContentItems.map((component) => {
        if (!component) return null;

        // Type guard to check if component has __typename
        if (!('__typename' in component)) {
          console.warn('Component missing __typename:', component);
          return null;
        }

        const typeName = component.__typename!; // Using non-null assertion as we've checked it exists

        // Check if we have a component for this type
        if (typeName && typeName in componentMap) {
          const ComponentType = componentMap[typeName as keyof typeof componentMap];
          // eslint-disable-next-line @typescript-eslint/no-explicit-any
          return <ComponentType key={component.sys.id} {...(component as any)} />;
        }

        // Log a warning if we don't have a component for this type
        console.warn(`No component found for type: ${typeName}`);
        return null;
      })}

      {/* Render the PageList component for pages collection only */}
      <PageList
        sys={pageList.sys}
        title={pageList.title}
        slug={pageList.slug}
        pagesCollection={pageList.pagesCollection}
        pageContentCollection={undefined}
      />
>>>>>>> 471d2487
    </PageLayout>
  );
}<|MERGE_RESOLUTION|>--- conflicted
+++ resolved
@@ -31,15 +31,9 @@
 import type { PageLayout as PageLayoutType } from '@/types/contentful/PageLayout';
 import type { Page } from '@/types/contentful/Page';
 import type { PageList as PageListType } from '@/types/contentful/PageList';
-<<<<<<< HEAD
-import type { CtaBanner as CtaBannerType } from '@/types/contentful/CtaBanner';
-import type { Header as HeaderType } from '@/types/contentful/Header';
-import type { Footer as FooterType } from '@/types/contentful/Footer';
-=======
 import type { Header as HeaderType } from '@/types/contentful/Header';
 import type { Footer as FooterType } from '@/types/contentful/Footer';
 import type { PageListContent } from '@/types/contentful/PageList';
->>>>>>> 471d2487
 import {
   extractOpenGraphImage,
   extractSEOTitle,
@@ -300,27 +294,6 @@
 
   return (
     <PageLayout header={pageHeader} footer={pageFooter}>
-<<<<<<< HEAD
-      {/* Render components from pageContentCollection */}
-      {pageContentItems.map((item, index) => {
-        if (item.__typename === 'CtaBanner') {
-          const CtaBannerComponent = componentMap.CtaBanner;
-          // Cast to CtaBanner type to ensure TypeScript knows this has the right properties
-          return (
-            <CtaBannerComponent
-              key={item.sys.id || `cta-banner-${index}`}
-              {...(item as CtaBannerType)}
-            />
-          );
-        }
-        return null;
-      })}
-
-      <div className="mx-auto max-w-7xl px-4">
-        {/* Render the PageList component */}
-        <PageList {...pageList} />
-      </div>
-=======
       <h1 className="sr-only">{pageList.title}</h1>
       {/* Render components from pageContentCollection directly */}
       {pageContentItems.map((component) => {
@@ -354,7 +327,6 @@
         pagesCollection={pageList.pagesCollection}
         pageContentCollection={undefined}
       />
->>>>>>> 471d2487
     </PageLayout>
   );
 }