--- conflicted
+++ resolved
@@ -31,12 +31,13 @@
 import type { Page } from '@/types/contentful/Page';
 import type { PageList as PageListType } from '@/types/contentful/PageList';
 import type { CtaBanner as CtaBannerType } from '@/types/contentful/CtaBanner';
-<<<<<<< HEAD
 import type { Header as HeaderType } from '@/types/contentful/Header';
 import type { Footer as FooterType } from '@/types/contentful/Footer';
-=======
-import { extractOpenGraphImage, extractSEOTitle, extractSEODescription } from '@/lib/metadata-utils';
->>>>>>> 5aeacf1e
+import {
+  extractOpenGraphImage,
+  extractSEOTitle,
+  extractSEODescription
+} from '@/lib/metadata-utils';
 
 // Define the component mapping for pageContent items
 const componentMap = {
@@ -64,7 +65,7 @@
 export async function generateMetadata({ params }: ContentPageProps): Promise<Metadata> {
   const resolvedParams = await params;
   const slug = resolvedParams?.slug;
-  
+
   if (!slug) {
     return {
       title: 'Page Not Found',
@@ -74,25 +75,29 @@
 
   // Construct the base URL for absolute image URLs
   const baseUrl = process.env.NEXT_PUBLIC_SITE_URL ?? 'https://nextracker.com';
-  
+
   try {
     // Try to fetch as a Page first
     const page = await getPageBySlug(slug, false);
-    
+
     if (page) {
       // Extract SEO data from Page component using utility functions
       const title = extractSEOTitle(page, 'Nextracker');
       const description = extractSEODescription(page, 'Nextracker Website');
-      
+
       // Handle OG image from Page component
       const openGraphImage = extractOpenGraphImage(page, baseUrl, title);
-      
-      const ogImages = openGraphImage ? [{
-        url: openGraphImage.url,
-        width: openGraphImage.width,
-        height: openGraphImage.height,
-        alt: openGraphImage.title ?? title
-      }] : [];
+
+      const ogImages = openGraphImage
+        ? [
+            {
+              url: openGraphImage.url,
+              width: openGraphImage.width,
+              height: openGraphImage.height,
+              alt: openGraphImage.title ?? title
+            }
+          ]
+        : [];
 
       return {
         title,
@@ -119,12 +124,12 @@
 
     // Try to fetch as a PageList
     const pageList = await getPageListBySlug(slug, false);
-    
+
     if (pageList) {
       // Extract SEO data from PageList component (PageList doesn't have SEO fields, so use basic fields)
       const title = pageList.title ?? 'Nextracker';
       const description = 'Nextracker Website';
-      
+
       return {
         title,
         description,
@@ -151,7 +156,6 @@
       title: 'Page Not Found',
       description: 'The requested page could not be found.'
     };
-    
   } catch (error) {
     console.error(`Error generating metadata for slug: ${slug}`, error);
     return {
