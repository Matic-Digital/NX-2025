// Next.js metadata types
import type { Metadata } from 'next';

import { Container } from '@/components/global/matic-ds';
import { getAllPages, getAllPageLists, getPageBySlug } from '@/lib/contentful-api';
import { getAllFooters } from '@/lib/contentful-api/footer';
import { PageLayout } from '@/components/layout/PageLayout';
import { BannerHero } from '@/components/BannerHero';
import { CtaBanner } from '@/components/CtaBanner';
import { ContentGrid } from '@/components/ContentGrid';
import type { FooterResponse } from '@/types/contentful/Footer';
import { ImageBetween } from '@/components/ImageBetween';
import type { PageResponse } from '@/types/contentful/Page';
import type { PageListResponse } from '@/types/contentful/PageList';
import type { Page } from '@/types/contentful/Page';
import type { Header as HeaderType } from '@/types/contentful/Header';
import type { Footer as FooterType } from '@/types/contentful/Footer';
import type { PageLayout as PageLayoutType } from '@/types/contentful/PageLayout';

/**
 * Generate metadata for the page, including Open Graph tags
 */
export async function generateMetadata(): Promise<Metadata> {
  // Try to fetch the home page data
  const homePage = await getPageBySlug('/', false);

  // Default metadata
  const defaultMetadata = {
    title: 'Nextracker',
    description: 'Nextracker Website 2025'
  };

  // If no home page data, return defaults
  if (!homePage) {
    return defaultMetadata;
  }

  // Construct the base URL for absolute image URLs
  const baseUrl = process.env.NEXT_PUBLIC_SITE_URL ?? 'https://nextracker.com';

  // Import utility functions for safe metadata extraction
<<<<<<< HEAD
  const { extractOpenGraphImage, extractSEOTitle, extractSEODescription } = await import('@/lib/metadata-utils');
=======
  const { extractOpenGraphImage, extractSEOTitle, extractSEODescription } = await import(
    '@/lib/metadata-utils'
  );
>>>>>>> 471d2487

  // Safely extract the openGraphImage with proper typing
  const openGraphImage = extractOpenGraphImage(homePage, baseUrl, homePage?.title ?? 'Nextracker');

  // Safely extract image URL
  const getImageUrl = (url: string): string => {
    return url.startsWith('http') ? url : `${baseUrl}${url}`;
  };

  // Get the image URL safely
  const imageUrl = openGraphImage?.url ? getImageUrl(openGraphImage.url) : undefined;

  // Build the images array for Open Graph
  const ogImages = imageUrl
    ? [
        {
          url: imageUrl,
          width: openGraphImage?.width ?? 1200,
          height: openGraphImage?.height ?? 630,
          alt: openGraphImage?.title ?? homePage.title ?? 'Nextracker'
        }
      ]
    : [];

  // Build the metadata object with Open Graph tags
  const title = extractSEOTitle(homePage, defaultMetadata.title);
  const description = extractSEODescription(homePage, defaultMetadata.description);

  return {
    title,
    description,
    openGraph: {
      title,
      description,
      images: ogImages,
      siteName: 'Nextracker',
      type: 'website',
      url: baseUrl
    },
    twitter: {
      card: 'summary_large_image',
      title,
      description,
      images: imageUrl ? [imageUrl] : []
    }
  };
}

// Define the component mapping for pageContent items
const componentMap = {
  BannerHero: BannerHero,
  ContentGrid: ContentGrid,
  CtaBanner: CtaBanner,
  ImageBetween: ImageBetween
  // Add other component types here as they are created
};

/**
 * Landing page
 *
 * This component first tries to fetch a page with the slug '/' from Contentful.
 * If such a page exists, it renders that page as the homepage.
 * Otherwise, it falls back to the default homepage that displays lists of pages and page lists.
 */
export default async function HomePage() {
  // Try to fetch a page with the slug '/' from Contentful
  const homePage = await getPageBySlug('/', false);

  // If a page with slug '/' exists, render it as the homepage
  if (homePage) {
    return renderContentfulHomePage(homePage);
  }

  // Otherwise, fall back to the default homepage
  return renderDefaultHomePage();
}

/**
 * Renders a Contentful page as the homepage
 */
async function renderContentfulHomePage(page: Page) {
  const pageLayout = page.pageLayout as PageLayoutType | undefined;
  const pageHeader = pageLayout?.header as HeaderType | undefined;
  const pageFooter = pageLayout?.footer as FooterType | undefined;
  return (
    <PageLayout header={pageHeader} footer={pageFooter}>
      <h1 className="sr-only">{page.title}</h1>

      {/* Render the page content components */}
      {page.pageContentCollection?.items.map((component) => {
        if (!component) return null;

        // Type guard to check if component has __typename
        if (!('__typename' in component)) {
          console.warn('Component missing __typename:', component);
          return null;
        }

        const typeName = component.__typename!; // Using non-null assertion as we've checked it exists

        // Check if we have a component for this type
        if (typeName && typeName in componentMap) {
          const ComponentType = componentMap[typeName as keyof typeof componentMap];

          // eslint-disable-next-line @typescript-eslint/no-explicit-any
          return <ComponentType key={component.sys.id} {...(component as any)} />;
        }

        // Log a warning if we don't have a component for this type
        console.warn(`No component found for type: ${typeName}`);
        return null;
      })}
      {/* Render the page-specific footer if available */}
    </PageLayout>
  );
}

/**
 * Renders the default homepage with lists of pages and page lists
 */
async function renderDefaultHomePage() {
  // Use try-catch blocks to handle potential API errors
  let pages: PageResponse = { items: [], total: 0 };
  let pageLists: PageListResponse = { items: [], total: 0 };

  try {
    pages = await getAllPages();
  } catch (error) {
    console.error('Error fetching pages:', error);
    // Continue with empty pages array
  }

  try {
    pageLists = await getAllPageLists();
  } catch (error) {
    console.error('Error fetching page lists:', error);
    // Continue with empty pageLists array
  }

  let footers: FooterResponse = { items: [], total: 0 };
  try {
    footers = await getAllFooters();
  } catch (error) {
    console.error('Error fetching footers:', error);
    // Continue with empty footers array
  }

  return (
    <Container className="py-8">
      <h1 className="text-headline-sm mb-8 font-bold">Nextracker Website 2025</h1>

      {pages.items.length > 0 && (
        <div className="mb-8">
          <h2 className="text-headline-xs mb-4 font-semibold">Pages</h2>
          <div className="grid gap-4 md:grid-cols-2 lg:grid-cols-3">
            {pages.items.map((page) => (
              <div key={page.sys.id} className="rounded-lg border p-4 shadow-xs">
                <h3 className="text-body-lg mb-2 font-medium">{page.title}</h3>
                {page.description && <p className="text-gray-600">{page.description}</p>}
              </div>
            ))}
          </div>
        </div>
      )}

      {pageLists.items.length > 0 && (
        <div>
          <h2 className="text-headline-xs mb-4 font-semibold">Page Lists</h2>
          <div className="grid gap-4 md:grid-cols-2 lg:grid-cols-3">
            {pageLists.items.map((pageList) => (
              <div key={pageList.sys.id} className="rounded-lg border p-4 shadow-xs">
                <h3 className="text-body-lg mb-2 font-medium">{pageList.title}</h3>
                <p className="text-body-xs text-gray-500">Slug: {pageList.slug}</p>
              </div>
            ))}
          </div>
        </div>
      )}

      {pages.items.length === 0 && pageLists.items.length === 0 && (
        <div className="rounded-lg border border-yellow-200 bg-yellow-50 p-4 text-yellow-800">
          <h2 className="text-body-md mb-2 font-medium">No content found</h2>
          <p>No pages or page lists were found in your Contentful space.</p>
        </div>
      )}

      {footers.items.length > 0 && (
        <div className="mb-8">
          <h2 className="text-headline-xs mb-4 font-semibold">Footers</h2>
          <div className="grid gap-4 md:grid-cols-2 lg:grid-cols-3">
            {footers.items.map((footer) => (
              <div key={footer.sys.id} className="rounded-lg border p-4 shadow-xs">
                <h3 className="text-body-lg mb-2 font-medium">{footer.title}</h3>
                {footer.description && <p className="text-body-xs">{footer.description}</p>}
              </div>
            ))}
          </div>
        </div>
      )}
    </Container>
  );
}<|MERGE_RESOLUTION|>--- conflicted
+++ resolved
@@ -39,13 +39,9 @@
   const baseUrl = process.env.NEXT_PUBLIC_SITE_URL ?? 'https://nextracker.com';
 
   // Import utility functions for safe metadata extraction
-<<<<<<< HEAD
-  const { extractOpenGraphImage, extractSEOTitle, extractSEODescription } = await import('@/lib/metadata-utils');
-=======
   const { extractOpenGraphImage, extractSEOTitle, extractSEODescription } = await import(
     '@/lib/metadata-utils'
   );
->>>>>>> 471d2487
 
   // Safely extract the openGraphImage with proper typing
   const openGraphImage = extractOpenGraphImage(homePage, baseUrl, homePage?.title ?? 'Nextracker');
