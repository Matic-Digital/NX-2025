--- conflicted
+++ resolved
@@ -239,14 +239,11 @@
     previewPath: '/preview/testimonials',
     entityName: 'Testimonials'
   },
-<<<<<<< HEAD
   'testimonial-item': {
     fetchFn: getTestimonialItemById,
     previewPath: '/preview/testimonial-item',
     entityName: 'TestimonialItem'
   },
-=======
->>>>>>> 9b92057a
   'timeline-slider-item': {
     fetchFn: getTimelineSliderItemById,
     previewPath: '/preview/timeline-slider-item',
@@ -293,10 +290,10 @@
 
   try {
     console.log(`⭐ enable-draft-${contentType}: Attempting to fetch content with ID: ${id}`);
-    
+
     // Fetch the content using the appropriate API function
     const content = await fetchFn(id, true);
-    
+
     console.log(`⭐ enable-draft-${contentType}: Fetched content:`, content);
 
     // Type-safe logging - check if content has sys property
