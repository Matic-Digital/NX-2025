import { cookies, draftMode } from 'next/headers';
import { NextResponse } from 'next/server';

// Import all the API functions
import { getAccordionById, getAccordionItemById } from '@/components/Accordion/AccordionApi';
import { getAgendaItemById } from '@/components/AgendaItem/AgendaItemApi';
import { getBannerHero } from '@/components/BannerHero/BannerHeroApi';
import { getButtonById } from '@/components/Button/ButtonApi';
import { getCollectionById } from '@/components/Collection/CollectionApi';
import { getContactCardById } from '@/components/ContactCard/ContactCardApi';
import { getContentById } from '@/components/Content/ContentApi';
import {
  getContentGridById,
  getContentGridItemById
} from '@/components/ContentGrid/ContentGridApi';
import { getCtaBannerById } from '@/components/CtaBanner/CtaBannerApi';
import { getCtaGridById } from '@/components/CtaGrid/CtaGridApi';
import { getEventById } from '@/components/Event/EventApi';
import { getFooterById } from '@/components/Footer/FooterApi';
import { getHubspotFormById } from '@/components/Forms/HubspotForm/HubspotFormApi';
import { getHeaderById } from '@/components/Header/HeaderApi';
import { getImageById } from '@/components/Image/ImageApi';
import { getImageBetweenById } from '@/components/ImageBetween/ImageBetweenApi';
import { getMegaMenuById } from '@/components/MegaMenu/MegaMenuApi';
import { getMenuById } from '@/components/Menu/MenuApi';
import { getMenuItemById } from '@/components/MenuItem/MenuItemApi';
import { getModalById } from '@/components/Modals/ModalApi';
import { getLocationById } from '@/components/OfficeLocation/OfficeLocationApi';
import { getPageById } from '@/components/Page/PageApi';
import { getPageListById } from '@/components/PageList/PageListApi';
import { getPostById } from '@/components/Post/PostApi';
import { getProductById } from '@/components/Product/ProductApi';
import { getRegionsMapById } from '@/components/Region/RegionApi';
import { getRegionStatItemById } from '@/components/RegionStats/RegionStatItem/RegionStatItemApi';
import { getRegionStatsById } from '@/components/RegionStats/RegionStatsApi';
import { getRichContentById } from '@/components/RichContent/RichContentApi';
import { getSectionHeadingById } from '@/components/SectionHeading/SectionHeadingApi';
import { getServiceById } from '@/components/Service/ServiceApi';
import { getSliderById } from '@/components/Slider/SliderApi';
import { getSliderItemById } from '@/components/Slider/SliderItemApi';
import { getSocialById } from '@/components/Social/SocialApi';
import { getSolutionById } from '@/components/Solution/SolutionApi';
import { getTeamMemberById } from '@/components/TeamMember/TeamMemberApi';
import {
  getTestimonialItemById,
  getTestimonialsById
} from '@/components/Testimonials/TestimonialsApi';
import { getTimelineSliderItemById } from '@/components/TimelineSlider/TimelineSliderItemApi';
import { getVideoById } from '@/components/Video/VideoApi';

// Content type to API function mapping
const contentTypeMap = {
  accordion: {
    fetchFn: getAccordionById,
    previewPath: '/preview/accordion',
    entityName: 'Accordion'
  },
  'accordion-item': {
    fetchFn: getAccordionItemById,
    previewPath: '/preview/accordion-item',
    entityName: 'AccordionItem'
  },
  'agenda-item': {
    fetchFn: getAgendaItemById,
    previewPath: '/preview/agenda-item',
    entityName: 'AgendaItem'
  },
  'banner-hero': {
    fetchFn: getBannerHero,
    previewPath: '/preview/banner-hero',
    entityName: 'BannerHero'
  },
  button: {
    fetchFn: getButtonById,
    previewPath: '/preview/button',
    entityName: 'Button'
  },
  collection: {
    fetchFn: getCollectionById,
    previewPath: '/preview/collection',
    entityName: 'Collection'
  },
  'contact-card': {
    fetchFn: getContactCardById,
    previewPath: '/preview/contact-card',
    entityName: 'ContactCard'
  },
  content: {
    fetchFn: getContentById,
    previewPath: '/preview/content',
    entityName: 'Content'
  },
  'content-grid': {
    fetchFn: getContentGridById,
    previewPath: '/preview/content-grid',
    entityName: 'ContentGrid'
  },
  'content-grid-item': {
    fetchFn: getContentGridItemById,
    previewPath: '/preview/content-grid-item',
    entityName: 'ContentGridItem'
  },
  'cta-banner': {
    fetchFn: getCtaBannerById,
    previewPath: '/preview/cta-banner',
    entityName: 'CtaBanner'
  },
  'cta-grid': {
    fetchFn: getCtaGridById,
    previewPath: '/preview/cta-grid',
    entityName: 'CtaGrid'
  },
  event: {
    fetchFn: getEventById,
    previewPath: '/preview/event',
    entityName: 'Event'
  },
  footer: {
    fetchFn: getFooterById,
    previewPath: '/preview/footer',
    entityName: 'Footer'
  },
  header: {
    fetchFn: getHeaderById,
    previewPath: '/preview/header',
    entityName: 'Header'
  },
  'hubspot-form': {
    fetchFn: getHubspotFormById,
    previewPath: '/preview/hubspot-form',
    entityName: 'HubspotForm'
  },
  image: {
    fetchFn: getImageById,
    previewPath: '/preview/image',
    entityName: 'Image'
  },
  'image-between': {
    fetchFn: getImageBetweenById,
    previewPath: '/preview/image-between',
    entityName: 'ImageBetween'
  },
  'mega-menu': {
    fetchFn: getMegaMenuById,
    previewPath: '/preview/mega-menu',
    entityName: 'MegaMenu'
  },
  menu: {
    fetchFn: getMenuById,
    previewPath: '/preview/menu',
    entityName: 'Menu'
  },
  'menu-item': {
    fetchFn: getMenuItemById,
    previewPath: '/preview/menu-item',
    entityName: 'MenuItem'
  },
  modal: {
    fetchFn: getModalById,
    previewPath: '/preview/modal',
    entityName: 'Modal'
  },
  'office-location': {
    fetchFn: getLocationById,
    previewPath: '/preview/office-location',
    entityName: 'OfficeLocation'
  },
  page: {
    fetchFn: getPageById,
    previewPath: '/preview/page',
    entityName: 'Page'
  },
  'page-list': {
    fetchFn: getPageListById,
    previewPath: '/preview/page-list',
    entityName: 'PageList'
  },
  post: {
    fetchFn: getPostById,
    previewPath: '/preview/post',
    entityName: 'Post'
  },
  product: {
    fetchFn: getProductById,
    previewPath: '/preview/product',
    entityName: 'Product'
  },
  'regions-map': {
    fetchFn: getRegionsMapById,
    previewPath: '/preview/regions-map',
    entityName: 'RegionsMap'
  },
  'region-stats': {
    fetchFn: getRegionStatsById,
    previewPath: '/preview/region-stats',
    entityName: 'RegionStats'
  },
  'region-stat-item': {
    fetchFn: getRegionStatItemById,
    previewPath: '/preview/region-stat-item',
    entityName: 'RegionStatItem'
  },
  'rich-text': {
    fetchFn: getRichContentById,
    previewPath: '/preview/rich-text',
    entityName: 'RichText'
  },
  'section-heading': {
    fetchFn: getSectionHeadingById,
    previewPath: '/preview/section-heading',
    entityName: 'SectionHeading'
  },
  service: {
    fetchFn: getServiceById,
    previewPath: '/preview/service',
    entityName: 'Service'
  },
  slider: {
    fetchFn: getSliderById,
    previewPath: '/preview/slider',
    entityName: 'Slider'
  },
  'slider-item': {
    fetchFn: getSliderItemById,
    previewPath: '/preview/slider-item',
    entityName: 'SliderItem'
  },
  social: {
    fetchFn: getSocialById,
    previewPath: '/preview/social',
    entityName: 'Social'
  },
  solution: {
    fetchFn: getSolutionById,
    previewPath: '/preview/solution',
    entityName: 'Solution'
  },
<<<<<<< HEAD
  'contact-card': {
    fetchFn: getContactCardById,
    previewPath: '/preview/contact-card',
    entityName: 'ContactCard'
  },
  'cta-grid': {
    fetchFn: getCtaGridById,
    previewPath: '/preview/cta-grid',
    entityName: 'CtaGrid'
  },
  event: {
    fetchFn: getEventById,
    previewPath: '/events',
    entityName: 'Event',
    useSlug: true
  },
  'hubspot-form': {
    fetchFn: getHubspotFormById,
    previewPath: '/preview/hubspot-form',
    entityName: 'HubspotForm'
  },
  'mega-menu': {
    fetchFn: getMegaMenuById,
    previewPath: '/preview/mega-menu',
    entityName: 'MegaMenu'
  },
  'office-location': {
    fetchFn: getLocationById,
    previewPath: '/preview/office-location',
    entityName: 'OfficeLocation'
  },
  post: {
    fetchFn: getPostById,
    previewPath: '/preview/post',
    entityName: 'Post'
  },
  region: {
    fetchFn: getRegionsMapById,
    previewPath: '/preview/region',
    entityName: 'Region'
  },
  'rich-content': {
    fetchFn: getRichContentById,
    previewPath: '/preview/rich-content',
    entityName: 'RichContent'
  },
=======
>>>>>>> 1d2446aa
  'team-member': {
    fetchFn: getTeamMemberById,
    previewPath: '/preview/team-member',
    entityName: 'TeamMember'
  },
  testimonials: {
    fetchFn: getTestimonialsById,
    previewPath: '/preview/testimonials',
    entityName: 'Testimonials'
  },
  'testimonial-item': {
    fetchFn: getTestimonialItemById,
    previewPath: '/preview/testimonial-item',
    entityName: 'TestimonialItem'
  },
  'timeline-slider-item': {
    fetchFn: getTimelineSliderItemById,
    previewPath: '/preview/timeline-slider-item',
    entityName: 'TimelineSliderItem'
  },
  video: {
    fetchFn: getVideoById,
    previewPath: '/preview/video',
    entityName: 'Video'
  }
};

type ContentType = keyof typeof contentTypeMap;

export async function GET(
  request: Request,
  { params }: { params: Promise<{ contentType: string }> }
) {
  const { searchParams } = new URL(request.url);
  const secret = searchParams.get('secret');
  const id = searchParams.get('id');
  const resolvedParams = await params;
  const contentType = resolvedParams.contentType as ContentType;

  // Validate required parameters
  if (!secret || !id) {
    return NextResponse.json({ message: 'No secret or id provided' }, { status: 400 });
  }

  // Validate secret
  if (secret !== process.env.CONTENTFUL_PREVIEW_SECRET) {
    return NextResponse.json({ message: 'Invalid token' }, { status: 401 });
  }

  // Validate content type
  if (!contentTypeMap[contentType]) {
    return NextResponse.json(
      { message: `Unsupported content type: ${contentType}` },
      { status: 400 }
    );
  }

  const { fetchFn, previewPath, entityName } = contentTypeMap[contentType];

  try {
    console.log(`⭐ enable-draft-${contentType}: Attempting to fetch content with ID: ${id}`);

    // Fetch the content using the appropriate API function
    const content = await fetchFn(id, true) as Record<string, unknown> | null;

    console.log(`⭐ enable-draft-${contentType}: Fetched content:`, content);

    // Type-safe logging - check if content has sys property
    const contentId =
      content &&
      typeof content === 'object' &&
      'sys' in content &&
      content.sys &&
      typeof content.sys === 'object' &&
      'id' in (content.sys as Record<string, unknown>)
        ? (content.sys as Record<string, unknown>).id as string
        : 'unknown';
    console.log(`⭐ enable-draft-${contentType}`, contentId, id);

    if (!content) {
      console.log(`⭐ enable-draft-${contentType}: Content not found for ID: ${id}`);
      return NextResponse.json({ message: `${entityName} not found` }, { status: 404 });
    }

    // Enable draft mode
    const draft = await draftMode();
    draft.enable();

    // Handle preview bypass cookie
    const cookieStore = await cookies();
    const cookie = cookieStore.get('__prerender_bypass');

    if (cookie?.value) {
      (await cookies()).set({
        name: '__prerender_bypass',
        value: cookie.value,
        httpOnly: true,
        path: '/',
        secure: true,
        sameSite: 'none'
      });
    }

    // Redirect to the appropriate preview page
    return NextResponse.redirect(new URL(`${previewPath}?id=${id}`, request.url));
  } catch (error) {
    console.error(`⭐ Error enabling draft for ${contentType}:`, error);
    return NextResponse.json({ message: `Error fetching ${entityName}` }, { status: 500 });
  }
}<|MERGE_RESOLUTION|>--- conflicted
+++ resolved
@@ -235,55 +235,6 @@
     previewPath: '/preview/solution',
     entityName: 'Solution'
   },
-<<<<<<< HEAD
-  'contact-card': {
-    fetchFn: getContactCardById,
-    previewPath: '/preview/contact-card',
-    entityName: 'ContactCard'
-  },
-  'cta-grid': {
-    fetchFn: getCtaGridById,
-    previewPath: '/preview/cta-grid',
-    entityName: 'CtaGrid'
-  },
-  event: {
-    fetchFn: getEventById,
-    previewPath: '/events',
-    entityName: 'Event',
-    useSlug: true
-  },
-  'hubspot-form': {
-    fetchFn: getHubspotFormById,
-    previewPath: '/preview/hubspot-form',
-    entityName: 'HubspotForm'
-  },
-  'mega-menu': {
-    fetchFn: getMegaMenuById,
-    previewPath: '/preview/mega-menu',
-    entityName: 'MegaMenu'
-  },
-  'office-location': {
-    fetchFn: getLocationById,
-    previewPath: '/preview/office-location',
-    entityName: 'OfficeLocation'
-  },
-  post: {
-    fetchFn: getPostById,
-    previewPath: '/preview/post',
-    entityName: 'Post'
-  },
-  region: {
-    fetchFn: getRegionsMapById,
-    previewPath: '/preview/region',
-    entityName: 'Region'
-  },
-  'rich-content': {
-    fetchFn: getRichContentById,
-    previewPath: '/preview/rich-content',
-    entityName: 'RichContent'
-  },
-=======
->>>>>>> 1d2446aa
   'team-member': {
     fetchFn: getTeamMemberById,
     previewPath: '/preview/team-member',
@@ -347,7 +298,7 @@
     console.log(`⭐ enable-draft-${contentType}: Attempting to fetch content with ID: ${id}`);
 
     // Fetch the content using the appropriate API function
-    const content = await fetchFn(id, true) as Record<string, unknown> | null;
+    const content = await fetchFn(id, true);
 
     console.log(`⭐ enable-draft-${contentType}: Fetched content:`, content);
 
