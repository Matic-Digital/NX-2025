--- conflicted
+++ resolved
@@ -13,42 +13,34 @@
   getContentGridItemById
 } from '@/components/ContentGrid/ContentGridApi';
 import { getCtaBannerById } from '@/components/CtaBanner/CtaBannerApi';
+import { getCtaGridById } from '@/components/CtaGrid/CtaGridApi';
+import { getEventById } from '@/components/Event/EventApi';
 import { getFooterById } from '@/components/Footer/FooterApi';
+import { getHubspotFormById } from '@/components/Forms/HubspotForm/HubspotFormApi';
 import { getHeaderById } from '@/components/Header/HeaderApi';
 import { getImageById } from '@/components/Image/ImageApi';
 import { getImageBetweenById } from '@/components/ImageBetween/ImageBetweenApi';
+import { getMegaMenuById } from '@/components/MegaMenu/MegaMenuApi';
 import { getMenuById } from '@/components/Menu/MenuApi';
 import { getMenuItemById } from '@/components/MenuItem/MenuItemApi';
+import { getModalById } from '@/components/Modals/ModalApi';
+import { getLocationById } from '@/components/OfficeLocation/OfficeLocationApi';
 import { getPageById } from '@/components/Page/PageApi';
 import { getPageListById } from '@/components/PageList/PageListApi';
+import { getPostById } from '@/components/Post/PostApi';
 import { getProductById } from '@/components/Product/ProductApi';
+import { getRegionsMapById } from '@/components/Region/RegionApi';
+import { getRichContentById } from '@/components/RichContent/RichContentApi';
 import { getSectionHeadingById } from '@/components/SectionHeading/SectionHeadingApi';
 import { getServiceById } from '@/components/Service/ServiceApi';
 import { getSliderById } from '@/components/Slider/SliderApi';
 import { getSliderItemById } from '@/components/Slider/SliderItemApi';
 import { getSocialById } from '@/components/Social/SocialApi';
 import { getSolutionById } from '@/components/Solution/SolutionApi';
-<<<<<<< HEAD
-=======
-import { getMenuById } from '@/components/Menu/MenuApi';
-import { getMenuItemById } from '@/components/MenuItem/MenuItemApi';
-import { getAccordionById, getAccordionItemById } from '@/components/Accordion/AccordionApi';
-import { getContactCardById } from '@/components/ContactCard/ContactCardApi';
-import { getCollectionById } from '@/components/Collection/CollectionApi';
-import { getCtaGridById } from '@/components/CtaGrid/CtaGridApi';
-import { getEventById } from '@/components/Event/EventApi';
-import { getHubspotFormById } from '@/components/Forms/HubspotForm/HubspotFormApi';
-import { getMegaMenuById } from '@/components/MegaMenu/MegaMenuApi';
-import { getLocationById } from '@/components/OfficeLocation/OfficeLocationApi';
-import { getPostById } from '@/components/Post/PostApi';
-import { getRegionsMapById } from '@/components/Region/RegionApi';
-import { getRichContentById } from '@/components/RichContent/RichContentApi';
 import { getTeamMemberById } from '@/components/TeamMember/TeamMemberApi';
 import { getTestimonialsById } from '@/components/Testimonials/TestimonialsApi';
-import { getModalById } from '@/components/Modals/ModalApi';
 import { getTimelineSliderItemsByIds } from '@/components/TimelineSlider/TimelineSliderItemApi';
 import { getVideosByIds } from '@/components/Video/VideoApi';
->>>>>>> 9acc6653
 
 // Content type to API function mapping
 const contentTypeMap = {
@@ -238,12 +230,14 @@
     entityName: 'Modal'
   },
   'timeline-slider-item': {
-    fetchFn: (id: string, preview = false) => getTimelineSliderItemsByIds([id], preview).then(items => items[0]),
+    fetchFn: (id: string, preview = false) =>
+      getTimelineSliderItemsByIds([id], preview).then((items) => items[0]),
     previewPath: '/preview/timeline-slider-item',
     entityName: 'TimelineSliderItem'
   },
   video: {
-    fetchFn: (id: string, preview = false) => getVideosByIds([id], preview).then(items => items[0]),
+    fetchFn: (id: string, preview = false) =>
+      getVideosByIds([id], preview).then((items) => items[0]),
     previewPath: '/preview/video',
     entityName: 'Video'
   }
