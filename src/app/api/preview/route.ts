import { draftMode } from 'next/headers';
import type { NextRequest } from 'next/server';
import { NextResponse } from 'next/server';

export async function GET(request: NextRequest) {
  const { searchParams } = new URL(request.url);
  const secret = searchParams.get('secret');
  const sectionHeadingId = searchParams.get('sectionHeadingId');
  const bannerHeroId = searchParams.get('bannerHeroId');
  const imageId = searchParams.get('imageId');
<<<<<<< HEAD
=======
  const ctaBannerId = searchParams.get('ctaBannerId');
  const buttonId = searchParams.get('buttonId');
  const socialId = searchParams.get('socialId');
  const serviceId = searchParams.get('serviceId');
  const solutionId = searchParams.get('solutionId');
  const productId = searchParams.get('productId');
>>>>>>> 471d2487

  // Check the secret and validate it
  if (secret !== process.env.CONTENTFUL_PREVIEW_SECRET) {
    return NextResponse.json({ message: 'Invalid token' }, { status: 401 });
  }

  // Enable Draft Mode by setting the cookie
  // In Next.js 15, draftMode() returns a promise that must be awaited
  const draft = await draftMode();
  draft.enable();

  // Redirect to Section Heading preview
  if (sectionHeadingId) {
<<<<<<< HEAD
    return NextResponse.redirect(new URL(`/section-heading-preview?id=${sectionHeadingId}`, request.url));
=======
    return NextResponse.redirect(
      new URL(`/section-heading-preview?id=${sectionHeadingId}`, request.url)
    );
>>>>>>> 471d2487
  }

  // Redirect to Banner Hero preview
  if (bannerHeroId) {
    return NextResponse.redirect(new URL(`/banner-hero-preview?id=${bannerHeroId}`, request.url));
  }

  // Redirect to Image preview
  if (imageId) {
    return NextResponse.redirect(new URL(`/image-preview?id=${imageId}`, request.url));
<<<<<<< HEAD
  }

  // If no valid parameters were provided
  return NextResponse.json({ message: 'No Section Heading ID, Banner Hero ID, or Image ID provided' }, { status: 400 });
=======
  }

  // Redirect to CTA Banner preview
  if (ctaBannerId) {
    return NextResponse.redirect(new URL(`/cta-banner-preview?id=${ctaBannerId}`, request.url));
  }

  // Redirect to Service preview
  if (serviceId) {
    return NextResponse.redirect(new URL(`/service-preview?id=${serviceId}`, request.url));
  }

  // Redirect to Button preview
  if (buttonId) {
    return NextResponse.redirect(new URL(`/button-preview?id=${buttonId}`, request.url));
  }

  // Redirect to Social preview
  if (socialId) {
    return NextResponse.redirect(new URL(`/social-preview?id=${socialId}`, request.url));
  }

  // Redirect to Solution preview
  if (solutionId) {
    return NextResponse.redirect(new URL(`/solution-preview?id=${solutionId}`, request.url));
  }

  // Redirect to Product preview
  if (productId) {
    return NextResponse.redirect(new URL(`/product-preview?id=${productId}`, request.url));
  }

  // If no valid parameters were provided
  return NextResponse.json(
    {
      message:
        'No valid content ID provided. Supported parameters: sectionHeadingId, bannerHeroId, imageId, ctaBannerId, buttonId, socialId'
    },
    { status: 400 }
  );
>>>>>>> 471d2487
}<|MERGE_RESOLUTION|>--- conflicted
+++ resolved
@@ -8,15 +8,12 @@
   const sectionHeadingId = searchParams.get('sectionHeadingId');
   const bannerHeroId = searchParams.get('bannerHeroId');
   const imageId = searchParams.get('imageId');
-<<<<<<< HEAD
-=======
   const ctaBannerId = searchParams.get('ctaBannerId');
   const buttonId = searchParams.get('buttonId');
   const socialId = searchParams.get('socialId');
   const serviceId = searchParams.get('serviceId');
   const solutionId = searchParams.get('solutionId');
   const productId = searchParams.get('productId');
->>>>>>> 471d2487
 
   // Check the secret and validate it
   if (secret !== process.env.CONTENTFUL_PREVIEW_SECRET) {
@@ -30,13 +27,9 @@
 
   // Redirect to Section Heading preview
   if (sectionHeadingId) {
-<<<<<<< HEAD
-    return NextResponse.redirect(new URL(`/section-heading-preview?id=${sectionHeadingId}`, request.url));
-=======
     return NextResponse.redirect(
       new URL(`/section-heading-preview?id=${sectionHeadingId}`, request.url)
     );
->>>>>>> 471d2487
   }
 
   // Redirect to Banner Hero preview
@@ -47,12 +40,6 @@
   // Redirect to Image preview
   if (imageId) {
     return NextResponse.redirect(new URL(`/image-preview?id=${imageId}`, request.url));
-<<<<<<< HEAD
-  }
-
-  // If no valid parameters were provided
-  return NextResponse.json({ message: 'No Section Heading ID, Banner Hero ID, or Image ID provided' }, { status: 400 });
-=======
   }
 
   // Redirect to CTA Banner preview
@@ -93,5 +80,4 @@
     },
     { status: 400 }
   );
->>>>>>> 471d2487
 }