import { NextResponse } from 'next/server';
import { containsXSS, containsSQLInjection } from '@/lib/security';

import type { NextRequest } from 'next/server';

// Note: We can't import directly from @/lib/api in middleware
// because middleware runs in a different environment
// Instead, we'll need to make a fetch request to our own API

// Helper function to create a URL for the API request
// function createApiUrl(baseUrl: string, path: string): string {
//   const url = new URL(baseUrl);
//   // Ensure we're using the same protocol, hostname, and port
//   return `${url.protocol}//${url.host}/api/check-page-parent?slug=${encodeURIComponent(path)}`;
// }

/**
 * Middleware for handling page redirections
 *
 * This middleware runs before a page is rendered and handles redirections
 * for pages that belong to a PageList. It checks if a requested page
 * belongs to a PageList and redirects to the nested URL structure if needed.
 */
export async function middleware(request: NextRequest) {
  // T7: HTTPS Redirect - Force HTTPS in production
  if (process.env.NODE_ENV === 'production' && request.nextUrl.protocol === 'http:') {
    const httpsUrl = request.nextUrl.clone();
    httpsUrl.protocol = 'https:';
    return NextResponse.redirect(httpsUrl);
  }

  // Security validation for all requests
  const requestUrl = request.nextUrl;
  
  // T10: Validate and sanitize headers to prevent injection
  const suspiciousHeaders = ['x-forwarded-for', 'user-agent', 'referer'];
  for (const headerName of suspiciousHeaders) {
    const headerValue = request.headers.get(headerName);
    if (headerValue && (containsXSS(headerValue) || headerValue.includes('<script>'))) {
      // eslint-disable-next-line no-console
      console.warn(`Blocked malicious header: ${headerName}=${headerValue}`);
      return NextResponse.json(
        { error: 'Invalid request headers' },
        { status: 400 }
      );
    }
  }
  
  // Validate query parameters for potential XSS and SQL injection
  for (const [key, value] of requestUrl.searchParams.entries()) {
    if (containsXSS(value) || containsSQLInjection(value)) {
      // eslint-disable-next-line no-console
      console.warn(`Blocked malicious request: ${key}=${value}`);
      return NextResponse.json(
        { error: 'Invalid request parameters' },
        { status: 400 }
      );
    }
  }
  
  // Validate path parameters
  const pathSegments = requestUrl.pathname.split('/').filter(Boolean);
  for (const segment of pathSegments) {
    if (containsXSS(segment) || containsSQLInjection(segment)) {
      // eslint-disable-next-line no-console
      console.warn(`Blocked malicious path: ${requestUrl.pathname}`);
      return NextResponse.json(
        { error: 'Invalid request path' },
        { status: 400 }
      );
    }
  }

  // Handle CORS for preview pages and API routes first
  if (
    request.nextUrl.pathname.includes('-preview') ||
    request.nextUrl.pathname.startsWith('/api/preview') ||
    request.nextUrl.pathname.startsWith('/api/enable-draft') ||
    request.nextUrl.pathname.startsWith('/api/exit-preview') ||
    request.nextUrl.searchParams.has('preview') ||
    request.nextUrl.searchParams.has('contentful_preview')
  ) {
    const response = NextResponse.next();

    // Remove restrictive headers and allow iframe embedding from Contentful
    response.headers.delete('X-Frame-Options');
    response.headers.delete('X-Content-Type-Options');
    response.headers.delete('Referrer-Policy');
    
    // Set permissive CSP for live preview functionality
    response.headers.set(
      'Content-Security-Policy',
      [
        "default-src 'self' https://app.contentful.com https://images.ctfassets.net https://downloads.ctfassets.net",
        "script-src 'self' 'unsafe-inline' 'unsafe-eval' https://app.contentful.com https://vercel.live",
        "style-src 'self' 'unsafe-inline' https://app.contentful.com https://fonts.googleapis.com",
        "font-src 'self' https://fonts.gstatic.com https://app.contentful.com",
        "img-src 'self' data: blob: https: http:",
        "media-src 'self' https:",
        "connect-src 'self' https: wss:",
        "frame-src 'self' https://app.contentful.com",
        "frame-ancestors 'self' https://app.contentful.com",
        "object-src 'none'",
        "base-uri 'self'"
      ].join('; ')
    );

    return response;
  }

  // Create response for further processing
  const response = NextResponse.next();

  // Secure cookie handling - Apply to all responses
  const cookieHeader = response.headers.get('set-cookie');
  if (cookieHeader) {
    // Parse and secure existing cookies
    const cookies = cookieHeader.split(', ');
    const securedCookies = cookies.map(cookie => {
      // Add security attributes if not already present
      let securedCookie = cookie;
      
      // Add HttpOnly if not present
      if (!cookie.toLowerCase().includes('httponly')) {
        securedCookie += '; HttpOnly';
      }
      
      // Add Secure flag for HTTPS
      if (!cookie.toLowerCase().includes('secure') && request.nextUrl.protocol === 'https:') {
        securedCookie += '; Secure';
      }
      
      // Add SameSite if not present
      if (!cookie.toLowerCase().includes('samesite')) {
        securedCookie += '; SameSite=Strict';
      }
      
      return securedCookie;
    });
    
    response.headers.set('set-cookie', securedCookies.join(', '));
  }

  // Only process GET requests to potential page routes
  if (request.method !== 'GET') {
    return NextResponse.next();
  }

  // Extract the path from the URL
  const url = request.nextUrl.clone();
  const path = url.pathname;

  // Skip processing for special paths
  if (
    path.startsWith('/_next') ||
    path.startsWith('/api') ||
    path.startsWith('/page-preview') ||
    path.startsWith('/page-list-preview') ||
    path.startsWith('/banner-hero-preview') ||
    path.startsWith('/section-heading-preview') ||
    path.startsWith('/header-preview') ||
    path.startsWith('/footer-preview') ||
    path === '/favicon.ico' ||
    path.endsWith('.jpg') ||
    path.endsWith('.png') ||
    path.endsWith('.svg') ||
    path.endsWith('.css') ||
    path.endsWith('.js')
  ) {
    return NextResponse.next();
  }

  // Skip paths that already have a nested structure (but not the root path)
  // We're looking for paths like /resources/templates, which have more than one segment
  const segments = path.split('/').filter(Boolean);
  if (segments.length > 1) {
    return NextResponse.next();
  }

  // Extract the slug from the path (remove leading slash)
  const slug = path.substring(1);

  // Skip processing for empty slugs (homepage)
  if (!slug) {
    return NextResponse.next();
  }

  // In production environments, especially on Vercel's Edge Runtime,
  // API calls from middleware can be problematic with authentication.
  // Instead, we'll let the page component handle nested page resolution.

  // In a full production solution, you might implement a more robust approach like:
  // 1. Store page relationships in a more Edge-friendly storage solution
  // 2. Use Edge Config or similar to cache page relationships
  // 3. Move this logic entirely to the page component level

<<<<<<< HEAD
  // Continue with the request and add security headers
  const response = NextResponse.next();
  
  // T7 & T10: Add comprehensive security headers
  response.headers.set('X-Frame-Options', 'DENY');
  response.headers.set('X-Content-Type-Options', 'nosniff');
  response.headers.set('X-XSS-Protection', '1; mode=block');
  response.headers.set('Referrer-Policy', 'strict-origin-when-cross-origin');
  response.headers.set('Permissions-Policy', 'camera=(), microphone=(), geolocation=()');
  
  // T10: Strict Content Security Policy
  const cspPolicy = [
    "default-src 'self'",
    "script-src 'self' 'unsafe-inline' 'unsafe-eval'", // Note: In production, remove unsafe-inline and unsafe-eval
    "style-src 'self' 'unsafe-inline'",
    "img-src 'self' data: https:",
    "font-src 'self' data:",
    "connect-src 'self'",
    "frame-ancestors 'none'",
    "base-uri 'self'",
    "form-action 'self'"
  ].join('; ');
  
  response.headers.set('Content-Security-Policy', cspPolicy);
  
  // T7: HSTS (HTTP Strict Transport Security)
  if (process.env.NODE_ENV === 'production') {
    response.headers.set('Strict-Transport-Security', 'max-age=31536000; includeSubDomains; preload');
  }
  
=======
  // Continue with the request if no redirection is needed
>>>>>>> 19fd538c
  return response;
}

// Configure the middleware to run on specific paths
export const config = {
  matcher: [
    // Match all paths except those starting with:
    // - _next (Next.js internal files)
    // - api (API routes)
    // - static files (images, favicon, etc.)
    '/((?!_next|api|favicon.ico|.*\\.).*)'
  ]
};<|MERGE_RESOLUTION|>--- conflicted
+++ resolved
@@ -1,5 +1,4 @@
 import { NextResponse } from 'next/server';
-import { containsXSS, containsSQLInjection } from '@/lib/security';
 
 import type { NextRequest } from 'next/server';
 
@@ -22,55 +21,6 @@
  * belongs to a PageList and redirects to the nested URL structure if needed.
  */
 export async function middleware(request: NextRequest) {
-  // T7: HTTPS Redirect - Force HTTPS in production
-  if (process.env.NODE_ENV === 'production' && request.nextUrl.protocol === 'http:') {
-    const httpsUrl = request.nextUrl.clone();
-    httpsUrl.protocol = 'https:';
-    return NextResponse.redirect(httpsUrl);
-  }
-
-  // Security validation for all requests
-  const requestUrl = request.nextUrl;
-  
-  // T10: Validate and sanitize headers to prevent injection
-  const suspiciousHeaders = ['x-forwarded-for', 'user-agent', 'referer'];
-  for (const headerName of suspiciousHeaders) {
-    const headerValue = request.headers.get(headerName);
-    if (headerValue && (containsXSS(headerValue) || headerValue.includes('<script>'))) {
-      // eslint-disable-next-line no-console
-      console.warn(`Blocked malicious header: ${headerName}=${headerValue}`);
-      return NextResponse.json(
-        { error: 'Invalid request headers' },
-        { status: 400 }
-      );
-    }
-  }
-  
-  // Validate query parameters for potential XSS and SQL injection
-  for (const [key, value] of requestUrl.searchParams.entries()) {
-    if (containsXSS(value) || containsSQLInjection(value)) {
-      // eslint-disable-next-line no-console
-      console.warn(`Blocked malicious request: ${key}=${value}`);
-      return NextResponse.json(
-        { error: 'Invalid request parameters' },
-        { status: 400 }
-      );
-    }
-  }
-  
-  // Validate path parameters
-  const pathSegments = requestUrl.pathname.split('/').filter(Boolean);
-  for (const segment of pathSegments) {
-    if (containsXSS(segment) || containsSQLInjection(segment)) {
-      // eslint-disable-next-line no-console
-      console.warn(`Blocked malicious path: ${requestUrl.pathname}`);
-      return NextResponse.json(
-        { error: 'Invalid request path' },
-        { status: 400 }
-      );
-    }
-  }
-
   // Handle CORS for preview pages and API routes first
   if (
     request.nextUrl.pathname.includes('-preview') ||
@@ -194,40 +144,7 @@
   // 2. Use Edge Config or similar to cache page relationships
   // 3. Move this logic entirely to the page component level
 
-<<<<<<< HEAD
-  // Continue with the request and add security headers
-  const response = NextResponse.next();
-  
-  // T7 & T10: Add comprehensive security headers
-  response.headers.set('X-Frame-Options', 'DENY');
-  response.headers.set('X-Content-Type-Options', 'nosniff');
-  response.headers.set('X-XSS-Protection', '1; mode=block');
-  response.headers.set('Referrer-Policy', 'strict-origin-when-cross-origin');
-  response.headers.set('Permissions-Policy', 'camera=(), microphone=(), geolocation=()');
-  
-  // T10: Strict Content Security Policy
-  const cspPolicy = [
-    "default-src 'self'",
-    "script-src 'self' 'unsafe-inline' 'unsafe-eval'", // Note: In production, remove unsafe-inline and unsafe-eval
-    "style-src 'self' 'unsafe-inline'",
-    "img-src 'self' data: https:",
-    "font-src 'self' data:",
-    "connect-src 'self'",
-    "frame-ancestors 'none'",
-    "base-uri 'self'",
-    "form-action 'self'"
-  ].join('; ');
-  
-  response.headers.set('Content-Security-Policy', cspPolicy);
-  
-  // T7: HSTS (HTTP Strict Transport Security)
-  if (process.env.NODE_ENV === 'production') {
-    response.headers.set('Strict-Transport-Security', 'max-age=31536000; includeSubDomains; preload');
-  }
-  
-=======
   // Continue with the request if no redirection is needed
->>>>>>> 19fd538c
   return response;
 }
 
