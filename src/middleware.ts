--- conflicted
+++ resolved
@@ -21,29 +21,19 @@
  */
 export async function middleware(request: NextRequest) {
   // Handle CORS for preview pages and API routes first
-<<<<<<< HEAD
-  if (request.nextUrl.pathname.includes('-preview') || request.nextUrl.pathname.startsWith('/api/preview')) {
-    const response = NextResponse.next();
-    
-=======
   if (
     request.nextUrl.pathname.includes('-preview') ||
     request.nextUrl.pathname.startsWith('/api/preview')
   ) {
     const response = NextResponse.next();
 
->>>>>>> 471d2487
     // Remove restrictive headers and allow iframe embedding from Contentful
     response.headers.delete('X-Frame-Options');
     response.headers.set(
       'Content-Security-Policy',
       "frame-ancestors 'self' https://app.contentful.com;"
     );
-<<<<<<< HEAD
-    
-=======
 
->>>>>>> 471d2487
     return response;
   }
 
