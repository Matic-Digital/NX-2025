--- conflicted
+++ resolved
@@ -1,10 +1,6 @@
 import { z } from 'zod';
 import { ModalSchema } from './Modal';
 
-<<<<<<< HEAD
-// We don't use the union directly in the schema to avoid GraphQL issues
-// Instead, we'll use a simple reference object and handle the union in code
-=======
 // Simple schema for button internal links that matches GraphQL query response
 const ButtonInternalLinkSchema = z.object({
   sys: z.object({
@@ -13,7 +9,6 @@
   slug: z.string(),
   __typename: z.string()
 });
->>>>>>> 471d2487
 
 export const ButtonSchema = z.object({
   sys: z.object({
