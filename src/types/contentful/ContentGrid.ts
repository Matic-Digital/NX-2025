import { z } from 'zod';
import { ImageSchema } from './Image';
import { PostSchema } from './Post';
import { SectionHeadingSchema } from './SectionHeading';
import { ServiceSchema } from './Service';
<<<<<<< HEAD

// Define the ContentGridItem schema
export const ContentGridItemSchema = z.object({
  sys: z.object({
    id: z.string()
  }),
  title: z.string(),
  heading: z.string(),
  description: z.string(),
  link: z.object({
    sys: z.object({
      id: z.string()
    }),
    slug: z.string()
  }),
  icon: AssetSchema.optional(),
  image: ImageSchema.optional(),
  __typename: z.string().optional()
});

export type ContentGridItem = z.infer<typeof ContentGridItemSchema>;
=======
import { ContentGridItemSchema } from './ContentGridItem';
import { CtaGridSchema } from './CtaGrid';
import { VideoSchema } from './Video';
import { SliderSchema } from './Slider';
import { SolutionSchema } from './Solution';
import { ProductSchema } from './Product';
>>>>>>> 471d2487

// Union type for items
const ContentGridItemUnion = z.union([
  ContentGridItemSchema,
  PostSchema,
  ServiceSchema,
  CtaGridSchema,
  VideoSchema,
  SliderSchema,
  SolutionSchema,
  ProductSchema,
  ImageSchema
]);
export type ContentGridItemOrPost = z.infer<typeof ContentGridItemUnion>;

export const ContentGridSchema = z.object({
  sys: z.object({
    id: z.string()
  }),
  isDarkMode: z.boolean().optional(),
  title: z.string(),
  heading: SectionHeadingSchema,
  backgroundImage: ImageSchema.optional(),
  itemsCollection: z.object({
    items: z.array(ContentGridItemUnion)
  }),
  __typename: z.string().optional()
});

export type ContentGrid = z.infer<typeof ContentGridSchema>;

export interface ContentGridResponse {
  items: ContentGrid[];
}<|MERGE_RESOLUTION|>--- conflicted
+++ resolved
@@ -3,36 +3,12 @@
 import { PostSchema } from './Post';
 import { SectionHeadingSchema } from './SectionHeading';
 import { ServiceSchema } from './Service';
-<<<<<<< HEAD
-
-// Define the ContentGridItem schema
-export const ContentGridItemSchema = z.object({
-  sys: z.object({
-    id: z.string()
-  }),
-  title: z.string(),
-  heading: z.string(),
-  description: z.string(),
-  link: z.object({
-    sys: z.object({
-      id: z.string()
-    }),
-    slug: z.string()
-  }),
-  icon: AssetSchema.optional(),
-  image: ImageSchema.optional(),
-  __typename: z.string().optional()
-});
-
-export type ContentGridItem = z.infer<typeof ContentGridItemSchema>;
-=======
 import { ContentGridItemSchema } from './ContentGridItem';
 import { CtaGridSchema } from './CtaGrid';
 import { VideoSchema } from './Video';
 import { SliderSchema } from './Slider';
 import { SolutionSchema } from './Solution';
 import { ProductSchema } from './Product';
->>>>>>> 471d2487
 
 // Union type for items
 const ContentGridItemUnion = z.union([
