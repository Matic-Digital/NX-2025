import { z } from 'zod';
import { AssetSchema } from './Asset';
import { ImageSchema } from './Image';
import { PostSchema } from './Post';
import { SectionHeadingSchema } from './SectionHeading';
import { SolutionSchema } from './Solution';
import { VideoSchema } from './Video';
import { ServiceSchema } from './Service';

// Define the ContentGridItem schema
export const ContentGridItemSchema = z.object({
  sys: z.object({
    id: z.string()
  }),
  title: z.string(),
  description: z.string(),
  link: z.object({
    sys: z.object({
      id: z.string()
    }),
    slug: z.string()
  }),
  icon: AssetSchema.optional(),
  image: ImageSchema.optional(),
  __typename: z.string().optional()
});

export type ContentGridItem = z.infer<typeof ContentGridItemSchema>;

// Union type for items
const ContentGridItemUnion = z.union([
  ContentGridItemSchema,
  PostSchema,
  VideoSchema,
<<<<<<< HEAD
  SolutionSchema
=======
  ServiceSchema
>>>>>>> 40f9d188
]);
export type ContentGridItemOrPost = z.infer<typeof ContentGridItemUnion>;

export const ContentGridSchema = z.object({
  sys: z.object({
    id: z.string()
  }),
  title: z.string(),
  heading: SectionHeadingSchema,
  backgroundImage: ImageSchema.optional(),
  itemsCollection: z.object({
    items: z.array(ContentGridItemUnion)
  }),
  __typename: z.string().optional()
});

export type ContentGrid = z.infer<typeof ContentGridSchema>;

export interface ContentGridResponse {
  items: ContentGrid[];
}<|MERGE_RESOLUTION|>--- conflicted
+++ resolved
@@ -31,12 +31,9 @@
 const ContentGridItemUnion = z.union([
   ContentGridItemSchema,
   PostSchema,
-  VideoSchema,
-<<<<<<< HEAD
-  SolutionSchema
-=======
-  ServiceSchema
->>>>>>> 40f9d188
+  ServiceSchema,
+  SolutionSchema,
+  VideoSchema
 ]);
 export type ContentGridItemOrPost = z.infer<typeof ContentGridItemUnion>;
 
