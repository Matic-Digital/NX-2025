--- conflicted
+++ resolved
@@ -31,14 +31,6 @@
   title: z.string().optional(),
   slug: z.string().optional(),
   pageLayout: z.lazy(() => require('./PageLayout').PageLayoutSchema).optional(),
-<<<<<<< HEAD
-  pagesCollection: z
-    .object({
-      items: z.array(PageListPagesUnion)
-    })
-    .optional(),
-=======
->>>>>>> 471d2487
   pageContentCollection: z
     .object({
       items: z.array(PageListContentUnion)
