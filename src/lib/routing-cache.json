{
  "routes": {
    "/": {
      "path": "/",
      "contentType": "Page",
      "contentId": "homepage",
      "title": "Homepage",
      "parentPageLists": [],
      "isNested": false,
      "priority": 1,
      "changefreq": "daily"
    },
    "/resources": {
      "path": "/resources",
      "contentType": "Page",
      "contentId": "5DSiOYcY583zexePdQWMCx",
      "title": "Resources",
      "parentPageLists": [],
      "isNested": false,
      "priority": 0.8,
      "changefreq": "weekly"
    },
    "/thank-you": {
      "path": "/thank-you",
      "contentType": "Page",
      "contentId": "3sijpLvT97rCZYGHQHeNU2",
      "title": "Thank You",
      "parentPageLists": [],
      "isNested": false,
      "priority": 0.8,
      "changefreq": "weekly"
    },
    "/search": {
      "path": "/search",
      "contentType": "Page",
      "contentId": "4cgZUqGqpLeLsbesh8NRfu",
      "title": "Search",
      "parentPageLists": [],
      "isNested": false,
      "priority": 0.8,
      "changefreq": "weekly"
    },
    "/newsroom": {
      "path": "/newsroom",
      "contentType": "Page",
      "contentId": "7anXk0qLYQCMupVYkDWeAu",
      "title": "Newsroom",
      "parentPageLists": [],
      "isNested": false,
      "priority": 0.8,
      "changefreq": "weekly"
    },
    "/careers": {
      "path": "/careers",
      "contentType": "Page",
      "contentId": "2Kccqh0dLWvKlNpFKP9AFc",
      "title": "Careers",
      "parentPageLists": [],
      "isNested": false,
      "priority": 0.8,
      "changefreq": "weekly"
    },
    "/showcase": {
      "path": "/showcase",
      "contentType": "Page",
      "contentId": "4umDIlrC3OoeT0aI1PYu2c",
      "title": "Showcase",
      "parentPageLists": [],
      "isNested": false,
      "priority": 0.8,
      "changefreq": "weekly"
    },
    "/contact": {
      "path": "/contact",
      "contentType": "Page",
      "contentId": "w2KHQ5178xkIJMIKC2fEN",
      "title": "Contact",
      "parentPageLists": [],
      "isNested": false,
      "priority": 0.8,
      "changefreq": "weekly"
    },
    "/company": {
      "path": "/company",
      "contentType": "PageList",
      "contentId": "52QRFJELDLgJQ3Dj7hYy0R",
      "title": "Company",
      "parentPageLists": [],
      "isNested": false,
      "priority": 0.8,
      "changefreq": "weekly"
    },
    "/asia-pacific": {
      "path": "/asia-pacific",
      "contentType": "Page",
      "contentId": "4xzgX3ZQu2rM9IiN5sWxVd",
      "title": "Asia-Pacific",
      "parentPageLists": [],
      "isNested": false,
      "priority": 0.8,
      "changefreq": "weekly"
    },
    "/about": {
      "path": "/about",
      "contentType": "Page",
      "contentId": "4i1ZNsg2pJifeE22rVa8Qk",
      "title": "About",
      "parentPageLists": [],
      "isNested": false,
      "priority": 0.8,
      "changefreq": "weekly"
    },
    "/traditional-piles": {
      "path": "/traditional-piles",
      "contentType": "Product",
      "contentId": "MDXkeEo4tAbx4p5D4QRv2",
      "title": "Traditional Piles",
      "parentPageLists": [],
      "isNested": false,
      "priority": 0.7,
      "changefreq": "monthly"
    },
    "/foundations-product": {
      "path": "/foundations-product",
      "contentType": "Product",
      "contentId": "21LiuyR5pRn51wRbOkZx27",
      "title": "Foundations Product",
      "parentPageLists": [],
      "isNested": false,
      "priority": 0.7,
      "changefreq": "monthly"
    },
    "/controls-product": {
      "path": "/controls-product",
      "contentType": "Product",
      "contentId": "5yjA0VlT6chXJIKVy8FQjZ",
      "title": "Controls Product",
      "parentPageLists": [],
      "isNested": false,
      "priority": 0.7,
      "changefreq": "monthly"
    },
    "/digital-product": {
      "path": "/digital-product",
      "contentType": "Product",
      "contentId": "7A63W21yZBBQ5eofmzIw4Q",
      "title": "Digital Product",
      "parentPageLists": [],
      "isNested": false,
      "priority": 0.7,
      "changefreq": "monthly"
    },
    "/dual-land-use": {
      "path": "/dual-land-use",
      "contentType": "Solution",
      "contentId": "nr5E2VQIfZ7lK4TlzgVvZ",
      "title": "Dual Land-Use",
      "parentPageLists": [],
      "isNested": false,
      "priority": 0.7,
      "changefreq": "monthly"
    },
    "/ppa-partnerships": {
      "path": "/ppa-partnerships",
      "contentType": "Solution",
      "contentId": "6o1VESwWVjTxNWjCAGOctH",
      "title": "PPA Partnerships",
      "parentPageLists": [],
      "isNested": false,
      "priority": 0.7,
      "changefreq": "monthly"
    },
    "/decarbonization-lever": {
      "path": "/decarbonization-lever",
      "contentType": "Solution",
      "contentId": "63w7jPufol1Oke2wORbfXz",
      "title": "Decarbonization Lever",
      "parentPageLists": [],
      "isNested": false,
      "priority": 0.7,
      "changefreq": "monthly"
    },
    "/cold-climates": {
      "path": "/cold-climates",
      "contentType": "Solution",
      "contentId": "Hg2nkCA2OWcMKLykuTtLv",
      "title": "Cold Climates",
      "parentPageLists": [],
      "isNested": false,
      "priority": 0.7,
      "changefreq": "monthly"
    },
    "/speed-to-deploy": {
      "path": "/speed-to-deploy",
      "contentType": "Solution",
      "contentId": "11nUAToRP7XfckKXSHMBHr",
      "title": "Speed to Deploy",
      "parentPageLists": [],
      "isNested": false,
      "priority": 0.7,
      "changefreq": "monthly"
    },
    "/desert-climates": {
      "path": "/desert-climates",
      "contentType": "Solution",
      "contentId": "2sBwhugH0i1pAbP14gdJ4I",
      "title": "Desert Climates",
      "parentPageLists": [],
      "isNested": false,
      "priority": 0.7,
      "changefreq": "monthly"
    },
    "/ai-and-energy-transition": {
      "path": "/ai-and-energy-transition",
      "contentType": "Solution",
      "contentId": "2FerdbjnrZJYq6TJyCr16K",
      "title": "AI & Energy Transition",
      "parentPageLists": [],
      "isNested": false,
      "priority": 0.7,
      "changefreq": "monthly"
    },
    "/a-non-categorized-solution": {
      "path": "/a-non-categorized-solution",
      "contentType": "Solution",
      "contentId": "5KLoRiHizbizG1US1KRTZW",
      "title": "A Non-Categorized Solution",
      "parentPageLists": [],
      "isNested": false,
      "priority": 0.7,
      "changefreq": "monthly"
    },
    "/bankability": {
      "path": "/bankability",
      "contentType": "Solution",
      "contentId": "4CoBxJR7d1PKCL9fIOhYXJ",
      "title": "Bankability ",
      "parentPageLists": [],
      "isNested": false,
      "priority": 0.7,
      "changefreq": "monthly"
    },
    "/enable-dual-value": {
      "path": "/enable-dual-value",
      "contentType": "Solution",
      "contentId": "73yin9LXWMnm1dcg45lMA",
      "title": "Enable Dual Value",
      "parentPageLists": [],
      "isNested": false,
      "priority": 0.7,
      "changefreq": "monthly"
    },
    "/maximizing-uptime": {
      "path": "/maximizing-uptime",
      "contentType": "Solution",
      "contentId": "4swp9Z2bT6VQFvAr0L2ie8",
      "title": "Maximizing Uptime",
      "parentPageLists": [],
      "isNested": false,
      "priority": 0.7,
      "changefreq": "monthly"
    },
    "/solving-for-complex-terrain": {
      "path": "/solving-for-complex-terrain",
      "contentType": "Solution",
      "contentId": "6NwI80IWNgGokdPZhEFoFW",
      "title": "Solving for Complex Terrain",
      "parentPageLists": [],
      "isNested": false,
      "priority": 0.7,
      "changefreq": "monthly"
    },
    "/optimizing-module-technology": {
      "path": "/optimizing-module-technology",
      "contentType": "Solution",
      "contentId": "e8Wyp7j820Kyp7pnUQ9YJ",
      "title": "Optimizing Module Technology",
      "parentPageLists": [],
      "isNested": false,
      "priority": 0.7,
      "changefreq": "monthly"
    },
    "/localized-supply-chain": {
      "path": "/localized-supply-chain",
      "contentType": "Solution",
      "contentId": "6UpQnBTEiLSlWNqlbIrSpR",
      "title": "Localized Supply Chain",
      "parentPageLists": [],
      "isNested": false,
      "priority": 0.7,
      "changefreq": "monthly"
    },
    "/land-use-and-permitting": {
      "path": "/land-use-and-permitting",
      "contentType": "Solution",
      "contentId": "1DGOdjDaitGFG4DHh42a1Y",
      "title": "Land Use and Permitting",
      "parentPageLists": [],
      "isNested": false,
      "priority": 0.7,
      "changefreq": "monthly"
    },
    "/diverse-soil-conditions": {
      "path": "/diverse-soil-conditions",
      "contentType": "Solution",
      "contentId": "6GQuFt5EZQKWT01njT6KJo",
      "title": "Diverse Soil Conditions",
      "parentPageLists": [],
      "isNested": false,
      "priority": 0.7,
      "changefreq": "monthly"
    },
    "/post/blog/truecapture-outperforms-modeled-energy-yield-projections-in-icf-engineering-report": {
      "path": "/post/blog/truecapture-outperforms-modeled-energy-yield-projections-in-icf-engineering-report",
      "contentType": "Post",
      "contentId": "post-17503",
      "title": "TrueCapture™ Outperforms Modeled Energy Yield Projections in ICF Engineering Report",
      "parentPageLists": [],
      "isNested": true,
      "priority": 0.6,
      "changefreq": "weekly"
    },
    "/post/blog/introducing-nextrackers-half-the-sun-class-of-2024-awardees": {
      "path": "/post/blog/introducing-nextrackers-half-the-sun-class-of-2024-awardees",
      "contentType": "Post",
      "contentId": "post-17709",
      "title": "Introducing Nextracker’s Half the Sun Class of 2024 Awardees",
      "parentPageLists": [],
      "isNested": true,
      "priority": 0.6,
      "changefreq": "weekly"
    },
    "/post/video/california-dreaming-dr-torsten-brammer-speaks-with-howard-wenger-in-the-solar-journey-podcast": {
      "path": "/post/video/california-dreaming-dr-torsten-brammer-speaks-with-howard-wenger-in-the-solar-journey-podcast",
      "contentType": "Post",
      "contentId": "post-17835",
      "title": "California Dreamin': Dr. Torsten Brammer speaks with Howard Wenger in The Solar Journey podcast",
      "parentPageLists": [],
      "isNested": true,
      "priority": 0.6,
      "changefreq": "weekly"
    },
    "/post/case-study/nextracker-alcanca-o-marco-de-10-gw-no-mercado-de-geracao-de-energia-solar-centralizada-no-brasil": {
      "path": "/post/case-study/nextracker-alcanca-o-marco-de-10-gw-no-mercado-de-geracao-de-energia-solar-centralizada-no-brasil",
      "contentType": "Post",
      "contentId": "post-17390",
      "title": "Nextracker alcança o marco de 10 GW no mercado de geração de energia solar centralizada no Brasil",
      "parentPageLists": [],
      "isNested": true,
      "priority": 0.6,
      "changefreq": "weekly"
    },
    "/post/case-study/nx-zero-emissions-case-study": {
      "path": "/post/case-study/nx-zero-emissions-case-study",
      "contentType": "Post",
      "contentId": "post-17962",
      "title": "NX Zero Emissions Case Study",
      "parentPageLists": [],
      "isNested": true,
      "priority": 0.6,
      "changefreq": "weekly"
    },
    "/post/video/dd-india-nextracker-selected-for-repeat-order-by-sterling-and-wilson-renewable-energy-limited": {
      "path": "/post/video/dd-india-nextracker-selected-for-repeat-order-by-sterling-and-wilson-renewable-energy-limited",
      "contentType": "Post",
      "contentId": "post-17062",
      "title": "DD India - Nextracker selected for repeat order by Sterling and Wilson Renewable Energy Limited",
      "parentPageLists": [],
      "isNested": true,
      "priority": 0.6,
      "changefreq": "weekly"
    },
    "/post/data-sheet/nx-anchor-datasheet": {
      "path": "/post/data-sheet/nx-anchor-datasheet",
      "contentType": "Post",
      "contentId": "post-17686",
      "title": "NX Anchor Foundation System",
      "parentPageLists": [],
      "isNested": true,
      "priority": 0.6,
      "changefreq": "weekly"
    },
    "/post/data-sheet/nx-horizon-hail-pro": {
      "path": "/post/data-sheet/nx-horizon-hail-pro",
      "contentType": "Post",
      "contentId": "post-17597",
      "title": "NX Horizon Hail Pro Data Sheet",
      "parentPageLists": [],
      "isNested": true,
      "priority": 0.6,
      "changefreq": "weekly"
    },
    "/post/data-sheet/ojjo-earth-truss-datasheet": {
      "path": "/post/data-sheet/ojjo-earth-truss-datasheet",
      "contentType": "Post",
      "contentId": "post-17685",
      "title": "Ojjo Earth Truss Foundations System",
      "parentPageLists": [],
      "isNested": true,
      "priority": 0.6,
      "changefreq": "weekly"
    },
    "/post/case-study/nx-horizon-xtr-reducing-costs-and-complexity-for-solar-projects-on-challenging-terrain": {
      "path": "/post/case-study/nx-horizon-xtr-reducing-costs-and-complexity-for-solar-projects-on-challenging-terrain",
      "contentType": "Post",
      "contentId": "post-18059",
      "title": "NX Horizon XTR™: Reducing costs and complexity for solar projects on challenging terrain",
      "parentPageLists": [],
      "isNested": true,
      "priority": 0.6,
      "changefreq": "weekly"
    },
    "/post/case-study/foundations-case-study": {
      "path": "/post/case-study/foundations-case-study",
      "contentType": "Post",
      "contentId": "post-17684",
      "title": "NX Foundations Case Study",
      "parentPageLists": [],
      "isNested": true,
      "priority": 0.6,
      "changefreq": "weekly"
    },
    "/post/data-sheet/nx-agripv": {
      "path": "/post/data-sheet/nx-agripv",
      "contentType": "Post",
      "contentId": "post-17599",
      "title": "NX AgriPV Data Sheet",
      "parentPageLists": [],
      "isNested": true,
      "priority": 0.6,
      "changefreq": "weekly"
    },
    "/post/blog/honoring-service-beyond-the-battlefield-from-defending-freedom-to-powering-a-clean-energy-future": {
      "path": "/post/blog/honoring-service-beyond-the-battlefield-from-defending-freedom-to-powering-a-clean-energy-future",
      "contentType": "Post",
      "contentId": "post-17806",
      "title": "Honoring Service Beyond the Battlefield: From Defending Freedom to Powering a Clean Energy Future",
      "parentPageLists": [],
      "isNested": true,
      "priority": 0.6,
      "changefreq": "weekly"
    },
    "/post/press-release/nextracker-unimacts-dedicate-second-nevada-factory-to-serve-solar-power-demand": {
      "path": "/post/press-release/nextracker-unimacts-dedicate-second-nevada-factory-to-serve-solar-power-demand",
      "contentType": "Post",
      "contentId": "post-17512",
      "title": "Nextracker & Unimacts Dedicate Second Nevada Factory to Serve Solar Power Demand",
      "parentPageLists": [],
      "isNested": true,
      "priority": 0.6,
      "changefreq": "weekly"
    },
    "/post/shug-speaks/busting-the-myth-renewables-can-power-the-data-center-surge": {
      "path": "/post/shug-speaks/busting-the-myth-renewables-can-power-the-data-center-surge",
      "contentType": "Post",
      "contentId": "post-17568",
      "title": "Busting the Myth: Renewables Can Power the Data Center Surge",
      "parentPageLists": [],
      "isNested": true,
      "priority": 0.6,
      "changefreq": "weekly"
    },
    "/post/blog/placeholder-post": {
      "path": "/post/blog/placeholder-post",
      "contentType": "Post",
      "contentId": "RrtLBRcSFUYdVb5wpHMiI",
      "title": "Placeholder Post",
      "parentPageLists": [],
      "isNested": true,
      "priority": 0.6,
      "changefreq": "weekly"
    },
    "/post/case-study/nx-anchor-overcoming-cold-climate-through-innovation-and-collaboration": {
      "path": "/post/case-study/nx-anchor-overcoming-cold-climate-through-innovation-and-collaboration",
      "contentType": "Post",
      "contentId": "post-18057",
      "title": "NX Anchor: Overcoming cold climate through innovation and collaboration",
      "parentPageLists": [],
      "isNested": true,
      "priority": 0.6,
      "changefreq": "weekly"
    },
    "/post/press-release/nextracker-reports-q1-fy25-financial-results": {
      "path": "/post/press-release/nextracker-reports-q1-fy25-financial-results",
      "contentType": "Post",
      "contentId": "post-17602",
      "title": "Nextracker Reports Q1 FY25 Financial Results",
      "parentPageLists": [],
      "isNested": true,
      "priority": 0.6,
      "changefreq": "weekly"
    },
    "/post/press-release/nextracker-unveils-nx-foundation-solutions-enabling-solar-anywhere": {
      "path": "/post/press-release/nextracker-unveils-nx-foundation-solutions-enabling-solar-anywhere",
      "contentType": "Post",
      "contentId": "post-17698",
      "title": "Nextracker Unveils NX Foundation Solutions Enabling Solar “Anywhere”",
      "parentPageLists": [],
      "isNested": true,
      "priority": 0.6,
      "changefreq": "weekly"
    },
    "/post/press-release/nextracker-to-inaugurate-indias-rd-center-for-solar-excellence-in-hyderabad": {
      "path": "/post/press-release/nextracker-to-inaugurate-indias-rd-center-for-solar-excellence-in-hyderabad",
      "contentType": "Post",
      "contentId": "post-17722",
      "title": "Nextracker to Inaugurate India’s R&D Center for Solar Excellence in Hyderabad",
      "parentPageLists": [],
      "isNested": true,
      "priority": 0.6,
      "changefreq": "weekly"
    },
    "/post/press-release/nextracker-releases-inaugural-sustainability-report": {
      "path": "/post/press-release/nextracker-releases-inaugural-sustainability-report",
      "contentType": "Post",
      "contentId": "post-17786",
      "title": "Nextracker Releases Inaugural Sustainability Report",
      "parentPageLists": [],
      "isNested": true,
      "priority": 0.6,
      "changefreq": "weekly"
    },
    "/post/press-release/nextracker-reports-q2-fy25-financial-results": {
      "path": "/post/press-release/nextracker-reports-q2-fy25-financial-results",
      "contentType": "Post",
      "contentId": "post-17803",
      "title": "Nextracker Reports Q2 FY25 Financial Results",
      "parentPageLists": [],
      "isNested": true,
      "priority": 0.6,
      "changefreq": "weekly"
    },
    "/post/press-release/nextracker-delivers-first-100-domestic-content-solar-trackers-to-u-s-market": {
      "path": "/post/press-release/nextracker-delivers-first-100-domestic-content-solar-trackers-to-u-s-market",
      "contentType": "Post",
      "contentId": "post-17825",
      "title": "Nextracker Delivers First 100% Domestic Content Solar Trackers to U.S. Market",
      "parentPageLists": [],
      "isNested": true,
      "priority": 0.6,
      "changefreq": "weekly"
    },
    "/post/press-release/nextracker-and-university-of-california-berkeley-engineering-partner-to-establish-the-calnext-center-for-solar-energy-research": {
      "path": "/post/press-release/nextracker-and-university-of-california-berkeley-engineering-partner-to-establish-the-calnext-center-for-solar-energy-research",
      "contentType": "Post",
      "contentId": "post-17866",
      "title": "Nextracker and University of California Berkeley Engineering Partner to Establish the CAL-NEXT Center for Solar Energy Research",
      "parentPageLists": [],
      "isNested": true,
      "priority": 0.6,
      "changefreq": "weekly"
    },
    "/post/press-release/nextrackers-truecapture-software-optimizing-solar-energy-production-with-advanced-technology": {
      "path": "/post/press-release/nextrackers-truecapture-software-optimizing-solar-energy-production-with-advanced-technology",
      "contentType": "Post",
      "contentId": "post-17905",
      "title": "Nextracker’s TrueCapture Software: Optimizing Solar Energy Production with Advanced Technology",
      "parentPageLists": [],
      "isNested": true,
      "priority": 0.6,
      "changefreq": "weekly"
    },
    "/post/press-release/the-solar-industry-is-getting-smarter-about-storm-defense": {
      "path": "/post/press-release/the-solar-industry-is-getting-smarter-about-storm-defense",
      "contentType": "Post",
      "contentId": "post-17955",
      "title": "The Solar Industry Is Getting Smarter About Storm Defense",
      "parentPageLists": [],
      "isNested": true,
      "priority": 0.6,
      "changefreq": "weekly"
    },
    "/post/press-release/nextracker-expands-board-of-directors": {
      "path": "/post/press-release/nextracker-expands-board-of-directors",
      "contentType": "Post",
      "contentId": "post-18088",
      "title": "Nextracker Expands Board of Directors",
      "parentPageLists": [],
      "isNested": true,
      "priority": 0.6,
      "changefreq": "weekly"
    },
    "/post/press-release/nextracker-reports-q2-fy25-financial-results-2": {
      "path": "/post/press-release/nextracker-reports-q2-fy25-financial-results-2",
      "contentType": "Post",
      "contentId": "post-18055",
      "title": "Nextracker Reports Q4 and Fiscal Year 2025 Financial Results",
      "parentPageLists": [],
      "isNested": true,
      "priority": 0.6,
      "changefreq": "weekly"
    },
    "/post/press-release/nextracker-achieves-10-gw-solar-tracker-milestone-in-india": {
      "path": "/post/press-release/nextracker-achieves-10-gw-solar-tracker-milestone-in-india",
      "contentType": "Post",
      "contentId": "post-18064",
      "title": "Nextracker Achieves 10 GW Solar Tracker Milestone in India",
      "parentPageLists": [],
      "isNested": true,
      "priority": 0.6,
      "changefreq": "weekly"
    },
    "/post/press-release/nextracker-selected-for-landmark-european-solar-power-project": {
      "path": "/post/press-release/nextracker-selected-for-landmark-european-solar-power-project",
      "contentType": "Post",
      "contentId": "post-18090",
      "title": "Nextracker Selected for Landmark European Solar Power Project",
      "parentPageLists": [],
      "isNested": true,
      "priority": 0.6,
      "changefreq": "weekly"
    },
    "/post/in-the-news/sterling-wilson-renewable-energy-selects-nextracker-nx-horizon-solar-trackers-for-nearly-two-gigawatts-in-india": {
      "path": "/post/in-the-news/sterling-wilson-renewable-energy-selects-nextracker-nx-horizon-solar-trackers-for-nearly-two-gigawatts-in-india",
      "contentType": "Post",
      "contentId": "post-17063",
      "title": "Sterling & Wilson Renewable Energy Selects Nextracker NX Horizon™ Solar Trackers for Nearly Two Gigawatts in India",
      "parentPageLists": [],
      "isNested": true,
      "priority": 0.6,
      "changefreq": "weekly"
    },
    "/post/press-release/nextracker-announces-completion-of-its-separation-from-flex": {
      "path": "/post/press-release/nextracker-announces-completion-of-its-separation-from-flex",
      "contentType": "Post",
      "contentId": "post-16985",
      "title": "Nextracker Announces Completion of Its Separation from Flex",
      "parentPageLists": [],
      "isNested": true,
      "priority": 0.6,
      "changefreq": "weekly"
    },
    "/post/press-release/nextracker-extends-leadership-in-distributed-generation-dg-surpasses-5-gw-milestone-with-over-600-dg-projects-and-enters-into-new-strategic-agreements": {
      "path": "/post/press-release/nextracker-extends-leadership-in-distributed-generation-dg-surpasses-5-gw-milestone-with-over-600-dg-projects-and-enters-into-new-strategic-agreements",
      "contentType": "Post",
      "contentId": "post-17036",
      "title": "Nextracker Accelerates in Distributed Generation (DG) Solar with Two New Strategic Value-Added Reseller Partners and Over 600 DG Projects Delivered",
      "parentPageLists": [],
      "isNested": true,
      "priority": 0.6,
      "changefreq": "weekly"
    },
    "/post/in-the-news/the-economic-times-sterling-and-wilson-places-orders-with-nextracker-for-solar-trackers": {
      "path": "/post/in-the-news/the-economic-times-sterling-and-wilson-places-orders-with-nextracker-for-solar-trackers",
      "contentType": "Post",
      "contentId": "post-17059",
      "title": "The Economic Times, Sterling and Wilson places orders with Nextracker for solar trackers",
      "parentPageLists": [],
      "isNested": true,
      "priority": 0.6,
      "changefreq": "weekly"
    },
    "/post/press-release/acwa-power-and-larsen-toubro-select-nextrackers-all-terrain-solar-trackers-for-al-kahfah-solar-park": {
      "path": "/post/press-release/acwa-power-and-larsen-toubro-select-nextrackers-all-terrain-solar-trackers-for-al-kahfah-solar-park",
      "contentType": "Post",
      "contentId": "post-17068",
      "title": "ACWA Power and Larsen & Toubro Select Nextracker’s All-Terrain Solar Trackers for Al Kahfah Solar Park",
      "parentPageLists": [],
      "isNested": true,
      "priority": 0.6,
      "changefreq": "weekly"
    },
    "/post/shug-speaks/nextracker-achieves-significant-milestone-in-the-middle-east-with-a-new-1-gw-project-win": {
      "path": "/post/shug-speaks/nextracker-achieves-significant-milestone-in-the-middle-east-with-a-new-1-gw-project-win",
      "contentType": "Post",
      "contentId": "post-17077",
      "title": "Nextracker achieves significant milestone in the middle east with a new 1 GW project win",
      "parentPageLists": [],
      "isNested": true,
      "priority": 0.6,
      "changefreq": "weekly"
    },
    "/post/shug-speaks/recent-visit-to-india": {
      "path": "/post/shug-speaks/recent-visit-to-india",
      "contentType": "Post",
      "contentId": "post-17079",
      "title": "Recent visit to India",
      "parentPageLists": [],
      "isNested": true,
      "priority": 0.6,
      "changefreq": "weekly"
    },
    "/post/shug-speaks/nextracker-celebrates-its-first-100-gw-milestone": {
      "path": "/post/shug-speaks/nextracker-celebrates-its-first-100-gw-milestone",
      "contentType": "Post",
      "contentId": "post-17571",
      "title": "Nextracker celebrates its first 100 GW milestone",
      "parentPageLists": [],
      "isNested": true,
      "priority": 0.6,
      "changefreq": "weekly"
    },
    "/post/shug-speaks/jon-fortt-of-cnbc-interviews-nextracker-with-a-range-of-insightful-questions-spanning-drivers-in-growth-of-the-solar-industry": {
      "path": "/post/shug-speaks/jon-fortt-of-cnbc-interviews-nextracker-with-a-range-of-insightful-questions-spanning-drivers-in-growth-of-the-solar-industry",
      "contentType": "Post",
      "contentId": "post-17081",
      "title": "Jon Fortt of CNBC interviews Nextracker with a range of insightful questions spanning drivers in growth of the solar industry",
      "parentPageLists": [],
      "isNested": true,
      "priority": 0.6,
      "changefreq": "weekly"
    },
    "/post/press-release/nextracker-appoints-two-new-members-to-board-of-directors": {
      "path": "/post/press-release/nextracker-appoints-two-new-members-to-board-of-directors",
      "contentType": "Post",
      "contentId": "post-16984",
      "title": "Nextracker Appoints Two New Members to Board of Directors",
      "parentPageLists": [],
      "isNested": true,
      "priority": 0.6,
      "changefreq": "weekly"
    },
    "/post/shug-speaks/nextracker-announces-two-major-new-strategic-value-added-reseller-agreements": {
      "path": "/post/shug-speaks/nextracker-announces-two-major-new-strategic-value-added-reseller-agreements",
      "contentType": "Post",
      "contentId": "post-17080",
      "title": "Nextracker announces two major new strategic Value-Added-Reseller Agreements",
      "parentPageLists": [],
      "isNested": true,
      "priority": 0.6,
      "changefreq": "weekly"
    },
    "/post/shug-speaks/quarterly-earnings-video-series-q3-2023": {
      "path": "/post/shug-speaks/quarterly-earnings-video-series-q3-2023",
      "contentType": "Post",
      "contentId": "post-17083",
      "title": "Quarterly earnings video series - Q3, 2023",
      "parentPageLists": [],
      "isNested": true,
      "priority": 0.6,
      "changefreq": "weekly"
    },
    "/post/shug-speaks/nextracker-journey-from-a-startup-to-an-independent-public-company": {
      "path": "/post/shug-speaks/nextracker-journey-from-a-startup-to-an-independent-public-company",
      "contentType": "Post",
      "contentId": "post-17084",
      "title": "Nextracker Journey - from a startup to an independent public company",
      "parentPageLists": [],
      "isNested": true,
      "priority": 0.6,
      "changefreq": "weekly"
    },
    "/post/press-release/nextracker-and-orrcon-steel-to-deliver-sovereign-capability-in-australia": {
      "path": "/post/press-release/nextracker-and-orrcon-steel-to-deliver-sovereign-capability-in-australia",
      "contentType": "Post",
      "contentId": "post-17147",
      "title": "Nextracker and Orrcon Steel to Deliver Sovereign Capability in Australia",
      "parentPageLists": [],
      "isNested": true,
      "priority": 0.6,
      "changefreq": "weekly"
    },
    "/post/press-release/nextracker-announces-chuck-boynton-as-new-chief-financial-officer": {
      "path": "/post/press-release/nextracker-announces-chuck-boynton-as-new-chief-financial-officer",
      "contentType": "Post",
      "contentId": "post-17247",
      "title": "Nextracker Announces Chuck Boynton as New Chief Financial Officer",
      "parentPageLists": [],
      "isNested": true,
      "priority": 0.6,
      "changefreq": "weekly"
    },
    "/post/shug-speaks/through-decades-of-technological-innovation-solar-has-achieved-excellent-efficiency-and-cost-reduction-where-solar-is-the-lowest-cost-way-to-generate-electricity-at-many-places-in-the-world": {
      "path": "/post/shug-speaks/through-decades-of-technological-innovation-solar-has-achieved-excellent-efficiency-and-cost-reduction-where-solar-is-the-lowest-cost-way-to-generate-electricity-at-many-places-in-the-world",
      "contentType": "Post",
      "contentId": "post-17294",
      "title": "Powering the Future: Solar's Surging Role in Meeting Growing Energy Demands",
      "parentPageLists": [],
      "isNested": true,
      "priority": 0.6,
      "changefreq": "weekly"
    },
    "/post/in-the-news/pv-magazine-acwa-power-lt-select-nextracker-for-1-17-gw-solar-plant-in-saudi-arabia": {
      "path": "/post/in-the-news/pv-magazine-acwa-power-lt-select-nextracker-for-1-17-gw-solar-plant-in-saudi-arabia",
      "contentType": "Post",
      "contentId": "post-17296",
      "title": "PV Magazine: ACWA Power, L&T select Nextracker for 1.17 GW solar plant in Saudi Arabia",
      "parentPageLists": [],
      "isNested": true,
      "priority": 0.6,
      "changefreq": "weekly"
    },
    "/post/in-the-news/renewables-now-nextracker-teams-up-with-orrcon-steel-for-australian-components": {
      "path": "/post/in-the-news/renewables-now-nextracker-teams-up-with-orrcon-steel-for-australian-components",
      "contentType": "Post",
      "contentId": "post-17298",
      "title": "Renewables Now: Nextracker teams up with Orrcon Steel for Australian components",
      "parentPageLists": [],
      "isNested": true,
      "priority": 0.6,
      "changefreq": "weekly"
    },
    "/post/press-release/nextracker-launches-industrys-first-low-carbon-solar-tracker-solution": {
      "path": "/post/press-release/nextracker-launches-industrys-first-low-carbon-solar-tracker-solution",
      "contentType": "Post",
      "contentId": "post-17346",
      "title": "Nextracker Launches Industry’s First Low Carbon Solar Tracker Solution",
      "parentPageLists": [],
      "isNested": true,
      "priority": 0.6,
      "changefreq": "weekly"
    },
    "/post/press-release/nextracker-and-jennmar-jm-steel-bolster-u-s-supply-chain-with-new-facility-expansion-to-triple-capacity-for-solar-energy-projects": {
      "path": "/post/press-release/nextracker-and-jennmar-jm-steel-bolster-u-s-supply-chain-with-new-facility-expansion-to-triple-capacity-for-solar-energy-projects",
      "contentType": "Post",
      "contentId": "post-17353",
      "title": "Nextracker and JENNMAR JM Steel Bolster U.S. Supply Chain with New Facility Expansion to Triple Capacity for Solar Energy Projects",
      "parentPageLists": [],
      "isNested": true,
      "priority": 0.6,
      "changefreq": "weekly"
    },
    "/post/press-release/nextracker-reports-q4-and-fy24-financial-results": {
      "path": "/post/press-release/nextracker-reports-q4-and-fy24-financial-results",
      "contentType": "Post",
      "contentId": "post-17371",
      "title": "Nextracker Reports Fourth Quarter and Fiscal Year 2023 Financial Results",
      "parentPageLists": [],
      "isNested": true,
      "priority": 0.6,
      "changefreq": "weekly"
    },
    "/post/press-release/nextracker-acquires-ojjo-to-expand-utility-scale-solar-tracker-foundations-business": {
      "path": "/post/press-release/nextracker-acquires-ojjo-to-expand-utility-scale-solar-tracker-foundations-business",
      "contentType": "Post",
      "contentId": "post-17513",
      "title": "Nextracker Acquires Ojjo to Expand Utility-Scale Solar Tracker Foundations Business",
      "parentPageLists": [],
      "isNested": true,
      "priority": 0.6,
      "changefreq": "weekly"
    },
    "/post/press-release/mammoth-north-solar-project-celebrates-upcoming-commercial-operations": {
      "path": "/post/press-release/mammoth-north-solar-project-celebrates-upcoming-commercial-operations",
      "contentType": "Post",
      "contentId": "post-17563",
      "title": "Mammoth North Solar Project Celebrates Upcoming Commercial Operations",
      "parentPageLists": [],
      "isNested": true,
      "priority": 0.6,
      "changefreq": "weekly"
    },
    "/post/shug-speaks/400-mw-mammoth-north-solar-project": {
      "path": "/post/shug-speaks/400-mw-mammoth-north-solar-project",
      "contentType": "Post",
      "contentId": "post-17565",
      "title": "Mammoth North Solar Project: Powering Indiana with Renewables and Innovation",
      "parentPageLists": [],
      "isNested": true,
      "priority": 0.6,
      "changefreq": "weekly"
    },
    "/post/shug-speaks/nextracker-agrivoltaics-a-win-win-for-all": {
      "path": "/post/shug-speaks/nextracker-agrivoltaics-a-win-win-for-all",
      "contentType": "Post",
      "contentId": "post-17566",
      "title": "Nextracker Agrivoltaics - a win-win for all",
      "parentPageLists": [],
      "isNested": true,
      "priority": 0.6,
      "changefreq": "weekly"
    },
    "/post/shug-speaks/californias-clean-energy-transformation-cec-chair-hochschilds-legacy": {
      "path": "/post/shug-speaks/californias-clean-energy-transformation-cec-chair-hochschilds-legacy",
      "contentType": "Post",
      "contentId": "post-17567",
      "title": "California's Clean Energy Transformation: CEC Chair Hochschild's Legacy",
      "parentPageLists": [],
      "isNested": true,
      "priority": 0.6,
      "changefreq": "weekly"
    },
    "/post/shug-speaks/nextracker-acquires-ojjo-inc": {
      "path": "/post/shug-speaks/nextracker-acquires-ojjo-inc",
      "contentType": "Post",
      "contentId": "post-17569",
      "title": "Nextracker acquires Ojjo, Inc.",
      "parentPageLists": [],
      "isNested": true,
      "priority": 0.6,
      "changefreq": "weekly"
    },
    "/post/shug-speaks/nextracker-goes-electric-with-forum-mobility-and-hight-logistics": {
      "path": "/post/shug-speaks/nextracker-goes-electric-with-forum-mobility-and-hight-logistics",
      "contentType": "Post",
      "contentId": "post-17570",
      "title": "Nextracker Goes Electric with Forum Mobility and Hight Logistics",
      "parentPageLists": [],
      "isNested": true,
      "priority": 0.6,
      "changefreq": "weekly"
    },
    "/post/shug-speaks/nextracker-launches-low-carbon-tracker-variant": {
      "path": "/post/shug-speaks/nextracker-launches-low-carbon-tracker-variant",
      "contentType": "Post",
      "contentId": "post-17572",
      "title": "Nextracker launches Low Carbon tracker variant",
      "parentPageLists": [],
      "isNested": true,
      "priority": 0.6,
      "changefreq": "weekly"
    },
    "/post/press-release/nextracker-expands-solar-technology-platform-with-ebos-portfolio": {
      "path": "/post/press-release/nextracker-expands-solar-technology-platform-with-ebos-portfolio",
      "contentType": "Post",
      "contentId": "post-17978",
      "title": "Nextracker Expands Solar Technology Platform with eBOS Portfolio",
      "parentPageLists": [],
      "isNested": true,
      "priority": 0.6,
      "changefreq": "weekly"
    },
<<<<<<< HEAD
=======
    "/company/americas": {
      "path": "/company/americas",
      "contentType": "Page",
      "contentId": "7utGKQIsIklaMjVxz7k1ST",
      "title": "Americas",
      "parentPageLists": [
        {
          "id": "52QRFJELDLgJQ3Dj7hYy0R",
          "slug": "company",
          "title": "Company"
        }
      ],
      "isNested": true,
      "priority": 0.7,
      "changefreq": "weekly"
    },
    "/company/europe": {
      "path": "/company/europe",
      "contentType": "Page",
      "contentId": "2DtYaKAqtl0pvXZ6r0mGbG",
      "title": "Europe",
      "parentPageLists": [
        {
          "id": "52QRFJELDLgJQ3Dj7hYy0R",
          "slug": "company",
          "title": "Company"
        }
      ],
      "isNested": true,
      "priority": 0.7,
      "changefreq": "weekly"
    },
    "/company/latin-america": {
      "path": "/company/latin-america",
      "contentType": "Page",
      "contentId": "1H6Wg0pXOWCcPt8SmNI93K",
      "title": "Latin America",
      "parentPageLists": [
        {
          "id": "52QRFJELDLgJQ3Dj7hYy0R",
          "slug": "company",
          "title": "Company"
        }
      ],
      "isNested": true,
      "priority": 0.7,
      "changefreq": "weekly"
    },
    "/company/australian-pacific": {
      "path": "/company/australian-pacific",
      "contentType": "Page",
      "contentId": "7aHJKA0m6coEFTGARf4ARF",
      "title": "Australian Pacific",
      "parentPageLists": [
        {
          "id": "52QRFJELDLgJQ3Dj7hYy0R",
          "slug": "company",
          "title": "Company"
        }
      ],
      "isNested": true,
      "priority": 0.7,
      "changefreq": "weekly"
    },
    "/company/middle-east-africa-and-india": {
      "path": "/company/middle-east-africa-and-india",
      "contentType": "Page",
      "contentId": "oYRNylrRbGWZw1ekL9893",
      "title": "Middle East, Africa, and India",
      "parentPageLists": [
        {
          "id": "52QRFJELDLgJQ3Dj7hYy0R",
          "slug": "company",
          "title": "Company"
        }
      ],
      "isNested": true,
      "priority": 0.7,
      "changefreq": "weekly"
    },
    "/products/ebos": {
      "path": "/products/ebos",
      "contentType": "PageList",
      "contentId": "2nZMa6ZFTD4M3mXig0SiNt",
      "title": "eBOS",
      "parentPageLists": [
        {
          "id": "68yU43vhRr4sJ4E5qpvWtm",
          "slug": "products",
          "title": "Products"
        }
      ],
      "isNested": true,
      "priority": 0.8,
      "changefreq": "weekly"
    },
    "/products/ebos/nx-trunk-bus": {
      "path": "/products/ebos/nx-trunk-bus",
      "contentType": "Product",
      "contentId": "3cu2FZ5qtkggLVUDPsKawx",
      "title": "NX Trunk Bus",
      "parentPageLists": [
        {
          "id": "68yU43vhRr4sJ4E5qpvWtm",
          "slug": "products",
          "title": "Products"
        },
        {
          "id": "2nZMa6ZFTD4M3mXig0SiNt",
          "slug": "ebos",
          "title": "eBOS"
        }
      ],
      "isNested": true,
      "priority": 0.7,
      "changefreq": "monthly"
    },
    "/products/ebos/nx-combiner": {
      "path": "/products/ebos/nx-combiner",
      "contentType": "Product",
      "contentId": "3428uOH0oo5HMMCbDp3Hk0",
      "title": "NX Combiner",
      "parentPageLists": [
        {
          "id": "68yU43vhRr4sJ4E5qpvWtm",
          "slug": "products",
          "title": "Products"
        },
        {
          "id": "2nZMa6ZFTD4M3mXig0SiNt",
          "slug": "ebos",
          "title": "eBOS"
        }
      ],
      "isNested": true,
      "priority": 0.7,
      "changefreq": "monthly"
    },
    "/products/ebos/nx-string-harnesses": {
      "path": "/products/ebos/nx-string-harnesses",
      "contentType": "Product",
      "contentId": "7zZVu4UAJmILn7nqtIqEF0",
      "title": "NX String Harnesses",
      "parentPageLists": [
        {
          "id": "68yU43vhRr4sJ4E5qpvWtm",
          "slug": "products",
          "title": "Products"
        },
        {
          "id": "2nZMa6ZFTD4M3mXig0SiNt",
          "slug": "ebos",
          "title": "eBOS"
        }
      ],
      "isNested": true,
      "priority": 0.7,
      "changefreq": "monthly"
    },
    "/products/foundations": {
      "path": "/products/foundations",
      "contentType": "PageList",
      "contentId": "2VIqtloLqBUPvhUlVBLzy7",
      "title": "Foundations",
      "parentPageLists": [
        {
          "id": "68yU43vhRr4sJ4E5qpvWtm",
          "slug": "products",
          "title": "Products"
        }
      ],
      "isNested": true,
      "priority": 0.8,
      "changefreq": "weekly"
    },
    "/products/foundations/nx-anchor": {
      "path": "/products/foundations/nx-anchor",
      "contentType": "Product",
      "contentId": "6XHZ9RGotKA1xykRJAkvRn",
      "title": "NX Anchor",
      "parentPageLists": [
        {
          "id": "68yU43vhRr4sJ4E5qpvWtm",
          "slug": "products",
          "title": "Products"
        },
        {
          "id": "2VIqtloLqBUPvhUlVBLzy7",
          "slug": "foundations",
          "title": "Foundations"
        }
      ],
      "isNested": true,
      "priority": 0.7,
      "changefreq": "monthly"
    },
    "/products/foundations/nx-earth-truss": {
      "path": "/products/foundations/nx-earth-truss",
      "contentType": "Product",
      "contentId": "1a0d7tauTWefbQRZMeQfAt",
      "title": "NX Earth Truss",
      "parentPageLists": [
        {
          "id": "68yU43vhRr4sJ4E5qpvWtm",
          "slug": "products",
          "title": "Products"
        },
        {
          "id": "2VIqtloLqBUPvhUlVBLzy7",
          "slug": "foundations",
          "title": "Foundations"
        }
      ],
      "isNested": true,
      "priority": 0.7,
      "changefreq": "monthly"
    },
    "/products/foundations/traditional-piles": {
      "path": "/products/foundations/traditional-piles",
      "contentType": "Product",
      "contentId": "MDXkeEo4tAbx4p5D4QRv2",
      "title": "Traditional Piles",
      "parentPageLists": [
        {
          "id": "68yU43vhRr4sJ4E5qpvWtm",
          "slug": "products",
          "title": "Products"
        },
        {
          "id": "2VIqtloLqBUPvhUlVBLzy7",
          "slug": "foundations",
          "title": "Foundations"
        }
      ],
      "isNested": true,
      "priority": 0.7,
      "changefreq": "monthly"
    },
>>>>>>> e2c01a91
    "/products/controls": {
      "path": "/products/controls",
      "contentType": "PageList",
      "contentId": "5Y0xG9Yrt9BMykmkT6syFE",
      "title": "Controls",
      "parentPageLists": [
        {
          "id": "68yU43vhRr4sJ4E5qpvWtm",
          "slug": "products",
          "title": "Products"
        }
      ],
      "isNested": true,
      "priority": 0.8,
      "changefreq": "weekly"
    },
    "/products/controls/truecapture": {
      "path": "/products/controls/truecapture",
      "contentType": "Product",
      "contentId": "1xeZxPdBlDxpdg6M3hXLx2",
      "title": "TrueCapture",
      "parentPageLists": [
        {
          "id": "68yU43vhRr4sJ4E5qpvWtm",
          "slug": "products",
          "title": "Products"
        },
        {
          "id": "5Y0xG9Yrt9BMykmkT6syFE",
          "slug": "controls",
          "title": "Controls"
        }
      ],
      "isNested": true,
      "priority": 0.7,
      "changefreq": "monthly"
    },
    "/products/controls/nx-spc-3-0": {
      "path": "/products/controls/nx-spc-3-0",
      "contentType": "Product",
      "contentId": "2RNGo2s5wihk1UGpmZ2i17",
      "title": "NX SPC 3.0",
      "parentPageLists": [
        {
          "id": "68yU43vhRr4sJ4E5qpvWtm",
          "slug": "products",
          "title": "Products"
        },
        {
          "id": "5Y0xG9Yrt9BMykmkT6syFE",
          "slug": "controls",
          "title": "Controls"
        }
      ],
      "isNested": true,
      "priority": 0.7,
      "changefreq": "monthly"
    },
    "/products/controls/nx-ncu-3-0": {
      "path": "/products/controls/nx-ncu-3-0",
      "contentType": "Product",
      "contentId": "4l6SWWrvJpRb7xYP05uS13",
      "title": "NX NCU 3.0",
      "parentPageLists": [
        {
          "id": "68yU43vhRr4sJ4E5qpvWtm",
          "slug": "products",
          "title": "Products"
        },
        {
          "id": "5Y0xG9Yrt9BMykmkT6syFE",
          "slug": "controls",
          "title": "Controls"
        }
      ],
      "isNested": true,
      "priority": 0.7,
      "changefreq": "monthly"
    },
    "/products/module-mounting": {
      "path": "/products/module-mounting",
      "contentType": "PageList",
      "contentId": "2KFnQf1yR0nTFRH4vhgwL3",
      "title": "Module Mounting",
      "parentPageLists": [
        {
          "id": "68yU43vhRr4sJ4E5qpvWtm",
          "slug": "products",
          "title": "Products"
        }
      ],
      "isNested": true,
      "priority": 0.8,
      "changefreq": "weekly"
    },
    "/products/module-mounting/nx-frame": {
      "path": "/products/module-mounting/nx-frame",
      "contentType": "Product",
      "contentId": "4iIEMhihbmbr6g3Gv7Qmw8",
      "title": "NX Frame",
      "parentPageLists": [
        {
          "id": "68yU43vhRr4sJ4E5qpvWtm",
          "slug": "products",
          "title": "Products"
        },
        {
          "id": "2KFnQf1yR0nTFRH4vhgwL3",
          "slug": "module-mounting",
          "title": "Module Mounting"
        }
      ],
      "isNested": true,
      "priority": 0.7,
      "changefreq": "monthly"
    },
    "/products/software": {
      "path": "/products/software",
      "contentType": "PageList",
      "contentId": "7qr1G5kGWgMz0P6h7bP3uh",
      "title": "Software",
      "parentPageLists": [
        {
          "id": "68yU43vhRr4sJ4E5qpvWtm",
          "slug": "products",
          "title": "Products"
        }
      ],
      "isNested": true,
      "priority": 0.8,
      "changefreq": "weekly"
    },
    "/products/software/nx-one": {
      "path": "/products/software/nx-one",
      "contentType": "Product",
      "contentId": "1cHN2LeI2avRpFR62rpSU4",
      "title": "NX One",
      "parentPageLists": [
        {
          "id": "68yU43vhRr4sJ4E5qpvWtm",
          "slug": "products",
          "title": "Products"
        },
        {
          "id": "7qr1G5kGWgMz0P6h7bP3uh",
          "slug": "software",
          "title": "Software"
        }
      ],
      "isNested": true,
      "priority": 0.7,
      "changefreq": "monthly"
    },
    "/products/software/nx-pulse": {
      "path": "/products/software/nx-pulse",
      "contentType": "Product",
      "contentId": "5r0LXjxsjAE9TtvniipiAm",
      "title": "NX Pulse",
      "parentPageLists": [
        {
          "id": "68yU43vhRr4sJ4E5qpvWtm",
          "slug": "products",
          "title": "Products"
        },
        {
          "id": "7qr1G5kGWgMz0P6h7bP3uh",
          "slug": "software",
          "title": "Software"
        }
      ],
      "isNested": true,
      "priority": 0.7,
      "changefreq": "monthly"
    },
    "/products/software/nx-navigator": {
      "path": "/products/software/nx-navigator",
      "contentType": "Product",
      "contentId": "1EY8F4Gjy6TYpJLsc60C0v",
      "title": "NX Navigator",
      "parentPageLists": [
        {
          "id": "68yU43vhRr4sJ4E5qpvWtm",
          "slug": "products",
          "title": "Products"
        },
        {
          "id": "7qr1G5kGWgMz0P6h7bP3uh",
          "slug": "software",
          "title": "Software"
        }
      ],
      "isNested": true,
      "priority": 0.7,
      "changefreq": "monthly"
    },
    "/products/ebos": {
      "path": "/products/ebos",
      "contentType": "PageList",
      "contentId": "2nZMa6ZFTD4M3mXig0SiNt",
      "title": "eBOS",
      "parentPageLists": [
        {
          "id": "68yU43vhRr4sJ4E5qpvWtm",
          "slug": "products",
          "title": "Products"
        }
      ],
      "isNested": true,
      "priority": 0.8,
      "changefreq": "weekly"
    },
<<<<<<< HEAD
    "/products/foundations": {
      "path": "/products/foundations",
      "contentType": "PageList",
      "contentId": "2VIqtloLqBUPvhUlVBLzy7",
      "title": "Foundations",
      "parentPageLists": [
        {
          "id": "68yU43vhRr4sJ4E5qpvWtm",
          "slug": "products",
          "title": "Products"
        }
      ],
      "isNested": true,
      "priority": 0.8,
      "changefreq": "weekly"
    },
    "/products/foundations/nx-anchor": {
      "path": "/products/foundations/nx-anchor",
      "contentType": "Product",
      "contentId": "6XHZ9RGotKA1xykRJAkvRn",
      "title": "NX Anchor",
      "parentPageLists": [
        {
          "id": "68yU43vhRr4sJ4E5qpvWtm",
          "slug": "products",
          "title": "Products"
        },
        {
          "id": "2VIqtloLqBUPvhUlVBLzy7",
          "slug": "foundations",
          "title": "Foundations"
        }
      ],
      "isNested": true,
      "priority": 0.7,
      "changefreq": "monthly"
    },
    "/products/foundations/nx-earth-truss": {
      "path": "/products/foundations/nx-earth-truss",
      "contentType": "Product",
      "contentId": "1a0d7tauTWefbQRZMeQfAt",
      "title": "NX Earth Truss",
      "parentPageLists": [
        {
          "id": "68yU43vhRr4sJ4E5qpvWtm",
          "slug": "products",
          "title": "Products"
        },
        {
          "id": "2VIqtloLqBUPvhUlVBLzy7",
          "slug": "foundations",
          "title": "Foundations"
        }
      ],
      "isNested": true,
      "priority": 0.7,
      "changefreq": "monthly"
    },
    "/products/trackers": {
      "path": "/products/trackers",
      "contentType": "PageList",
      "contentId": "4m1qhYPxnSKhmFUfXdHTU6",
      "title": "Trackers",
      "parentPageLists": [],
      "isNested": true,
      "priority": 0.8,
      "changefreq": "weekly"
    },
=======
>>>>>>> e2c01a91
    "/products/trackers/nx-horizon": {
      "path": "/products/trackers/nx-horizon",
      "contentType": "Product",
      "contentId": "2BiA1smnYF1BgNAoiFDcwT",
      "title": "NX Horizon",
      "parentPageLists": [],
      "isNested": true,
      "priority": 0.7,
      "changefreq": "monthly"
    },
    "/products/trackers/nx-horizon-xtr": {
      "path": "/products/trackers/nx-horizon-xtr",
      "contentType": "Product",
      "contentId": "3wyPjy8fu54APsGHHBOxc9",
      "title": "NX Horizon XTR",
      "parentPageLists": [],
      "isNested": true,
      "priority": 0.7,
      "changefreq": "monthly"
    },
    "/products/trackers/nx-horizon-low-carbon": {
      "path": "/products/trackers/nx-horizon-low-carbon",
      "contentType": "Product",
      "contentId": "6C7yOf2KRBh292iC9XHet5",
      "title": "NX Horizon Low Carbon",
      "parentPageLists": [],
      "isNested": true,
      "priority": 0.7,
      "changefreq": "monthly"
    },
    "/products/trackers/nx-horizon-hall-pro": {
      "path": "/products/trackers/nx-horizon-hall-pro",
      "contentType": "Product",
      "contentId": "5U25yOzw7QYeCAaPxTukdz",
      "title": "NX Horizon Hall Pro",
      "parentPageLists": [],
      "isNested": true,
      "priority": 0.7,
      "changefreq": "monthly"
    },
    "/solutions/energy-and-ai": {
      "path": "/solutions/energy-and-ai",
      "contentType": "PageList",
      "contentId": "1W1hboXGhFDcZZjPuNz4A6",
      "title": "Energy & AI",
      "parentPageLists": [
        {
          "id": "486yYZWU43HKT0m4mQGBAq",
          "slug": "solutions",
          "title": "Solutions"
        }
      ],
      "isNested": true,
      "priority": 0.8,
      "changefreq": "weekly"
    },
    "/solutions/energy-and-ai/behind-the-meter-energy": {
      "path": "/solutions/energy-and-ai/behind-the-meter-energy",
      "contentType": "Solution",
      "contentId": "2NvRTOe2kKRqu3X9r7PzGu",
      "title": "Behind the Meter Energy",
      "parentPageLists": [
        {
          "id": "486yYZWU43HKT0m4mQGBAq",
          "slug": "solutions",
          "title": "Solutions"
        },
        {
          "id": "1W1hboXGhFDcZZjPuNz4A6",
          "slug": "energy-and-ai",
          "title": "Energy & AI"
        }
      ],
      "isNested": true,
      "priority": 0.7,
      "changefreq": "monthly"
    },
    "/solutions/mitigate-risk": {
      "path": "/solutions/mitigate-risk",
      "contentType": "PageList",
      "contentId": "3Y1FxD3zmQaq6sMGVfCabP",
      "title": "Mitigate Risk",
      "parentPageLists": [
        {
          "id": "486yYZWU43HKT0m4mQGBAq",
          "slug": "solutions",
          "title": "Solutions"
        }
      ],
      "isNested": true,
      "priority": 0.8,
      "changefreq": "weekly"
    },
    "/solutions/mitigate-risk/high-winds": {
      "path": "/solutions/mitigate-risk/high-winds",
      "contentType": "Solution",
      "contentId": "7n6kIFkQ5F5k7ZD2JNSJ9W",
      "title": "High Winds",
      "parentPageLists": [
        {
          "id": "486yYZWU43HKT0m4mQGBAq",
          "slug": "solutions",
          "title": "Solutions"
        },
        {
          "id": "3Y1FxD3zmQaq6sMGVfCabP",
          "slug": "mitigate-risk",
          "title": "Mitigate Risk"
        }
      ],
      "isNested": true,
      "priority": 0.7,
      "changefreq": "monthly"
    },
    "/solutions/mitigate-risk/severe-hail": {
      "path": "/solutions/mitigate-risk/severe-hail",
      "contentType": "Solution",
      "contentId": "2h7nwxYtKGg6pM07Kmz91S",
      "title": "Severe Hail",
      "parentPageLists": [
        {
          "id": "486yYZWU43HKT0m4mQGBAq",
          "slug": "solutions",
          "title": "Solutions"
        },
        {
          "id": "3Y1FxD3zmQaq6sMGVfCabP",
          "slug": "mitigate-risk",
          "title": "Mitigate Risk"
        }
      ],
      "isNested": true,
      "priority": 0.7,
      "changefreq": "monthly"
    },
    "/solutions/maximize-energy": {
      "path": "/solutions/maximize-energy",
      "contentType": "PageList",
      "contentId": "1QsL0T1nGia3Xb3QIgAHX9",
      "title": "Maximize Energy",
      "parentPageLists": [
        {
          "id": "486yYZWU43HKT0m4mQGBAq",
          "slug": "solutions",
          "title": "Solutions"
        }
      ],
      "isNested": true,
      "priority": 0.8,
      "changefreq": "weekly"
    },
    "/solutions/maximize-energy/harnessing-diffuse-light": {
      "path": "/solutions/maximize-energy/harnessing-diffuse-light",
      "contentType": "Solution",
      "contentId": "4NSuwxjrZd77Q1jtfbllXu",
      "title": "Harnessing Diffuse Light",
      "parentPageLists": [
        {
          "id": "486yYZWU43HKT0m4mQGBAq",
          "slug": "solutions",
          "title": "Solutions"
        },
        {
          "id": "1QsL0T1nGia3Xb3QIgAHX9",
          "slug": "maximize-energy",
          "title": "Maximize Energy"
        }
      ],
      "isNested": true,
      "priority": 0.7,
      "changefreq": "monthly"
    },
    "/solutions/accelerate-deployment": {
      "path": "/solutions/accelerate-deployment",
      "contentType": "PageList",
      "contentId": "6q56XSMwCVB2V71cliepN8",
      "title": "Accelerate Deployment",
      "parentPageLists": [
        {
          "id": "486yYZWU43HKT0m4mQGBAq",
          "slug": "solutions",
          "title": "Solutions"
        }
      ],
      "isNested": true,
      "priority": 0.8,
      "changefreq": "weekly"
    },
    "/solutions/accelerate-deployment/design-optimization": {
      "path": "/solutions/accelerate-deployment/design-optimization",
      "contentType": "Solution",
      "contentId": "3ZmCBJyUJUajVxrGyN31JD",
      "title": "Design Optimization",
      "parentPageLists": [
        {
          "id": "486yYZWU43HKT0m4mQGBAq",
          "slug": "solutions",
          "title": "Solutions"
        },
        {
          "id": "6q56XSMwCVB2V71cliepN8",
          "slug": "accelerate-deployment",
          "title": "Accelerate Deployment"
        }
      ],
      "isNested": true,
      "priority": 0.7,
      "changefreq": "monthly"
    },
    "/solutions/accelerate-deployment/efficient-installation": {
      "path": "/solutions/accelerate-deployment/efficient-installation",
      "contentType": "Solution",
      "contentId": "6uZMSbUsq9hDU3wwC5vqiP",
      "title": "Efficient Installation",
      "parentPageLists": [
        {
          "id": "486yYZWU43HKT0m4mQGBAq",
          "slug": "solutions",
          "title": "Solutions"
        },
        {
          "id": "6q56XSMwCVB2V71cliepN8",
          "slug": "accelerate-deployment",
          "title": "Accelerate Deployment"
        }
      ],
      "isNested": true,
      "priority": 0.7,
      "changefreq": "monthly"
    },
    "/solutions/accelerate-deployment/challenging-terrain": {
      "path": "/solutions/accelerate-deployment/challenging-terrain",
      "contentType": "Solution",
      "contentId": "6l4ihujW4glaAjluioKS7u",
      "title": "Challenging Terrain",
      "parentPageLists": [
        {
          "id": "486yYZWU43HKT0m4mQGBAq",
          "slug": "solutions",
          "title": "Solutions"
        },
        {
          "id": "6q56XSMwCVB2V71cliepN8",
          "slug": "accelerate-deployment",
          "title": "Accelerate Deployment"
        }
      ],
      "isNested": true,
      "priority": 0.7,
      "changefreq": "monthly"
    },
    "/what-we-do": {
      "path": "/what-we-do",
      "contentType": "PageList",
      "contentId": "6hZgkzffUtjkdDmLTaxhtA",
      "title": "What We Do",
      "parentPageLists": [],
      "isNested": false,
      "priority": 0.8,
      "changefreq": "weekly"
    },
    "/what-we-do/design": {
      "path": "/what-we-do/design",
      "contentType": "Page",
      "contentId": "78Exftk8Eb61rI1aUs6NSP",
      "title": "Design",
      "parentPageLists": [],
      "isNested": true,
      "priority": 0.7,
      "changefreq": "weekly"
    },
    "/what-we-do/deploy": {
      "path": "/what-we-do/deploy",
      "contentType": "Page",
      "contentId": "6Zud8HVc7GcgXmXkwagUIG",
      "title": "Deploy",
      "parentPageLists": [],
      "isNested": true,
      "priority": 0.7,
      "changefreq": "weekly"
    },
    "/what-we-do/operate": {
      "path": "/what-we-do/operate",
      "contentType": "Page",
      "contentId": "Yy0cCKER82ItNejQHVupT",
      "title": "Operate",
      "parentPageLists": [],
      "isNested": true,
      "priority": 0.7,
      "changefreq": "weekly"
    },
    "/services/design": {
      "path": "/services/design",
      "contentType": "PageList",
      "contentId": "5PEdk3ERQ1FiocWOIRGesF",
      "title": "Services - Design",
      "parentPageLists": [],
      "isNested": true,
      "priority": 0.8,
      "changefreq": "weekly"
    },
    "/services/design/placeholder-service": {
      "path": "/services/design/placeholder-service",
      "contentType": "Service",
      "contentId": "135PuXvQxsYRxg5pbcstLq",
      "title": "Placeholder Service",
      "parentPageLists": [],
      "isNested": true,
      "priority": 0.6,
      "changefreq": "monthly"
    },
    "/services": {
      "path": "/services",
      "contentType": "PageList",
      "contentId": "S9VRDgZynofG8njIodBio",
      "title": "Services",
      "parentPageLists": [],
      "isNested": false,
      "priority": 0.8,
      "changefreq": "weekly"
    },
    "/products": {
      "path": "/products",
      "contentType": "PageList",
      "contentId": "68yU43vhRr4sJ4E5qpvWtm",
      "title": "Products",
      "parentPageLists": [],
      "isNested": false,
      "priority": 0.8,
      "changefreq": "weekly"
    },
    "/legal": {
      "path": "/legal",
      "contentType": "PageList",
      "contentId": "5pcLHNgNSUOaIiorRJNbUJ",
      "title": "Legal",
      "parentPageLists": [],
      "isNested": false,
      "priority": 0.8,
      "changefreq": "weekly"
    },
    "/legal/global-data-protection-policy": {
      "path": "/legal/global-data-protection-policy",
      "contentType": "Page",
      "contentId": "n21eyOxWnJnrXvdat1KkG",
      "title": "Global Data Protection Policy ",
      "parentPageLists": [
        {
          "id": "5pcLHNgNSUOaIiorRJNbUJ",
          "slug": "legal",
          "title": "Legal"
        }
      ],
      "isNested": true,
      "priority": 0.7,
      "changefreq": "weekly"
    },
    "/legal/cookie-policy": {
      "path": "/legal/cookie-policy",
      "contentType": "Page",
      "contentId": "2cL4aGA9RbSLprtHuB7waR",
      "title": "Cookie Policy",
      "parentPageLists": [
        {
          "id": "5pcLHNgNSUOaIiorRJNbUJ",
          "slug": "legal",
          "title": "Legal"
        }
      ],
      "isNested": true,
      "priority": 0.7,
      "changefreq": "weekly"
    },
    "/legal/legal-disclaimer": {
      "path": "/legal/legal-disclaimer",
      "contentType": "Page",
      "contentId": "48HCYETH5NDvlZOOrvRcbf",
      "title": "Legal Disclaimer",
      "parentPageLists": [
        {
          "id": "5pcLHNgNSUOaIiorRJNbUJ",
          "slug": "legal",
          "title": "Legal"
        }
      ],
      "isNested": true,
      "priority": 0.7,
      "changefreq": "weekly"
    },
    "/solutions": {
      "path": "/solutions",
      "contentType": "PageList",
      "contentId": "486yYZWU43HKT0m4mQGBAq",
      "title": "Solutions",
      "parentPageLists": [],
      "isNested": false,
      "priority": 0.8,
      "changefreq": "weekly"
    },
    "/investors": {
      "path": "/investors",
      "contentType": "PageList",
      "contentId": "6gwc4b7XzSikzQLVkCZ9uP",
      "title": "Investors",
      "parentPageLists": [],
      "isNested": false,
      "priority": 0.8,
      "changefreq": "weekly"
    },
    "/useful-links": {
      "path": "/useful-links",
      "contentType": "PageList",
      "contentId": "5UgQrsRf0PyenWMuwzM4rP",
      "title": "Useful Links",
      "parentPageLists": [],
      "isNested": false,
      "priority": 0.8,
      "changefreq": "weekly"
    }
  },
<<<<<<< HEAD
  "generatedAt": "2025-10-22T21:51:16.063Z",
=======
  "generatedAt": "2025-10-23T08:16:08.072Z",
>>>>>>> e2c01a91
  "version": "1.0.0"
}<|MERGE_RESOLUTION|>--- conflicted
+++ resolved
@@ -110,16 +110,6 @@
       "priority": 0.8,
       "changefreq": "weekly"
     },
-    "/traditional-piles": {
-      "path": "/traditional-piles",
-      "contentType": "Product",
-      "contentId": "MDXkeEo4tAbx4p5D4QRv2",
-      "title": "Traditional Piles",
-      "parentPageLists": [],
-      "isNested": false,
-      "priority": 0.7,
-      "changefreq": "monthly"
-    },
     "/foundations-product": {
       "path": "/foundations-product",
       "contentType": "Product",
@@ -910,8 +900,6 @@
       "priority": 0.6,
       "changefreq": "weekly"
     },
-<<<<<<< HEAD
-=======
     "/company/americas": {
       "path": "/company/americas",
       "contentType": "Page",
@@ -1150,7 +1138,6 @@
       "priority": 0.7,
       "changefreq": "monthly"
     },
->>>>>>> e2c01a91
     "/products/controls": {
       "path": "/products/controls",
       "contentType": "PageList",
@@ -1346,81 +1333,6 @@
       "priority": 0.7,
       "changefreq": "monthly"
     },
-    "/products/ebos": {
-      "path": "/products/ebos",
-      "contentType": "PageList",
-      "contentId": "2nZMa6ZFTD4M3mXig0SiNt",
-      "title": "eBOS",
-      "parentPageLists": [
-        {
-          "id": "68yU43vhRr4sJ4E5qpvWtm",
-          "slug": "products",
-          "title": "Products"
-        }
-      ],
-      "isNested": true,
-      "priority": 0.8,
-      "changefreq": "weekly"
-    },
-<<<<<<< HEAD
-    "/products/foundations": {
-      "path": "/products/foundations",
-      "contentType": "PageList",
-      "contentId": "2VIqtloLqBUPvhUlVBLzy7",
-      "title": "Foundations",
-      "parentPageLists": [
-        {
-          "id": "68yU43vhRr4sJ4E5qpvWtm",
-          "slug": "products",
-          "title": "Products"
-        }
-      ],
-      "isNested": true,
-      "priority": 0.8,
-      "changefreq": "weekly"
-    },
-    "/products/foundations/nx-anchor": {
-      "path": "/products/foundations/nx-anchor",
-      "contentType": "Product",
-      "contentId": "6XHZ9RGotKA1xykRJAkvRn",
-      "title": "NX Anchor",
-      "parentPageLists": [
-        {
-          "id": "68yU43vhRr4sJ4E5qpvWtm",
-          "slug": "products",
-          "title": "Products"
-        },
-        {
-          "id": "2VIqtloLqBUPvhUlVBLzy7",
-          "slug": "foundations",
-          "title": "Foundations"
-        }
-      ],
-      "isNested": true,
-      "priority": 0.7,
-      "changefreq": "monthly"
-    },
-    "/products/foundations/nx-earth-truss": {
-      "path": "/products/foundations/nx-earth-truss",
-      "contentType": "Product",
-      "contentId": "1a0d7tauTWefbQRZMeQfAt",
-      "title": "NX Earth Truss",
-      "parentPageLists": [
-        {
-          "id": "68yU43vhRr4sJ4E5qpvWtm",
-          "slug": "products",
-          "title": "Products"
-        },
-        {
-          "id": "2VIqtloLqBUPvhUlVBLzy7",
-          "slug": "foundations",
-          "title": "Foundations"
-        }
-      ],
-      "isNested": true,
-      "priority": 0.7,
-      "changefreq": "monthly"
-    },
     "/products/trackers": {
       "path": "/products/trackers",
       "contentType": "PageList",
@@ -1431,8 +1343,6 @@
       "priority": 0.8,
       "changefreq": "weekly"
     },
-=======
->>>>>>> e2c01a91
     "/products/trackers/nx-horizon": {
       "path": "/products/trackers/nx-horizon",
       "contentType": "Product",
@@ -1853,10 +1763,6 @@
       "changefreq": "weekly"
     }
   },
-<<<<<<< HEAD
-  "generatedAt": "2025-10-22T21:51:16.063Z",
-=======
-  "generatedAt": "2025-10-23T08:16:08.072Z",
->>>>>>> e2c01a91
+  "generatedAt": "2025-10-23T15:15:04.934Z",
   "version": "1.0.0"
 }