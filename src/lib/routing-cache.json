{
  "routes": {
    "/": {
      "path": "/",
      "contentType": "Page",
      "contentId": "homepage",
      "title": "Homepage",
      "parentPageLists": [],
      "isNested": false,
      "priority": 1,
      "changefreq": "daily"
    },
    "/resources": {
      "path": "/resources",
      "contentType": "Page",
      "contentId": "5DSiOYcY583zexePdQWMCx",
      "title": "Resources",
      "parentPageLists": [],
      "isNested": false,
      "priority": 0.8,
      "changefreq": "weekly"
    },
    "/thank-you": {
      "path": "/thank-you",
      "contentType": "Page",
      "contentId": "3sijpLvT97rCZYGHQHeNU2",
      "title": "Thank You",
      "parentPageLists": [],
      "isNested": false,
      "priority": 0.8,
      "changefreq": "weekly"
    },
    "/search": {
      "path": "/search",
      "contentType": "Page",
      "contentId": "4cgZUqGqpLeLsbesh8NRfu",
      "title": "Search",
      "parentPageLists": [],
      "isNested": false,
      "priority": 0.8,
      "changefreq": "weekly"
    },
    "/newsroom": {
      "path": "/newsroom",
      "contentType": "Page",
      "contentId": "7anXk0qLYQCMupVYkDWeAu",
      "title": "Newsroom",
      "parentPageLists": [],
      "isNested": false,
      "priority": 0.8,
      "changefreq": "weekly"
    },
    "/careers": {
      "path": "/careers",
      "contentType": "Page",
      "contentId": "2Kccqh0dLWvKlNpFKP9AFc",
      "title": "Careers",
      "parentPageLists": [],
      "isNested": false,
      "priority": 0.8,
      "changefreq": "weekly"
    },
    "/showcase": {
      "path": "/showcase",
      "contentType": "Page",
      "contentId": "4umDIlrC3OoeT0aI1PYu2c",
      "title": "Showcase",
      "parentPageLists": [],
      "isNested": false,
      "priority": 0.8,
      "changefreq": "weekly"
    },
    "/contact": {
      "path": "/contact",
      "contentType": "Page",
      "contentId": "w2KHQ5178xkIJMIKC2fEN",
      "title": "Contact",
      "parentPageLists": [],
      "isNested": false,
      "priority": 0.8,
      "changefreq": "weekly"
    },
    "/company": {
      "path": "/company",
      "contentType": "PageList",
      "contentId": "52QRFJELDLgJQ3Dj7hYy0R",
      "title": "Company",
      "parentPageLists": [],
      "isNested": false,
      "priority": 0.8,
      "changefreq": "weekly"
    },
    "/asia-pacific": {
      "path": "/asia-pacific",
      "contentType": "Page",
      "contentId": "4xzgX3ZQu2rM9IiN5sWxVd",
      "title": "Asia-Pacific",
      "parentPageLists": [],
      "isNested": false,
      "priority": 0.8,
      "changefreq": "weekly"
    },
    "/about": {
      "path": "/about",
      "contentType": "Page",
      "contentId": "4i1ZNsg2pJifeE22rVa8Qk",
      "title": "About",
      "parentPageLists": [],
      "isNested": false,
      "priority": 0.8,
      "changefreq": "weekly"
    },
    "/traditional-piles": {
      "path": "/traditional-piles",
      "contentType": "Product",
      "contentId": "MDXkeEo4tAbx4p5D4QRv2",
      "title": "Traditional Piles",
      "parentPageLists": [],
      "isNested": false,
      "priority": 0.7,
      "changefreq": "monthly"
    },
    "/foundations-product": {
      "path": "/foundations-product",
      "contentType": "Product",
      "contentId": "21LiuyR5pRn51wRbOkZx27",
      "title": "Foundations Product",
      "parentPageLists": [],
      "isNested": false,
      "priority": 0.7,
      "changefreq": "monthly"
    },
    "/controls-product": {
      "path": "/controls-product",
      "contentType": "Product",
      "contentId": "5yjA0VlT6chXJIKVy8FQjZ",
      "title": "Controls Product",
      "parentPageLists": [],
      "isNested": false,
      "priority": 0.7,
      "changefreq": "monthly"
    },
    "/digital-product": {
      "path": "/digital-product",
      "contentType": "Product",
      "contentId": "7A63W21yZBBQ5eofmzIw4Q",
      "title": "Digital Product",
      "parentPageLists": [],
      "isNested": false,
      "priority": 0.7,
      "changefreq": "monthly"
    },
    "/dual-land-use": {
      "path": "/dual-land-use",
      "contentType": "Solution",
      "contentId": "nr5E2VQIfZ7lK4TlzgVvZ",
      "title": "Dual Land-Use",
      "parentPageLists": [],
      "isNested": false,
      "priority": 0.7,
      "changefreq": "monthly"
    },
    "/ppa-partnerships": {
      "path": "/ppa-partnerships",
      "contentType": "Solution",
      "contentId": "6o1VESwWVjTxNWjCAGOctH",
      "title": "PPA Partnerships",
      "parentPageLists": [],
      "isNested": false,
      "priority": 0.7,
      "changefreq": "monthly"
    },
    "/decarbonization-lever": {
      "path": "/decarbonization-lever",
      "contentType": "Solution",
      "contentId": "63w7jPufol1Oke2wORbfXz",
      "title": "Decarbonization Lever",
      "parentPageLists": [],
      "isNested": false,
      "priority": 0.7,
      "changefreq": "monthly"
    },
    "/cold-climates": {
      "path": "/cold-climates",
      "contentType": "Solution",
      "contentId": "Hg2nkCA2OWcMKLykuTtLv",
      "title": "Cold Climates",
      "parentPageLists": [],
      "isNested": false,
      "priority": 0.7,
      "changefreq": "monthly"
    },
    "/speed-to-deploy": {
      "path": "/speed-to-deploy",
      "contentType": "Solution",
      "contentId": "11nUAToRP7XfckKXSHMBHr",
      "title": "Speed to Deploy",
      "parentPageLists": [],
      "isNested": false,
      "priority": 0.7,
      "changefreq": "monthly"
    },
    "/desert-climates": {
      "path": "/desert-climates",
      "contentType": "Solution",
      "contentId": "2sBwhugH0i1pAbP14gdJ4I",
      "title": "Desert Climates",
      "parentPageLists": [],
      "isNested": false,
      "priority": 0.7,
      "changefreq": "monthly"
    },
    "/ai-and-energy-transition": {
      "path": "/ai-and-energy-transition",
      "contentType": "Solution",
      "contentId": "2FerdbjnrZJYq6TJyCr16K",
      "title": "AI & Energy Transition",
      "parentPageLists": [],
      "isNested": false,
      "priority": 0.7,
      "changefreq": "monthly"
    },
    "/a-non-categorized-solution": {
      "path": "/a-non-categorized-solution",
      "contentType": "Solution",
      "contentId": "5KLoRiHizbizG1US1KRTZW",
      "title": "A Non-Categorized Solution",
      "parentPageLists": [],
      "isNested": false,
      "priority": 0.7,
      "changefreq": "monthly"
    },
    "/bankability": {
      "path": "/bankability",
      "contentType": "Solution",
      "contentId": "4CoBxJR7d1PKCL9fIOhYXJ",
      "title": "Bankability ",
      "parentPageLists": [],
      "isNested": false,
      "priority": 0.7,
      "changefreq": "monthly"
    },
    "/enable-dual-value": {
      "path": "/enable-dual-value",
      "contentType": "Solution",
      "contentId": "73yin9LXWMnm1dcg45lMA",
      "title": "Enable Dual Value",
      "parentPageLists": [],
      "isNested": false,
      "priority": 0.7,
      "changefreq": "monthly"
    },
    "/maximizing-uptime": {
      "path": "/maximizing-uptime",
      "contentType": "Solution",
      "contentId": "4swp9Z2bT6VQFvAr0L2ie8",
      "title": "Maximizing Uptime",
      "parentPageLists": [],
      "isNested": false,
      "priority": 0.7,
      "changefreq": "monthly"
    },
    "/solving-for-complex-terrain": {
      "path": "/solving-for-complex-terrain",
      "contentType": "Solution",
      "contentId": "6NwI80IWNgGokdPZhEFoFW",
      "title": "Solving for Complex Terrain",
      "parentPageLists": [],
      "isNested": false,
      "priority": 0.7,
      "changefreq": "monthly"
    },
    "/optimizing-module-technology": {
      "path": "/optimizing-module-technology",
      "contentType": "Solution",
      "contentId": "e8Wyp7j820Kyp7pnUQ9YJ",
      "title": "Optimizing Module Technology",
      "parentPageLists": [],
      "isNested": false,
      "priority": 0.7,
      "changefreq": "monthly"
    },
    "/localized-supply-chain": {
      "path": "/localized-supply-chain",
      "contentType": "Solution",
      "contentId": "6UpQnBTEiLSlWNqlbIrSpR",
      "title": "Localized Supply Chain",
      "parentPageLists": [],
      "isNested": false,
      "priority": 0.7,
      "changefreq": "monthly"
    },
    "/land-use-and-permitting": {
      "path": "/land-use-and-permitting",
      "contentType": "Solution",
      "contentId": "1DGOdjDaitGFG4DHh42a1Y",
      "title": "Land Use and Permitting",
      "parentPageLists": [],
      "isNested": false,
      "priority": 0.7,
      "changefreq": "monthly"
    },
    "/diverse-soil-conditions": {
      "path": "/diverse-soil-conditions",
      "contentType": "Solution",
      "contentId": "6GQuFt5EZQKWT01njT6KJo",
      "title": "Diverse Soil Conditions",
      "parentPageLists": [],
      "isNested": false,
      "priority": 0.7,
      "changefreq": "monthly"
    },
    "/post/blog/truecapture-outperforms-modeled-energy-yield-projections-in-icf-engineering-report": {
      "path": "/post/blog/truecapture-outperforms-modeled-energy-yield-projections-in-icf-engineering-report",
      "contentType": "Post",
      "contentId": "post-17503",
      "title": "TrueCapture™ Outperforms Modeled Energy Yield Projections in ICF Engineering Report",
      "parentPageLists": [],
      "isNested": true,
      "priority": 0.6,
      "changefreq": "weekly"
    },
    "/post/blog/introducing-nextrackers-half-the-sun-class-of-2024-awardees": {
      "path": "/post/blog/introducing-nextrackers-half-the-sun-class-of-2024-awardees",
      "contentType": "Post",
      "contentId": "post-17709",
      "title": "Introducing Nextracker’s Half the Sun Class of 2024 Awardees",
      "parentPageLists": [],
      "isNested": true,
      "priority": 0.6,
      "changefreq": "weekly"
    },
    "/post/video/california-dreaming-dr-torsten-brammer-speaks-with-howard-wenger-in-the-solar-journey-podcast": {
      "path": "/post/video/california-dreaming-dr-torsten-brammer-speaks-with-howard-wenger-in-the-solar-journey-podcast",
      "contentType": "Post",
      "contentId": "post-17835",
      "title": "California Dreamin': Dr. Torsten Brammer speaks with Howard Wenger in The Solar Journey podcast",
      "parentPageLists": [],
      "isNested": true,
      "priority": 0.6,
      "changefreq": "weekly"
    },
    "/post/case-study/nextracker-alcanca-o-marco-de-10-gw-no-mercado-de-geracao-de-energia-solar-centralizada-no-brasil": {
      "path": "/post/case-study/nextracker-alcanca-o-marco-de-10-gw-no-mercado-de-geracao-de-energia-solar-centralizada-no-brasil",
      "contentType": "Post",
      "contentId": "post-17390",
      "title": "Nextracker alcança o marco de 10 GW no mercado de geração de energia solar centralizada no Brasil",
      "parentPageLists": [],
      "isNested": true,
      "priority": 0.6,
      "changefreq": "weekly"
    },
    "/post/case-study/nx-zero-emissions-case-study": {
      "path": "/post/case-study/nx-zero-emissions-case-study",
      "contentType": "Post",
      "contentId": "post-17962",
      "title": "NX Zero Emissions Case Study",
      "parentPageLists": [],
      "isNested": true,
      "priority": 0.6,
      "changefreq": "weekly"
    },
    "/post/video/dd-india-nextracker-selected-for-repeat-order-by-sterling-and-wilson-renewable-energy-limited": {
      "path": "/post/video/dd-india-nextracker-selected-for-repeat-order-by-sterling-and-wilson-renewable-energy-limited",
      "contentType": "Post",
      "contentId": "post-17062",
      "title": "DD India - Nextracker selected for repeat order by Sterling and Wilson Renewable Energy Limited",
      "parentPageLists": [],
      "isNested": true,
      "priority": 0.6,
      "changefreq": "weekly"
    },
    "/post/data-sheet/nx-anchor-datasheet": {
      "path": "/post/data-sheet/nx-anchor-datasheet",
      "contentType": "Post",
      "contentId": "post-17686",
      "title": "NX Anchor Foundation System",
      "parentPageLists": [],
      "isNested": true,
      "priority": 0.6,
      "changefreq": "weekly"
    },
    "/post/data-sheet/nx-horizon-hail-pro": {
      "path": "/post/data-sheet/nx-horizon-hail-pro",
      "contentType": "Post",
      "contentId": "post-17597",
      "title": "NX Horizon Hail Pro Data Sheet",
      "parentPageLists": [],
      "isNested": true,
      "priority": 0.6,
      "changefreq": "weekly"
    },
    "/post/data-sheet/ojjo-earth-truss-datasheet": {
      "path": "/post/data-sheet/ojjo-earth-truss-datasheet",
      "contentType": "Post",
      "contentId": "post-17685",
      "title": "Ojjo Earth Truss Foundations System",
      "parentPageLists": [],
      "isNested": true,
      "priority": 0.6,
      "changefreq": "weekly"
    },
    "/post/case-study/nx-horizon-xtr-reducing-costs-and-complexity-for-solar-projects-on-challenging-terrain": {
      "path": "/post/case-study/nx-horizon-xtr-reducing-costs-and-complexity-for-solar-projects-on-challenging-terrain",
      "contentType": "Post",
      "contentId": "post-18059",
      "title": "NX Horizon XTR™: Reducing costs and complexity for solar projects on challenging terrain",
      "parentPageLists": [],
      "isNested": true,
      "priority": 0.6,
      "changefreq": "weekly"
    },
    "/post/case-study/foundations-case-study": {
      "path": "/post/case-study/foundations-case-study",
      "contentType": "Post",
      "contentId": "post-17684",
      "title": "NX Foundations Case Study",
      "parentPageLists": [],
      "isNested": true,
      "priority": 0.6,
      "changefreq": "weekly"
    },
    "/post/data-sheet/nx-agripv": {
      "path": "/post/data-sheet/nx-agripv",
      "contentType": "Post",
      "contentId": "post-17599",
      "title": "NX AgriPV Data Sheet",
      "parentPageLists": [],
      "isNested": true,
      "priority": 0.6,
      "changefreq": "weekly"
    },
    "/post/blog/honoring-service-beyond-the-battlefield-from-defending-freedom-to-powering-a-clean-energy-future": {
      "path": "/post/blog/honoring-service-beyond-the-battlefield-from-defending-freedom-to-powering-a-clean-energy-future",
      "contentType": "Post",
      "contentId": "post-17806",
      "title": "Honoring Service Beyond the Battlefield: From Defending Freedom to Powering a Clean Energy Future",
      "parentPageLists": [],
      "isNested": true,
      "priority": 0.6,
      "changefreq": "weekly"
    },
    "/post/press-release/nextracker-unimacts-dedicate-second-nevada-factory-to-serve-solar-power-demand": {
      "path": "/post/press-release/nextracker-unimacts-dedicate-second-nevada-factory-to-serve-solar-power-demand",
      "contentType": "Post",
      "contentId": "post-17512",
      "title": "Nextracker & Unimacts Dedicate Second Nevada Factory to Serve Solar Power Demand",
      "parentPageLists": [],
      "isNested": true,
      "priority": 0.6,
      "changefreq": "weekly"
    },
    "/post/shug-speaks/busting-the-myth-renewables-can-power-the-data-center-surge": {
      "path": "/post/shug-speaks/busting-the-myth-renewables-can-power-the-data-center-surge",
      "contentType": "Post",
      "contentId": "post-17568",
      "title": "Busting the Myth: Renewables Can Power the Data Center Surge",
      "parentPageLists": [],
      "isNested": true,
      "priority": 0.6,
      "changefreq": "weekly"
    },
    "/post/blog/placeholder-post": {
      "path": "/post/blog/placeholder-post",
      "contentType": "Post",
      "contentId": "RrtLBRcSFUYdVb5wpHMiI",
      "title": "Placeholder Post",
      "parentPageLists": [],
      "isNested": true,
      "priority": 0.6,
      "changefreq": "weekly"
    },
    "/post/case-study/nx-anchor-overcoming-cold-climate-through-innovation-and-collaboration": {
      "path": "/post/case-study/nx-anchor-overcoming-cold-climate-through-innovation-and-collaboration",
      "contentType": "Post",
      "contentId": "post-18057",
      "title": "NX Anchor: Overcoming cold climate through innovation and collaboration",
      "parentPageLists": [],
      "isNested": true,
      "priority": 0.6,
      "changefreq": "weekly"
    },
    "/post/press-release/nextracker-reports-q1-fy25-financial-results": {
      "path": "/post/press-release/nextracker-reports-q1-fy25-financial-results",
      "contentType": "Post",
      "contentId": "post-17602",
      "title": "Nextracker Reports Q1 FY25 Financial Results",
      "parentPageLists": [],
      "isNested": true,
      "priority": 0.6,
      "changefreq": "weekly"
    },
    "/post/press-release/nextracker-unveils-nx-foundation-solutions-enabling-solar-anywhere": {
      "path": "/post/press-release/nextracker-unveils-nx-foundation-solutions-enabling-solar-anywhere",
      "contentType": "Post",
      "contentId": "post-17698",
      "title": "Nextracker Unveils NX Foundation Solutions Enabling Solar “Anywhere”",
      "parentPageLists": [],
      "isNested": true,
      "priority": 0.6,
      "changefreq": "weekly"
    },
    "/post/press-release/nextracker-to-inaugurate-indias-rd-center-for-solar-excellence-in-hyderabad": {
      "path": "/post/press-release/nextracker-to-inaugurate-indias-rd-center-for-solar-excellence-in-hyderabad",
      "contentType": "Post",
      "contentId": "post-17722",
      "title": "Nextracker to Inaugurate India’s R&D Center for Solar Excellence in Hyderabad",
      "parentPageLists": [],
      "isNested": true,
      "priority": 0.6,
      "changefreq": "weekly"
    },
    "/post/press-release/nextracker-releases-inaugural-sustainability-report": {
      "path": "/post/press-release/nextracker-releases-inaugural-sustainability-report",
      "contentType": "Post",
      "contentId": "post-17786",
      "title": "Nextracker Releases Inaugural Sustainability Report",
      "parentPageLists": [],
      "isNested": true,
      "priority": 0.6,
      "changefreq": "weekly"
    },
    "/post/press-release/nextracker-reports-q2-fy25-financial-results": {
      "path": "/post/press-release/nextracker-reports-q2-fy25-financial-results",
      "contentType": "Post",
      "contentId": "post-17803",
      "title": "Nextracker Reports Q2 FY25 Financial Results",
      "parentPageLists": [],
      "isNested": true,
      "priority": 0.6,
      "changefreq": "weekly"
    },
    "/post/press-release/nextracker-delivers-first-100-domestic-content-solar-trackers-to-u-s-market": {
      "path": "/post/press-release/nextracker-delivers-first-100-domestic-content-solar-trackers-to-u-s-market",
      "contentType": "Post",
      "contentId": "post-17825",
      "title": "Nextracker Delivers First 100% Domestic Content Solar Trackers to U.S. Market",
      "parentPageLists": [],
      "isNested": true,
      "priority": 0.6,
      "changefreq": "weekly"
    },
    "/post/press-release/nextracker-and-university-of-california-berkeley-engineering-partner-to-establish-the-calnext-center-for-solar-energy-research": {
      "path": "/post/press-release/nextracker-and-university-of-california-berkeley-engineering-partner-to-establish-the-calnext-center-for-solar-energy-research",
      "contentType": "Post",
      "contentId": "post-17866",
      "title": "Nextracker and University of California Berkeley Engineering Partner to Establish the CAL-NEXT Center for Solar Energy Research",
      "parentPageLists": [],
      "isNested": true,
      "priority": 0.6,
      "changefreq": "weekly"
    },
    "/post/press-release/nextrackers-truecapture-software-optimizing-solar-energy-production-with-advanced-technology": {
      "path": "/post/press-release/nextrackers-truecapture-software-optimizing-solar-energy-production-with-advanced-technology",
      "contentType": "Post",
      "contentId": "post-17905",
      "title": "Nextracker’s TrueCapture Software: Optimizing Solar Energy Production with Advanced Technology",
      "parentPageLists": [],
      "isNested": true,
      "priority": 0.6,
      "changefreq": "weekly"
    },
    "/post/press-release/the-solar-industry-is-getting-smarter-about-storm-defense": {
      "path": "/post/press-release/the-solar-industry-is-getting-smarter-about-storm-defense",
      "contentType": "Post",
      "contentId": "post-17955",
      "title": "The Solar Industry Is Getting Smarter About Storm Defense",
      "parentPageLists": [],
      "isNested": true,
      "priority": 0.6,
      "changefreq": "weekly"
    },
    "/post/press-release/nextracker-expands-board-of-directors": {
      "path": "/post/press-release/nextracker-expands-board-of-directors",
      "contentType": "Post",
      "contentId": "post-18088",
      "title": "Nextracker Expands Board of Directors",
      "parentPageLists": [],
      "isNested": true,
      "priority": 0.6,
      "changefreq": "weekly"
    },
    "/post/press-release/nextracker-reports-q2-fy25-financial-results-2": {
      "path": "/post/press-release/nextracker-reports-q2-fy25-financial-results-2",
      "contentType": "Post",
      "contentId": "post-18055",
      "title": "Nextracker Reports Q4 and Fiscal Year 2025 Financial Results",
      "parentPageLists": [],
      "isNested": true,
      "priority": 0.6,
      "changefreq": "weekly"
    },
    "/post/press-release/nextracker-achieves-10-gw-solar-tracker-milestone-in-india": {
      "path": "/post/press-release/nextracker-achieves-10-gw-solar-tracker-milestone-in-india",
      "contentType": "Post",
      "contentId": "post-18064",
      "title": "Nextracker Achieves 10 GW Solar Tracker Milestone in India",
      "parentPageLists": [],
      "isNested": true,
      "priority": 0.6,
      "changefreq": "weekly"
    },
    "/post/press-release/nextracker-selected-for-landmark-european-solar-power-project": {
      "path": "/post/press-release/nextracker-selected-for-landmark-european-solar-power-project",
      "contentType": "Post",
      "contentId": "post-18090",
      "title": "Nextracker Selected for Landmark European Solar Power Project",
      "parentPageLists": [],
      "isNested": true,
      "priority": 0.6,
      "changefreq": "weekly"
    },
    "/post/in-the-news/sterling-wilson-renewable-energy-selects-nextracker-nx-horizon-solar-trackers-for-nearly-two-gigawatts-in-india": {
      "path": "/post/in-the-news/sterling-wilson-renewable-energy-selects-nextracker-nx-horizon-solar-trackers-for-nearly-two-gigawatts-in-india",
      "contentType": "Post",
      "contentId": "post-17063",
      "title": "Sterling & Wilson Renewable Energy Selects Nextracker NX Horizon™ Solar Trackers for Nearly Two Gigawatts in India",
      "parentPageLists": [],
      "isNested": true,
      "priority": 0.6,
      "changefreq": "weekly"
    },
    "/post/press-release/nextracker-announces-completion-of-its-separation-from-flex": {
      "path": "/post/press-release/nextracker-announces-completion-of-its-separation-from-flex",
      "contentType": "Post",
      "contentId": "post-16985",
      "title": "Nextracker Announces Completion of Its Separation from Flex",
      "parentPageLists": [],
      "isNested": true,
      "priority": 0.6,
      "changefreq": "weekly"
    },
    "/post/press-release/nextracker-extends-leadership-in-distributed-generation-dg-surpasses-5-gw-milestone-with-over-600-dg-projects-and-enters-into-new-strategic-agreements": {
      "path": "/post/press-release/nextracker-extends-leadership-in-distributed-generation-dg-surpasses-5-gw-milestone-with-over-600-dg-projects-and-enters-into-new-strategic-agreements",
      "contentType": "Post",
      "contentId": "post-17036",
      "title": "Nextracker Accelerates in Distributed Generation (DG) Solar with Two New Strategic Value-Added Reseller Partners and Over 600 DG Projects Delivered",
      "parentPageLists": [],
      "isNested": true,
      "priority": 0.6,
      "changefreq": "weekly"
    },
    "/post/in-the-news/the-economic-times-sterling-and-wilson-places-orders-with-nextracker-for-solar-trackers": {
      "path": "/post/in-the-news/the-economic-times-sterling-and-wilson-places-orders-with-nextracker-for-solar-trackers",
      "contentType": "Post",
      "contentId": "post-17059",
      "title": "The Economic Times, Sterling and Wilson places orders with Nextracker for solar trackers",
      "parentPageLists": [],
      "isNested": true,
      "priority": 0.6,
      "changefreq": "weekly"
    },
    "/post/press-release/acwa-power-and-larsen-toubro-select-nextrackers-all-terrain-solar-trackers-for-al-kahfah-solar-park": {
      "path": "/post/press-release/acwa-power-and-larsen-toubro-select-nextrackers-all-terrain-solar-trackers-for-al-kahfah-solar-park",
      "contentType": "Post",
      "contentId": "post-17068",
      "title": "ACWA Power and Larsen & Toubro Select Nextracker’s All-Terrain Solar Trackers for Al Kahfah Solar Park",
      "parentPageLists": [],
      "isNested": true,
      "priority": 0.6,
      "changefreq": "weekly"
    },
    "/post/shug-speaks/nextracker-achieves-significant-milestone-in-the-middle-east-with-a-new-1-gw-project-win": {
      "path": "/post/shug-speaks/nextracker-achieves-significant-milestone-in-the-middle-east-with-a-new-1-gw-project-win",
      "contentType": "Post",
      "contentId": "post-17077",
      "title": "Nextracker achieves significant milestone in the middle east with a new 1 GW project win",
      "parentPageLists": [],
      "isNested": true,
      "priority": 0.6,
      "changefreq": "weekly"
    },
    "/post/shug-speaks/recent-visit-to-india": {
      "path": "/post/shug-speaks/recent-visit-to-india",
      "contentType": "Post",
      "contentId": "post-17079",
      "title": "Recent visit to India",
      "parentPageLists": [],
      "isNested": true,
      "priority": 0.6,
      "changefreq": "weekly"
    },
    "/post/shug-speaks/nextracker-celebrates-its-first-100-gw-milestone": {
      "path": "/post/shug-speaks/nextracker-celebrates-its-first-100-gw-milestone",
      "contentType": "Post",
      "contentId": "post-17571",
      "title": "Nextracker celebrates its first 100 GW milestone",
      "parentPageLists": [],
      "isNested": true,
      "priority": 0.6,
      "changefreq": "weekly"
    },
    "/post/shug-speaks/jon-fortt-of-cnbc-interviews-nextracker-with-a-range-of-insightful-questions-spanning-drivers-in-growth-of-the-solar-industry": {
      "path": "/post/shug-speaks/jon-fortt-of-cnbc-interviews-nextracker-with-a-range-of-insightful-questions-spanning-drivers-in-growth-of-the-solar-industry",
      "contentType": "Post",
      "contentId": "post-17081",
      "title": "Jon Fortt of CNBC interviews Nextracker with a range of insightful questions spanning drivers in growth of the solar industry",
      "parentPageLists": [],
      "isNested": true,
      "priority": 0.6,
      "changefreq": "weekly"
    },
    "/post/press-release/nextracker-appoints-two-new-members-to-board-of-directors": {
      "path": "/post/press-release/nextracker-appoints-two-new-members-to-board-of-directors",
      "contentType": "Post",
      "contentId": "post-16984",
      "title": "Nextracker Appoints Two New Members to Board of Directors",
      "parentPageLists": [],
      "isNested": true,
      "priority": 0.6,
      "changefreq": "weekly"
    },
    "/post/shug-speaks/nextracker-announces-two-major-new-strategic-value-added-reseller-agreements": {
      "path": "/post/shug-speaks/nextracker-announces-two-major-new-strategic-value-added-reseller-agreements",
      "contentType": "Post",
      "contentId": "post-17080",
      "title": "Nextracker announces two major new strategic Value-Added-Reseller Agreements",
      "parentPageLists": [],
      "isNested": true,
      "priority": 0.6,
      "changefreq": "weekly"
    },
    "/post/shug-speaks/quarterly-earnings-video-series-q3-2023": {
      "path": "/post/shug-speaks/quarterly-earnings-video-series-q3-2023",
      "contentType": "Post",
      "contentId": "post-17083",
      "title": "Quarterly earnings video series - Q3, 2023",
      "parentPageLists": [],
      "isNested": true,
      "priority": 0.6,
      "changefreq": "weekly"
    },
    "/post/shug-speaks/nextracker-journey-from-a-startup-to-an-independent-public-company": {
      "path": "/post/shug-speaks/nextracker-journey-from-a-startup-to-an-independent-public-company",
      "contentType": "Post",
      "contentId": "post-17084",
      "title": "Nextracker Journey - from a startup to an independent public company",
      "parentPageLists": [],
      "isNested": true,
      "priority": 0.6,
      "changefreq": "weekly"
    },
    "/post/press-release/nextracker-and-orrcon-steel-to-deliver-sovereign-capability-in-australia": {
      "path": "/post/press-release/nextracker-and-orrcon-steel-to-deliver-sovereign-capability-in-australia",
      "contentType": "Post",
      "contentId": "post-17147",
      "title": "Nextracker and Orrcon Steel to Deliver Sovereign Capability in Australia",
      "parentPageLists": [],
      "isNested": true,
      "priority": 0.6,
      "changefreq": "weekly"
    },
    "/post/press-release/nextracker-announces-chuck-boynton-as-new-chief-financial-officer": {
      "path": "/post/press-release/nextracker-announces-chuck-boynton-as-new-chief-financial-officer",
      "contentType": "Post",
      "contentId": "post-17247",
      "title": "Nextracker Announces Chuck Boynton as New Chief Financial Officer",
      "parentPageLists": [],
      "isNested": true,
      "priority": 0.6,
      "changefreq": "weekly"
    },
    "/post/shug-speaks/through-decades-of-technological-innovation-solar-has-achieved-excellent-efficiency-and-cost-reduction-where-solar-is-the-lowest-cost-way-to-generate-electricity-at-many-places-in-the-world": {
      "path": "/post/shug-speaks/through-decades-of-technological-innovation-solar-has-achieved-excellent-efficiency-and-cost-reduction-where-solar-is-the-lowest-cost-way-to-generate-electricity-at-many-places-in-the-world",
      "contentType": "Post",
      "contentId": "post-17294",
      "title": "Powering the Future: Solar's Surging Role in Meeting Growing Energy Demands",
      "parentPageLists": [],
      "isNested": true,
      "priority": 0.6,
      "changefreq": "weekly"
    },
    "/post/in-the-news/pv-magazine-acwa-power-lt-select-nextracker-for-1-17-gw-solar-plant-in-saudi-arabia": {
      "path": "/post/in-the-news/pv-magazine-acwa-power-lt-select-nextracker-for-1-17-gw-solar-plant-in-saudi-arabia",
      "contentType": "Post",
      "contentId": "post-17296",
      "title": "PV Magazine: ACWA Power, L&T select Nextracker for 1.17 GW solar plant in Saudi Arabia",
      "parentPageLists": [],
      "isNested": true,
      "priority": 0.6,
      "changefreq": "weekly"
    },
    "/post/in-the-news/renewables-now-nextracker-teams-up-with-orrcon-steel-for-australian-components": {
      "path": "/post/in-the-news/renewables-now-nextracker-teams-up-with-orrcon-steel-for-australian-components",
      "contentType": "Post",
      "contentId": "post-17298",
      "title": "Renewables Now: Nextracker teams up with Orrcon Steel for Australian components",
      "parentPageLists": [],
      "isNested": true,
      "priority": 0.6,
      "changefreq": "weekly"
    },
    "/post/press-release/nextracker-launches-industrys-first-low-carbon-solar-tracker-solution": {
      "path": "/post/press-release/nextracker-launches-industrys-first-low-carbon-solar-tracker-solution",
      "contentType": "Post",
      "contentId": "post-17346",
      "title": "Nextracker Launches Industry’s First Low Carbon Solar Tracker Solution",
      "parentPageLists": [],
      "isNested": true,
      "priority": 0.6,
      "changefreq": "weekly"
    },
    "/post/press-release/nextracker-and-jennmar-jm-steel-bolster-u-s-supply-chain-with-new-facility-expansion-to-triple-capacity-for-solar-energy-projects": {
      "path": "/post/press-release/nextracker-and-jennmar-jm-steel-bolster-u-s-supply-chain-with-new-facility-expansion-to-triple-capacity-for-solar-energy-projects",
      "contentType": "Post",
      "contentId": "post-17353",
      "title": "Nextracker and JENNMAR JM Steel Bolster U.S. Supply Chain with New Facility Expansion to Triple Capacity for Solar Energy Projects",
      "parentPageLists": [],
      "isNested": true,
      "priority": 0.6,
      "changefreq": "weekly"
    },
    "/post/press-release/nextracker-reports-q4-and-fy24-financial-results": {
      "path": "/post/press-release/nextracker-reports-q4-and-fy24-financial-results",
      "contentType": "Post",
      "contentId": "post-17371",
      "title": "Nextracker Reports Fourth Quarter and Fiscal Year 2023 Financial Results",
      "parentPageLists": [],
      "isNested": true,
      "priority": 0.6,
      "changefreq": "weekly"
    },
    "/post/press-release/nextracker-acquires-ojjo-to-expand-utility-scale-solar-tracker-foundations-business": {
      "path": "/post/press-release/nextracker-acquires-ojjo-to-expand-utility-scale-solar-tracker-foundations-business",
      "contentType": "Post",
      "contentId": "post-17513",
      "title": "Nextracker Acquires Ojjo to Expand Utility-Scale Solar Tracker Foundations Business",
      "parentPageLists": [],
      "isNested": true,
      "priority": 0.6,
      "changefreq": "weekly"
    },
    "/post/press-release/mammoth-north-solar-project-celebrates-upcoming-commercial-operations": {
      "path": "/post/press-release/mammoth-north-solar-project-celebrates-upcoming-commercial-operations",
      "contentType": "Post",
      "contentId": "post-17563",
      "title": "Mammoth North Solar Project Celebrates Upcoming Commercial Operations",
      "parentPageLists": [],
      "isNested": true,
      "priority": 0.6,
      "changefreq": "weekly"
    },
    "/post/shug-speaks/400-mw-mammoth-north-solar-project": {
      "path": "/post/shug-speaks/400-mw-mammoth-north-solar-project",
      "contentType": "Post",
      "contentId": "post-17565",
      "title": "Mammoth North Solar Project: Powering Indiana with Renewables and Innovation",
      "parentPageLists": [],
      "isNested": true,
      "priority": 0.6,
      "changefreq": "weekly"
    },
    "/post/shug-speaks/nextracker-agrivoltaics-a-win-win-for-all": {
      "path": "/post/shug-speaks/nextracker-agrivoltaics-a-win-win-for-all",
      "contentType": "Post",
      "contentId": "post-17566",
      "title": "Nextracker Agrivoltaics - a win-win for all",
      "parentPageLists": [],
      "isNested": true,
      "priority": 0.6,
      "changefreq": "weekly"
    },
    "/post/shug-speaks/californias-clean-energy-transformation-cec-chair-hochschilds-legacy": {
      "path": "/post/shug-speaks/californias-clean-energy-transformation-cec-chair-hochschilds-legacy",
      "contentType": "Post",
      "contentId": "post-17567",
      "title": "California's Clean Energy Transformation: CEC Chair Hochschild's Legacy",
      "parentPageLists": [],
      "isNested": true,
      "priority": 0.6,
      "changefreq": "weekly"
    },
    "/post/shug-speaks/nextracker-acquires-ojjo-inc": {
      "path": "/post/shug-speaks/nextracker-acquires-ojjo-inc",
      "contentType": "Post",
      "contentId": "post-17569",
      "title": "Nextracker acquires Ojjo, Inc.",
      "parentPageLists": [],
      "isNested": true,
      "priority": 0.6,
      "changefreq": "weekly"
    },
    "/post/shug-speaks/nextracker-goes-electric-with-forum-mobility-and-hight-logistics": {
      "path": "/post/shug-speaks/nextracker-goes-electric-with-forum-mobility-and-hight-logistics",
      "contentType": "Post",
      "contentId": "post-17570",
      "title": "Nextracker Goes Electric with Forum Mobility and Hight Logistics",
      "parentPageLists": [],
      "isNested": true,
      "priority": 0.6,
      "changefreq": "weekly"
    },
    "/post/shug-speaks/nextracker-launches-low-carbon-tracker-variant": {
      "path": "/post/shug-speaks/nextracker-launches-low-carbon-tracker-variant",
      "contentType": "Post",
      "contentId": "post-17572",
      "title": "Nextracker launches Low Carbon tracker variant",
      "parentPageLists": [],
      "isNested": true,
      "priority": 0.6,
      "changefreq": "weekly"
    },
    "/post/press-release/nextracker-expands-solar-technology-platform-with-ebos-portfolio": {
      "path": "/post/press-release/nextracker-expands-solar-technology-platform-with-ebos-portfolio",
      "contentType": "Post",
      "contentId": "post-17978",
      "title": "Nextracker Expands Solar Technology Platform with eBOS Portfolio",
      "parentPageLists": [],
      "isNested": true,
      "priority": 0.6,
      "changefreq": "weekly"
    },
    "/products/module-mounting": {
      "path": "/products/module-mounting",
      "contentType": "PageList",
      "contentId": "2KFnQf1yR0nTFRH4vhgwL3",
      "title": "Module Mounting",
      "parentPageLists": [
        {
          "id": "68yU43vhRr4sJ4E5qpvWtm",
          "slug": "products",
          "title": "Products"
        }
      ],
      "isNested": true,
      "priority": 0.8,
      "changefreq": "weekly"
    },
    "/products/module-mounting/nx-frame": {
      "path": "/products/module-mounting/nx-frame",
      "contentType": "Product",
      "contentId": "4iIEMhihbmbr6g3Gv7Qmw8",
      "title": "NX Frame",
      "parentPageLists": [
        {
          "id": "68yU43vhRr4sJ4E5qpvWtm",
          "slug": "products",
          "title": "Products"
        },
        {
          "id": "2KFnQf1yR0nTFRH4vhgwL3",
          "slug": "module-mounting",
          "title": "Module Mounting"
        }
      ],
      "isNested": true,
      "priority": 0.7,
      "changefreq": "monthly"
    },
    "/products/controls": {
      "path": "/products/controls",
      "contentType": "PageList",
      "contentId": "5Y0xG9Yrt9BMykmkT6syFE",
      "title": "Controls",
      "parentPageLists": [
        {
          "id": "68yU43vhRr4sJ4E5qpvWtm",
          "slug": "products",
          "title": "Products"
        }
      ],
      "isNested": true,
      "priority": 0.8,
      "changefreq": "weekly"
    },
    "/products/controls/truecapture": {
      "path": "/products/controls/truecapture",
      "contentType": "Product",
      "contentId": "1xeZxPdBlDxpdg6M3hXLx2",
      "title": "TrueCapture",
      "parentPageLists": [
        {
          "id": "68yU43vhRr4sJ4E5qpvWtm",
          "slug": "products",
          "title": "Products"
        },
        {
          "id": "5Y0xG9Yrt9BMykmkT6syFE",
          "slug": "controls",
          "title": "Controls"
        }
      ],
      "isNested": true,
      "priority": 0.7,
      "changefreq": "monthly"
    },
    "/products/controls/nx-spc-3-0": {
      "path": "/products/controls/nx-spc-3-0",
      "contentType": "Product",
      "contentId": "2RNGo2s5wihk1UGpmZ2i17",
      "title": "NX SPC 3.0",
      "parentPageLists": [
        {
          "id": "68yU43vhRr4sJ4E5qpvWtm",
          "slug": "products",
          "title": "Products"
        },
        {
          "id": "5Y0xG9Yrt9BMykmkT6syFE",
          "slug": "controls",
          "title": "Controls"
        }
      ],
      "isNested": true,
      "priority": 0.7,
      "changefreq": "monthly"
    },
    "/products/controls/nx-ncu-3-0": {
      "path": "/products/controls/nx-ncu-3-0",
      "contentType": "Product",
      "contentId": "4l6SWWrvJpRb7xYP05uS13",
      "title": "NX NCU 3.0",
      "parentPageLists": [
        {
          "id": "68yU43vhRr4sJ4E5qpvWtm",
          "slug": "products",
          "title": "Products"
        },
        {
          "id": "5Y0xG9Yrt9BMykmkT6syFE",
          "slug": "controls",
          "title": "Controls"
        }
      ],
      "isNested": true,
      "priority": 0.7,
      "changefreq": "monthly"
    },
    "/products/software": {
      "path": "/products/software",
      "contentType": "PageList",
      "contentId": "7qr1G5kGWgMz0P6h7bP3uh",
      "title": "Software",
      "parentPageLists": [
        {
          "id": "68yU43vhRr4sJ4E5qpvWtm",
          "slug": "products",
          "title": "Products"
        }
      ],
      "isNested": true,
      "priority": 0.8,
      "changefreq": "weekly"
    },
    "/products/software/nx-one": {
      "path": "/products/software/nx-one",
      "contentType": "Product",
      "contentId": "1cHN2LeI2avRpFR62rpSU4",
      "title": "NX One",
      "parentPageLists": [
        {
          "id": "68yU43vhRr4sJ4E5qpvWtm",
          "slug": "products",
          "title": "Products"
        },
        {
          "id": "7qr1G5kGWgMz0P6h7bP3uh",
          "slug": "software",
          "title": "Software"
        }
      ],
      "isNested": true,
      "priority": 0.7,
      "changefreq": "monthly"
    },
    "/products/software/nx-pulse": {
      "path": "/products/software/nx-pulse",
      "contentType": "Product",
      "contentId": "5r0LXjxsjAE9TtvniipiAm",
      "title": "NX Pulse",
      "parentPageLists": [
        {
          "id": "68yU43vhRr4sJ4E5qpvWtm",
          "slug": "products",
          "title": "Products"
        },
        {
          "id": "7qr1G5kGWgMz0P6h7bP3uh",
          "slug": "software",
          "title": "Software"
        }
      ],
      "isNested": true,
      "priority": 0.7,
      "changefreq": "monthly"
    },
    "/products/software/nx-navigator": {
      "path": "/products/software/nx-navigator",
      "contentType": "Product",
      "contentId": "1EY8F4Gjy6TYpJLsc60C0v",
      "title": "NX Navigator",
      "parentPageLists": [
        {
          "id": "68yU43vhRr4sJ4E5qpvWtm",
          "slug": "products",
          "title": "Products"
        },
        {
          "id": "7qr1G5kGWgMz0P6h7bP3uh",
          "slug": "software",
          "title": "Software"
        }
      ],
      "isNested": true,
      "priority": 0.7,
      "changefreq": "monthly"
    },
    "/products/ebos": {
      "path": "/products/ebos",
      "contentType": "PageList",
      "contentId": "2nZMa6ZFTD4M3mXig0SiNt",
      "title": "eBOS",
      "parentPageLists": [
        {
          "id": "68yU43vhRr4sJ4E5qpvWtm",
          "slug": "products",
          "title": "Products"
        }
      ],
      "isNested": true,
      "priority": 0.8,
      "changefreq": "weekly"
    },
    "/products/ebos/nx-trunk-bus": {
      "path": "/products/ebos/nx-trunk-bus",
      "contentType": "Product",
      "contentId": "3cu2FZ5qtkggLVUDPsKawx",
      "title": "Trunk Bus Solutions",
      "parentPageLists": [
        {
          "id": "68yU43vhRr4sJ4E5qpvWtm",
          "slug": "products",
          "title": "Products"
        },
        {
          "id": "2nZMa6ZFTD4M3mXig0SiNt",
          "slug": "ebos",
          "title": "eBOS"
        }
      ],
      "isNested": true,
      "priority": 0.7,
      "changefreq": "monthly"
    },
    "/products/ebos/nx-combiner": {
      "path": "/products/ebos/nx-combiner",
      "contentType": "Product",
      "contentId": "3428uOH0oo5HMMCbDp3Hk0",
      "title": "Combiner System Solutions",
      "parentPageLists": [
        {
          "id": "68yU43vhRr4sJ4E5qpvWtm",
          "slug": "products",
          "title": "Products"
        },
        {
          "id": "2nZMa6ZFTD4M3mXig0SiNt",
          "slug": "ebos",
          "title": "eBOS"
        }
      ],
      "isNested": true,
      "priority": 0.7,
      "changefreq": "monthly"
    },
    "/products/ebos/nx-string-harnesses": {
      "path": "/products/ebos/nx-string-harnesses",
      "contentType": "Product",
      "contentId": "7zZVu4UAJmILn7nqtIqEF0",
      "title": "Harnessing Solutions",
      "parentPageLists": [
        {
          "id": "68yU43vhRr4sJ4E5qpvWtm",
          "slug": "products",
          "title": "Products"
        },
        {
          "id": "2nZMa6ZFTD4M3mXig0SiNt",
          "slug": "ebos",
          "title": "eBOS"
        }
      ],
      "isNested": true,
      "priority": 0.7,
      "changefreq": "monthly"
    },
    "/products/foundations": {
      "path": "/products/foundations",
      "contentType": "PageList",
      "contentId": "2VIqtloLqBUPvhUlVBLzy7",
      "title": "Foundations",
      "parentPageLists": [
        {
          "id": "68yU43vhRr4sJ4E5qpvWtm",
          "slug": "products",
          "title": "Products"
        }
      ],
      "isNested": true,
      "priority": 0.8,
      "changefreq": "weekly"
    },
    "/products/foundations/nx-anchor": {
      "path": "/products/foundations/nx-anchor",
      "contentType": "Product",
      "contentId": "6XHZ9RGotKA1xykRJAkvRn",
      "title": "NX Anchor",
      "parentPageLists": [
        {
          "id": "68yU43vhRr4sJ4E5qpvWtm",
          "slug": "products",
          "title": "Products"
        },
        {
          "id": "2VIqtloLqBUPvhUlVBLzy7",
          "slug": "foundations",
          "title": "Foundations"
        }
      ],
      "isNested": true,
      "priority": 0.7,
      "changefreq": "monthly"
    },
    "/products/foundations/nx-earth-truss": {
      "path": "/products/foundations/nx-earth-truss",
      "contentType": "Product",
      "contentId": "1a0d7tauTWefbQRZMeQfAt",
      "title": "NX Earth Truss",
      "parentPageLists": [
        {
          "id": "68yU43vhRr4sJ4E5qpvWtm",
          "slug": "products",
          "title": "Products"
        },
        {
          "id": "2VIqtloLqBUPvhUlVBLzy7",
          "slug": "foundations",
          "title": "Foundations"
        }
      ],
      "isNested": true,
      "priority": 0.7,
      "changefreq": "monthly"
    },
    "/company/americas": {
      "path": "/company/americas",
      "contentType": "Page",
      "contentId": "7utGKQIsIklaMjVxz7k1ST",
      "title": "Americas",
      "parentPageLists": [
        {
          "id": "52QRFJELDLgJQ3Dj7hYy0R",
          "slug": "company",
          "title": "Company"
        }
      ],
      "isNested": true,
      "priority": 0.7,
      "changefreq": "weekly"
    },
    "/company/europe": {
      "path": "/company/europe",
      "contentType": "Page",
      "contentId": "2DtYaKAqtl0pvXZ6r0mGbG",
      "title": "Europe",
      "parentPageLists": [
        {
          "id": "52QRFJELDLgJQ3Dj7hYy0R",
          "slug": "company",
          "title": "Company"
        }
      ],
      "isNested": true,
      "priority": 0.7,
      "changefreq": "weekly"
    },
    "/company/latin-america": {
      "path": "/company/latin-america",
      "contentType": "Page",
      "contentId": "1H6Wg0pXOWCcPt8SmNI93K",
      "title": "Latin America",
      "parentPageLists": [
        {
          "id": "52QRFJELDLgJQ3Dj7hYy0R",
          "slug": "company",
          "title": "Company"
        }
      ],
      "isNested": true,
      "priority": 0.7,
      "changefreq": "weekly"
    },
    "/company/australian-pacific": {
      "path": "/company/australian-pacific",
      "contentType": "Page",
      "contentId": "7aHJKA0m6coEFTGARf4ARF",
      "title": "Australian Pacific",
      "parentPageLists": [
        {
          "id": "52QRFJELDLgJQ3Dj7hYy0R",
          "slug": "company",
          "title": "Company"
        }
      ],
      "isNested": true,
      "priority": 0.7,
      "changefreq": "weekly"
    },
    "/company/middle-east-africa-and-india": {
      "path": "/company/middle-east-africa-and-india",
      "contentType": "Page",
      "contentId": "oYRNylrRbGWZw1ekL9893",
      "title": "Middle East, Africa, and India",
      "parentPageLists": [
        {
          "id": "52QRFJELDLgJQ3Dj7hYy0R",
          "slug": "company",
          "title": "Company"
        }
      ],
      "isNested": true,
      "priority": 0.7,
      "changefreq": "weekly"
    },
    "/products/trackers": {
      "path": "/products/trackers",
      "contentType": "PageList",
      "contentId": "4m1qhYPxnSKhmFUfXdHTU6",
      "title": "Trackers",
      "parentPageLists": [],
      "isNested": true,
      "priority": 0.8,
      "changefreq": "weekly"
    },
    "/products/trackers/nx-horizon": {
      "path": "/products/trackers/nx-horizon",
      "contentType": "Product",
      "contentId": "2BiA1smnYF1BgNAoiFDcwT",
      "title": "NX Horizon",
      "parentPageLists": [],
      "isNested": true,
      "priority": 0.7,
      "changefreq": "monthly"
    },
    "/products/trackers/nx-horizon-xtr": {
      "path": "/products/trackers/nx-horizon-xtr",
      "contentType": "Product",
      "contentId": "3wyPjy8fu54APsGHHBOxc9",
      "title": "NX Horizon XTR",
      "parentPageLists": [],
      "isNested": true,
      "priority": 0.7,
      "changefreq": "monthly"
    },
    "/products/trackers/nx-horizon-low-carbon": {
      "path": "/products/trackers/nx-horizon-low-carbon",
      "contentType": "Product",
      "contentId": "6C7yOf2KRBh292iC9XHet5",
      "title": "NX Horizon Low Carbon",
      "parentPageLists": [],
      "isNested": true,
      "priority": 0.7,
      "changefreq": "monthly"
    },
    "/products/trackers/nx-horizon-hall-pro": {
      "path": "/products/trackers/nx-horizon-hall-pro",
      "contentType": "Product",
      "contentId": "5U25yOzw7QYeCAaPxTukdz",
      "title": "NX Horizon Hall Pro",
      "parentPageLists": [],
      "isNested": true,
      "priority": 0.7,
      "changefreq": "monthly"
    },
    "/solutions/energy-and-ai": {
      "path": "/solutions/energy-and-ai",
      "contentType": "PageList",
      "contentId": "1W1hboXGhFDcZZjPuNz4A6",
      "title": "Energy & AI",
      "parentPageLists": [
        {
          "id": "486yYZWU43HKT0m4mQGBAq",
          "slug": "solutions",
          "title": "Solutions"
        }
      ],
      "isNested": true,
      "priority": 0.8,
      "changefreq": "weekly"
    },
    "/solutions/energy-and-ai/behind-the-meter-energy": {
      "path": "/solutions/energy-and-ai/behind-the-meter-energy",
      "contentType": "Solution",
      "contentId": "2NvRTOe2kKRqu3X9r7PzGu",
      "title": "Behind the Meter Energy",
      "parentPageLists": [
        {
          "id": "486yYZWU43HKT0m4mQGBAq",
          "slug": "solutions",
          "title": "Solutions"
        },
        {
          "id": "1W1hboXGhFDcZZjPuNz4A6",
          "slug": "energy-and-ai",
          "title": "Energy & AI"
        }
      ],
      "isNested": true,
      "priority": 0.7,
      "changefreq": "monthly"
    },
    "/solutions/mitigate-risk": {
      "path": "/solutions/mitigate-risk",
      "contentType": "PageList",
      "contentId": "3Y1FxD3zmQaq6sMGVfCabP",
      "title": "Mitigate Risk",
      "parentPageLists": [
        {
          "id": "486yYZWU43HKT0m4mQGBAq",
          "slug": "solutions",
          "title": "Solutions"
        }
      ],
      "isNested": true,
      "priority": 0.8,
      "changefreq": "weekly"
    },
    "/solutions/mitigate-risk/high-winds": {
      "path": "/solutions/mitigate-risk/high-winds",
      "contentType": "Solution",
      "contentId": "7n6kIFkQ5F5k7ZD2JNSJ9W",
      "title": "High Winds",
      "parentPageLists": [
        {
          "id": "486yYZWU43HKT0m4mQGBAq",
          "slug": "solutions",
          "title": "Solutions"
        },
        {
          "id": "3Y1FxD3zmQaq6sMGVfCabP",
          "slug": "mitigate-risk",
          "title": "Mitigate Risk"
        }
      ],
      "isNested": true,
      "priority": 0.7,
      "changefreq": "monthly"
    },
    "/solutions/mitigate-risk/severe-hail": {
      "path": "/solutions/mitigate-risk/severe-hail",
      "contentType": "Solution",
      "contentId": "2h7nwxYtKGg6pM07Kmz91S",
      "title": "Severe Hail",
      "parentPageLists": [
        {
          "id": "486yYZWU43HKT0m4mQGBAq",
          "slug": "solutions",
          "title": "Solutions"
        },
        {
          "id": "3Y1FxD3zmQaq6sMGVfCabP",
          "slug": "mitigate-risk",
          "title": "Mitigate Risk"
        }
      ],
      "isNested": true,
      "priority": 0.7,
      "changefreq": "monthly"
    },
    "/solutions/maximize-energy": {
      "path": "/solutions/maximize-energy",
      "contentType": "PageList",
      "contentId": "1QsL0T1nGia3Xb3QIgAHX9",
      "title": "Maximize Energy",
      "parentPageLists": [
        {
          "id": "486yYZWU43HKT0m4mQGBAq",
          "slug": "solutions",
          "title": "Solutions"
        }
      ],
      "isNested": true,
      "priority": 0.8,
      "changefreq": "weekly"
    },
    "/solutions/maximize-energy/harnessing-diffuse-light": {
      "path": "/solutions/maximize-energy/harnessing-diffuse-light",
      "contentType": "Solution",
      "contentId": "4NSuwxjrZd77Q1jtfbllXu",
      "title": "Harnessing Diffuse Light",
      "parentPageLists": [
        {
          "id": "486yYZWU43HKT0m4mQGBAq",
          "slug": "solutions",
          "title": "Solutions"
        },
        {
          "id": "1QsL0T1nGia3Xb3QIgAHX9",
          "slug": "maximize-energy",
          "title": "Maximize Energy"
        }
      ],
      "isNested": true,
      "priority": 0.7,
      "changefreq": "monthly"
    },
    "/solutions/accelerate-deployment": {
      "path": "/solutions/accelerate-deployment",
      "contentType": "PageList",
      "contentId": "6q56XSMwCVB2V71cliepN8",
      "title": "Accelerate Deployment",
      "parentPageLists": [
        {
          "id": "486yYZWU43HKT0m4mQGBAq",
          "slug": "solutions",
          "title": "Solutions"
        }
      ],
      "isNested": true,
      "priority": 0.8,
      "changefreq": "weekly"
    },
    "/solutions/accelerate-deployment/design-optimization": {
      "path": "/solutions/accelerate-deployment/design-optimization",
      "contentType": "Solution",
      "contentId": "3ZmCBJyUJUajVxrGyN31JD",
      "title": "Design Optimization",
      "parentPageLists": [
        {
          "id": "486yYZWU43HKT0m4mQGBAq",
          "slug": "solutions",
          "title": "Solutions"
        },
        {
          "id": "6q56XSMwCVB2V71cliepN8",
          "slug": "accelerate-deployment",
          "title": "Accelerate Deployment"
        }
      ],
      "isNested": true,
      "priority": 0.7,
      "changefreq": "monthly"
    },
    "/solutions/accelerate-deployment/efficient-installation": {
      "path": "/solutions/accelerate-deployment/efficient-installation",
      "contentType": "Solution",
      "contentId": "6uZMSbUsq9hDU3wwC5vqiP",
      "title": "Efficient Installation",
      "parentPageLists": [
        {
          "id": "486yYZWU43HKT0m4mQGBAq",
          "slug": "solutions",
          "title": "Solutions"
        },
        {
          "id": "6q56XSMwCVB2V71cliepN8",
          "slug": "accelerate-deployment",
          "title": "Accelerate Deployment"
        }
      ],
      "isNested": true,
      "priority": 0.7,
      "changefreq": "monthly"
    },
    "/solutions/accelerate-deployment/challenging-terrain": {
      "path": "/solutions/accelerate-deployment/challenging-terrain",
      "contentType": "Solution",
      "contentId": "6l4ihujW4glaAjluioKS7u",
      "title": "Challenging Terrain",
      "parentPageLists": [
        {
          "id": "486yYZWU43HKT0m4mQGBAq",
          "slug": "solutions",
          "title": "Solutions"
        },
        {
          "id": "6q56XSMwCVB2V71cliepN8",
          "slug": "accelerate-deployment",
          "title": "Accelerate Deployment"
        }
      ],
      "isNested": true,
      "priority": 0.7,
      "changefreq": "monthly"
    },
    "/what-we-do": {
      "path": "/what-we-do",
      "contentType": "PageList",
      "contentId": "6hZgkzffUtjkdDmLTaxhtA",
      "title": "What We Do",
      "parentPageLists": [],
      "isNested": false,
      "priority": 0.8,
      "changefreq": "weekly"
    },
    "/what-we-do/design": {
      "path": "/what-we-do/design",
      "contentType": "Page",
      "contentId": "78Exftk8Eb61rI1aUs6NSP",
      "title": "Design",
      "parentPageLists": [],
      "isNested": true,
      "priority": 0.7,
      "changefreq": "weekly"
    },
    "/what-we-do/deploy": {
      "path": "/what-we-do/deploy",
      "contentType": "Page",
      "contentId": "6Zud8HVc7GcgXmXkwagUIG",
      "title": "Deploy",
      "parentPageLists": [],
      "isNested": true,
      "priority": 0.7,
      "changefreq": "weekly"
    },
    "/what-we-do/operate": {
      "path": "/what-we-do/operate",
      "contentType": "Page",
      "contentId": "Yy0cCKER82ItNejQHVupT",
      "title": "Operate",
      "parentPageLists": [],
      "isNested": true,
      "priority": 0.7,
      "changefreq": "weekly"
    },
    "/services/design": {
      "path": "/services/design",
      "contentType": "PageList",
      "contentId": "5PEdk3ERQ1FiocWOIRGesF",
      "title": "Services - Design",
      "parentPageLists": [],
      "isNested": true,
      "priority": 0.8,
      "changefreq": "weekly"
    },
    "/services/design/placeholder-service": {
      "path": "/services/design/placeholder-service",
      "contentType": "Service",
      "contentId": "135PuXvQxsYRxg5pbcstLq",
      "title": "Placeholder Service",
      "parentPageLists": [],
      "isNested": true,
      "priority": 0.6,
      "changefreq": "monthly"
    },
    "/services": {
      "path": "/services",
      "contentType": "PageList",
      "contentId": "S9VRDgZynofG8njIodBio",
      "title": "Services",
      "parentPageLists": [],
      "isNested": false,
      "priority": 0.8,
      "changefreq": "weekly"
    },
    "/products": {
      "path": "/products",
      "contentType": "PageList",
      "contentId": "68yU43vhRr4sJ4E5qpvWtm",
      "title": "Products",
      "parentPageLists": [],
      "isNested": false,
      "priority": 0.8,
      "changefreq": "weekly"
    },
    "/legal": {
      "path": "/legal",
      "contentType": "PageList",
      "contentId": "5pcLHNgNSUOaIiorRJNbUJ",
      "title": "Legal",
      "parentPageLists": [],
      "isNested": false,
      "priority": 0.8,
      "changefreq": "weekly"
    },
    "/legal/global-data-protection-policy": {
      "path": "/legal/global-data-protection-policy",
      "contentType": "Page",
      "contentId": "n21eyOxWnJnrXvdat1KkG",
      "title": "Global Data Protection Policy ",
      "parentPageLists": [
        {
          "id": "5pcLHNgNSUOaIiorRJNbUJ",
          "slug": "legal",
          "title": "Legal"
        }
      ],
      "isNested": true,
      "priority": 0.7,
      "changefreq": "weekly"
    },
    "/legal/cookie-policy": {
      "path": "/legal/cookie-policy",
      "contentType": "Page",
      "contentId": "2cL4aGA9RbSLprtHuB7waR",
      "title": "Cookie Policy",
      "parentPageLists": [
        {
          "id": "5pcLHNgNSUOaIiorRJNbUJ",
          "slug": "legal",
          "title": "Legal"
        }
      ],
      "isNested": true,
      "priority": 0.7,
      "changefreq": "weekly"
    },
    "/legal/legal-disclaimer": {
      "path": "/legal/legal-disclaimer",
      "contentType": "Page",
      "contentId": "48HCYETH5NDvlZOOrvRcbf",
      "title": "Legal Disclaimer",
      "parentPageLists": [
        {
          "id": "5pcLHNgNSUOaIiorRJNbUJ",
          "slug": "legal",
          "title": "Legal"
        }
      ],
      "isNested": true,
      "priority": 0.7,
      "changefreq": "weekly"
    },
    "/solutions": {
      "path": "/solutions",
      "contentType": "PageList",
      "contentId": "486yYZWU43HKT0m4mQGBAq",
      "title": "Solutions",
      "parentPageLists": [],
      "isNested": false,
      "priority": 0.8,
      "changefreq": "weekly"
    },
    "/investors": {
      "path": "/investors",
      "contentType": "PageList",
      "contentId": "6gwc4b7XzSikzQLVkCZ9uP",
      "title": "Investors",
      "parentPageLists": [],
      "isNested": false,
      "priority": 0.8,
      "changefreq": "weekly"
    },
    "/useful-links": {
      "path": "/useful-links",
      "contentType": "PageList",
      "contentId": "5UgQrsRf0PyenWMuwzM4rP",
      "title": "Useful Links",
      "parentPageLists": [],
      "isNested": false,
      "priority": 0.8,
      "changefreq": "weekly"
    }
  },
<<<<<<< HEAD
  "generatedAt": "2025-10-23T20:52:27.288Z",
=======
  "generatedAt": "2025-10-24T17:11:14.028Z",
>>>>>>> cdaa70fb
  "version": "1.0.0"
}<|MERGE_RESOLUTION|>--- conflicted
+++ resolved
@@ -1752,10 +1752,6 @@
       "changefreq": "weekly"
     }
   },
-<<<<<<< HEAD
-  "generatedAt": "2025-10-23T20:52:27.288Z",
-=======
   "generatedAt": "2025-10-24T17:11:14.028Z",
->>>>>>> cdaa70fb
   "version": "1.0.0"
 }