/**
 * Contentful API Integration Module
 * Provides functions for fetching and managing blog articles from Contentful CMS
 */

import type { GraphQLResponse } from '@/types/contentful';

import { ContentfulError, NetworkError, GraphQLError } from './errors';

<<<<<<< HEAD
// Base fields for all content types
const SYS_FIELDS = `
  sys {
    id
  }
  __typename
`;

// Asset fields
const ASSET_FIELDS = `
  sys {
    id
  }
  title
  description
  url
  width
  height
`;

// Page fields (without circular references)
const PAGE_BASIC_FIELDS = `
  ${SYS_FIELDS}
  name
  slug
  description
`;

// PageList fields (without circular references)
const PAGELIST_BASIC_FIELDS = `
  ${SYS_FIELDS}
  name
  slug
`;

// Header fields
const HEADER_GRAPHQL_FIELDS = `
  ${SYS_FIELDS}
  name
  logo {
    ${ASSET_FIELDS}
  }
  navLinksCollection {
    items {
      ... on Page {
        ${PAGE_BASIC_FIELDS}
      }
      ... on PageList {
        ${PAGELIST_BASIC_FIELDS}
        pagesCollection {
          items {
            ${SYS_FIELDS}
            name
            slug
            description
          }
        }
      }
    }
  }
`;

// Footer fields
const FOOTER_GRAPHQL_FIELDS = `
  ${SYS_FIELDS}
  title
  description
  copyright
  logo {
    ${ASSET_FIELDS}
  }
  pageListsCollection(limit: 5) {
    items {
      ... on PageList {
        ${PAGELIST_BASIC_FIELDS}
        pagesCollection(limit: 10) {
          items {
            ... on Page {
              ${PAGE_BASIC_FIELDS}
            }
          }
        }
      }
    }
  }
`;

// Minimal PageList fields for initial fetch
const PAGELIST_MINIMAL_FIELDS = `
  ${PAGELIST_BASIC_FIELDS}
  pagesCollection(limit: 10) {
    items {
      ... on Page {
        ${PAGE_BASIC_FIELDS}
      }
    }
  }
`;

// PageList fields with header/footer references only (no full data)
const PAGELIST_WITH_REFS_FIELDS = `
  ${PAGELIST_MINIMAL_FIELDS}
  header {
    sys {
      id
    }
    __typename
  }
  footer {
    sys {
      id
    }
    __typename
  }
`;

// Simplified PageList fields for listing and reference checks
const PAGELIST_SIMPLIFIED_FIELDS = `
  ${PAGELIST_BASIC_FIELDS}
  pagesCollection(limit: 20) {
    items {
      ... on Page {
        ${PAGE_BASIC_FIELDS}
      }
    }
  }
`;

// Page fields with header/footer references only (no full data)
const PAGE_WITH_REFS_FIELDS = `
  ${PAGE_BASIC_FIELDS}
  header {
    sys {
      id
    }
    __typename
  }
  footer {
    sys {
      id
    }
    __typename
  }
`;

=======
>>>>>>> 02cc179d
/**
 * Executes GraphQL queries against Contentful's API with caching
 * @param query - GraphQL query string
 * @param variables - GraphQL variables
 * @param preview - Whether to use preview or production content
 * @returns Promise resolving to typed API response
 * @throws Error on network or GraphQL errors
 */
export async function fetchGraphQL<T>(
  query: string,
  variables: Record<string, unknown> = {},
  preview = false,
  cacheConfig?: { next: { revalidate: number } }
): Promise<GraphQLResponse<T>> {
  try {
    // Use explicit cache settings based on preview mode
    // For preview content, use no-store to ensure fresh content
    // For production content, use force-cache when not explicitly configured
    const cacheSettings = preview
      ? { cache: 'no-store' as const }
      : cacheConfig?.next
        ? { next: cacheConfig.next }
        : { cache: 'force-cache' as const };

    const response = await fetch(
      `https://graphql.contentful.com/content/v1/spaces/${process.env.NEXT_PUBLIC_CONTENTFUL_SPACE_ID}/environments/development`,
      {
        method: 'POST',
        headers: {
          'Content-Type': 'application/json',
          Authorization: `Bearer ${
            preview
              ? process.env.NEXT_PUBLIC_CONTENTFUL_PREVIEW_ACCESS_TOKEN
              : process.env.NEXT_PUBLIC_CONTENTFUL_ACCESS_TOKEN
          }`
        },
        body: JSON.stringify({ query, variables }),
        ...cacheSettings
      }
    );

    if (!response.ok) {
      try {
        // Try to clone the response to read the body without consuming it
        const clonedResponse = response.clone();
        const responseBody = await clonedResponse.text();
        console.error('GraphQL error response body:', responseBody);
      } catch (cloneError) {
        // If cloning fails, just log the error and continue
        console.error('Error cloning response:', cloneError);
      }

      // This matches the test expectation
      throw new NetworkError(`Network error: ${response.statusText}`, response);
    }

    const json = (await response.json()) as GraphQLResponse<T>;

    // Check for GraphQL errors - ensure we're checking the array length
    if (json.errors && json.errors.length > 0) {
      console.error('GraphQL errors:', JSON.stringify(json.errors, null, 2));
      throw new GraphQLError('GraphQL query execution error', json.errors);
    }

    return json;
  } catch (error: unknown) {
    console.error('Error in fetchGraphQL:', error);

    // Log additional information about the query that failed
    console.error('Failed query:', query);
    console.error('Variables:', JSON.stringify(variables, null, 2));

    // Re-throw NetworkError and GraphQLError as they are already properly formatted
    if (error instanceof NetworkError || error instanceof GraphQLError) {
      throw error;
    }

    // For any other errors, wrap in ContentfulError
    throw new ContentfulError('Failed to fetch data from Contentful', error as Error);
  }
}<|MERGE_RESOLUTION|>--- conflicted
+++ resolved
@@ -7,154 +7,6 @@
 
 import { ContentfulError, NetworkError, GraphQLError } from './errors';
 
-<<<<<<< HEAD
-// Base fields for all content types
-const SYS_FIELDS = `
-  sys {
-    id
-  }
-  __typename
-`;
-
-// Asset fields
-const ASSET_FIELDS = `
-  sys {
-    id
-  }
-  title
-  description
-  url
-  width
-  height
-`;
-
-// Page fields (without circular references)
-const PAGE_BASIC_FIELDS = `
-  ${SYS_FIELDS}
-  name
-  slug
-  description
-`;
-
-// PageList fields (without circular references)
-const PAGELIST_BASIC_FIELDS = `
-  ${SYS_FIELDS}
-  name
-  slug
-`;
-
-// Header fields
-const HEADER_GRAPHQL_FIELDS = `
-  ${SYS_FIELDS}
-  name
-  logo {
-    ${ASSET_FIELDS}
-  }
-  navLinksCollection {
-    items {
-      ... on Page {
-        ${PAGE_BASIC_FIELDS}
-      }
-      ... on PageList {
-        ${PAGELIST_BASIC_FIELDS}
-        pagesCollection {
-          items {
-            ${SYS_FIELDS}
-            name
-            slug
-            description
-          }
-        }
-      }
-    }
-  }
-`;
-
-// Footer fields
-const FOOTER_GRAPHQL_FIELDS = `
-  ${SYS_FIELDS}
-  title
-  description
-  copyright
-  logo {
-    ${ASSET_FIELDS}
-  }
-  pageListsCollection(limit: 5) {
-    items {
-      ... on PageList {
-        ${PAGELIST_BASIC_FIELDS}
-        pagesCollection(limit: 10) {
-          items {
-            ... on Page {
-              ${PAGE_BASIC_FIELDS}
-            }
-          }
-        }
-      }
-    }
-  }
-`;
-
-// Minimal PageList fields for initial fetch
-const PAGELIST_MINIMAL_FIELDS = `
-  ${PAGELIST_BASIC_FIELDS}
-  pagesCollection(limit: 10) {
-    items {
-      ... on Page {
-        ${PAGE_BASIC_FIELDS}
-      }
-    }
-  }
-`;
-
-// PageList fields with header/footer references only (no full data)
-const PAGELIST_WITH_REFS_FIELDS = `
-  ${PAGELIST_MINIMAL_FIELDS}
-  header {
-    sys {
-      id
-    }
-    __typename
-  }
-  footer {
-    sys {
-      id
-    }
-    __typename
-  }
-`;
-
-// Simplified PageList fields for listing and reference checks
-const PAGELIST_SIMPLIFIED_FIELDS = `
-  ${PAGELIST_BASIC_FIELDS}
-  pagesCollection(limit: 20) {
-    items {
-      ... on Page {
-        ${PAGE_BASIC_FIELDS}
-      }
-    }
-  }
-`;
-
-// Page fields with header/footer references only (no full data)
-const PAGE_WITH_REFS_FIELDS = `
-  ${PAGE_BASIC_FIELDS}
-  header {
-    sys {
-      id
-    }
-    __typename
-  }
-  footer {
-    sys {
-      id
-    }
-    __typename
-  }
-`;
-
-=======
->>>>>>> 02cc179d
 /**
  * Executes GraphQL queries against Contentful's API with caching
  * @param query - GraphQL query string
@@ -180,7 +32,7 @@
         : { cache: 'force-cache' as const };
 
     const response = await fetch(
-      `https://graphql.contentful.com/content/v1/spaces/${process.env.NEXT_PUBLIC_CONTENTFUL_SPACE_ID}/environments/development`,
+      `https://graphql.contentful.com/content/v1/spaces/${process.env.NEXT_PUBLIC_CONTENTFUL_SPACE_ID}/environments/staging`,
       {
         method: 'POST',
         headers: {
