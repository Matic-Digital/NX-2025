--- conflicted
+++ resolved
@@ -4,28 +4,10 @@
 import type { Footer } from '@/types/contentful/Footer';
 import type { PageLayout } from '@/types/contentful/PageLayout';
 import { ContentfulError, NetworkError } from '../errors';
-<<<<<<< HEAD
-
-// Define a new interface that extends PageList with header and footer
-interface PageListWithHeaderFooter extends PageList {
-  header: Header | null;
-  footer: Footer | null;
-}
-
-import { getHeaderById } from './header';
-import { getFooterById } from './footer';
-
-=======
->>>>>>> 471d2487
 import { BANNERHERO_GRAPHQL_FIELDS } from './banner-hero';
 import { CTABANNER_GRAPHQL_FIELDS } from './cta-banner';
 import { CONTENTGRID_GRAPHQL_FIELDS } from './content-grid';
 import { IMAGEBETWEEN_GRAPHQL_FIELDS } from './image-between';
-<<<<<<< HEAD
-import {
-  getEXTERNAL_PAGE_FIELDS,
-  getPAGE_BASIC_FIELDS,
-=======
 import { SYS_FIELDS } from './graphql-fields';
 
 import { getHeaderById } from './header';
@@ -43,7 +25,6 @@
   getSERVICE_BASIC_FIELDS,
   getSOLUTION_BASIC_FIELDS,
   getPOST_BASIC_FIELDS,
->>>>>>> 471d2487
   getPAGELIST_BASIC_FIELDS,
   getPAGELIST_WITH_REFS_FIELDS
 } from './graphql-fields';
@@ -58,8 +39,6 @@
       }
       ... on ExternalPage {
         ${getEXTERNAL_PAGE_FIELDS()}
-<<<<<<< HEAD
-=======
       }
       ... on Product {
         ${getPRODUCT_BASIC_FIELDS()}
@@ -75,7 +54,6 @@
       }
       ... on PageList {
         ${getPAGELIST_BASIC_FIELDS()}
->>>>>>> 471d2487
       }
     }
   }
@@ -97,8 +75,6 @@
       }
       ... on ExternalPage {
         ${getEXTERNAL_PAGE_FIELDS()}
-<<<<<<< HEAD
-=======
       }
       ... on Product {
         ${getPRODUCT_BASIC_FIELDS()}
@@ -114,7 +90,6 @@
       }
       ... on PageList {
         ${getPAGELIST_BASIC_FIELDS()}
->>>>>>> 471d2487
       }
     }
   }
@@ -183,7 +158,7 @@
     throw new Error('Unknown error checking if page belongs to any PageList');
   }
 }
-  
+
 // Note: getPageBySlugInPageList function removed to avoid circular dependency
 // This function would require importing getPageBySlug from './page' which creates a circular dependency
 
@@ -233,14 +208,10 @@
  * @param preview - Whether to fetch draft content
  * @returns Promise resolving to the page list with header and footer or null if not found
  */
-<<<<<<< HEAD
-export async function getPageListBySlug(slug: string, preview = false): Promise<PageListWithHeaderFooter | null> {
-=======
 export async function getPageListBySlug(
   slug: string,
   preview = false
 ): Promise<PageListWithHeaderFooter | null> {
->>>>>>> 471d2487
   try {
     // Log the request for debugging
     console.log(`Fetching PageList with slug: ${slug}, preview: ${preview}`);
@@ -343,11 +314,7 @@
 
     // Type assertion for pageLayout to avoid 'any' type
     const pageLayout = pageListData.pageLayout as PageLayout | undefined;
-<<<<<<< HEAD
-    
-=======
-
->>>>>>> 471d2487
+
     // Fetch header data if referenced
     let header = null;
     if (pageLayout?.header) {
@@ -419,11 +386,7 @@
       header,
       footer,
       pageContentCollection: pageContent
-<<<<<<< HEAD
-    } as PageListWithHeaderFooter;
-=======
     };
->>>>>>> 471d2487
 
     // Debug the PageList structure
     console.log('PageList structure:', {
