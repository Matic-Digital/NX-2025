export * from './cta-banner';
export * from './features-grid';
export * from './hero';
<<<<<<< HEAD
export * from './section-heading';
=======
export * from './section-heading';
export * from './image';
>>>>>>> 978d7683
<|MERGE_RESOLUTION|>--- conflicted
+++ resolved
@@ -1,9 +1,5 @@
 export * from './cta-banner';
 export * from './features-grid';
 export * from './hero';
-<<<<<<< HEAD
 export * from './section-heading';
-=======
-export * from './section-heading';
-export * from './image';
->>>>>>> 978d7683
+export * from './image';