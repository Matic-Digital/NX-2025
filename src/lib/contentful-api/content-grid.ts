import { fetchGraphQL } from '../api';

import type { ContentGrid, ContentGridResponse } from '@/types/contentful';

import { IMAGE_GRAPHQL_FIELDS } from './image';
import { SECTIONHEADING_GRAPHQL_FIELDS } from './section-heading';
import { POST_GRAPHQL_FIELDS_SIMPLE } from './post';
import { VIDEO_GRAPHQL_FIELDS } from './video';
<<<<<<< HEAD
import { SOLUTION_GRAPHQL_FIELDS } from './solution';
=======
import { SERVICE_GRAPHQL_FIELDS } from './service';
>>>>>>> 40f9d188

import { ContentfulError, NetworkError } from '../errors';

const SYS_FIELDS = `
  sys {
    id
  }
  __typename
`;

const ASSET_FIELDS = `
  sys {
    id
  }
  title
  description
  url
  width
  height
`;

<<<<<<< HEAD
=======
const IMAGE_FIELDS = `
  sys {
    id
  }
  title
  link
  altText
`;

>>>>>>> 40f9d188
// ContentGridItem fields
export const CONTENTGRIDITEM_GRAPHQL_FIELDS = `
  ${SYS_FIELDS}
  title
  link {
    sys {
      id
    }
    slug
  }
  description
  icon {
    ${ASSET_FIELDS}
  }
  image {
    ${IMAGE_GRAPHQL_FIELDS}
  }
`;

// ContentGrid fields
export const CONTENTGRID_GRAPHQL_FIELDS = `
  ${SYS_FIELDS} 
  heading {
    ${SECTIONHEADING_GRAPHQL_FIELDS}
  }
<<<<<<< HEAD
  itemsCollection(limit: 20) {
=======
  backgroundImage {
    ${IMAGE_FIELDS}
  }
  itemsCollection(limit: 6) {
>>>>>>> 40f9d188
    items {
      ... on ContentGridItem {
        ${CONTENTGRIDITEM_GRAPHQL_FIELDS}
      }
      ... on Post {
        ${POST_GRAPHQL_FIELDS_SIMPLE}
      }
      ... on Video {
        ${VIDEO_GRAPHQL_FIELDS}
      }
<<<<<<< HEAD
      ... on Solution {
        ${SOLUTION_GRAPHQL_FIELDS}
=======
      ... on Service {
        ${SERVICE_GRAPHQL_FIELDS}
>>>>>>> 40f9d188
      }
    }
  }
`;

/**
 * Fetches all ContentGrids from Contentful
 * @param preview - Whether to fetch draft content
 * @returns Promise resolving to ContentGrids response with pagination info
 */
export async function getAllContentGrids(preview = false): Promise<ContentGridResponse> {
  try {
    const response = await fetchGraphQL<ContentGrid>(
      `query GetAllContentGrids($preview: Boolean!) {
        contentGridCollection(preview: $preview) {
          items {
            ${CONTENTGRID_GRAPHQL_FIELDS}
          }
        }
      }`,
      { preview },
      preview
    );

    // Check for valid response
    if (!response?.data) {
      throw new ContentfulError('Invalid response from Contentful');
    }

    // Access data using type assertion to help TypeScript understand the structure
    const data = response.data as unknown as {
      contentGridCollection?: { items?: ContentGrid[] };
    };

    // Validate the data structure
    if (!data.contentGridCollection?.items?.length) {
      throw new ContentfulError('Failed to fetch ContentGrids from Contentful');
    }

    return {
      items: data.contentGridCollection.items
    };
  } catch (error) {
    if (error instanceof ContentfulError) {
      throw error;
    }
    if (error instanceof Error) {
      throw new NetworkError(`Error fetching ContentGrids: ${error.message}`);
    }
    throw new Error('Unknown error fetching ContentGrids');
  }
}<|MERGE_RESOLUTION|>--- conflicted
+++ resolved
@@ -6,11 +6,8 @@
 import { SECTIONHEADING_GRAPHQL_FIELDS } from './section-heading';
 import { POST_GRAPHQL_FIELDS_SIMPLE } from './post';
 import { VIDEO_GRAPHQL_FIELDS } from './video';
-<<<<<<< HEAD
 import { SOLUTION_GRAPHQL_FIELDS } from './solution';
-=======
 import { SERVICE_GRAPHQL_FIELDS } from './service';
->>>>>>> 40f9d188
 
 import { ContentfulError, NetworkError } from '../errors';
 
@@ -32,18 +29,6 @@
   height
 `;
 
-<<<<<<< HEAD
-=======
-const IMAGE_FIELDS = `
-  sys {
-    id
-  }
-  title
-  link
-  altText
-`;
-
->>>>>>> 40f9d188
 // ContentGridItem fields
 export const CONTENTGRIDITEM_GRAPHQL_FIELDS = `
   ${SYS_FIELDS}
@@ -69,14 +54,10 @@
   heading {
     ${SECTIONHEADING_GRAPHQL_FIELDS}
   }
-<<<<<<< HEAD
+  backgroundImage {
+    ${IMAGE_GRAPHQL_FIELDS}
+  }
   itemsCollection(limit: 20) {
-=======
-  backgroundImage {
-    ${IMAGE_FIELDS}
-  }
-  itemsCollection(limit: 6) {
->>>>>>> 40f9d188
     items {
       ... on ContentGridItem {
         ${CONTENTGRIDITEM_GRAPHQL_FIELDS}
@@ -84,16 +65,14 @@
       ... on Post {
         ${POST_GRAPHQL_FIELDS_SIMPLE}
       }
+      ... on Service {
+        ${SERVICE_GRAPHQL_FIELDS}
+      }
+      ... on Solution {
+        ${SOLUTION_GRAPHQL_FIELDS}
+      }
       ... on Video {
         ${VIDEO_GRAPHQL_FIELDS}
-      }
-<<<<<<< HEAD
-      ... on Solution {
-        ${SOLUTION_GRAPHQL_FIELDS}
-=======
-      ... on Service {
-        ${SERVICE_GRAPHQL_FIELDS}
->>>>>>> 40f9d188
       }
     }
   }
