--- conflicted
+++ resolved
@@ -3,12 +3,7 @@
 import type { ContentGrid, ContentGridItem, ContentGridResponse } from '@/types/contentful';
 
 import { IMAGE_GRAPHQL_FIELDS } from './image';
-<<<<<<< HEAD
-import { SECTIONHEADING_GRAPHQL_FIELDS } from './section-heading';
-import { SERVICE_GRAPHQL_FIELDS } from './service';
-=======
 import { SECTION_HEADING_GRAPHQL_FIELDS } from './section-heading';
->>>>>>> 471d2487
 import { SYS_FIELDS, ASSET_FIELDS } from './graphql-fields';
 import { ContentfulError, NetworkError } from '../errors';
 
@@ -29,15 +24,6 @@
   ${SYS_FIELDS}
   title
   heading
-<<<<<<< HEAD
-  link {
-    sys {
-      id
-    }
-    slug
-  }
-=======
->>>>>>> 471d2487
   description
   icon {
     ${ASSET_FIELDS}
