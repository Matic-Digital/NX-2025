import { fetchGraphQL } from '../api';
import type { Product } from '@/types/contentful/Product';
import type { Header } from '@/types/contentful/Header';
import type { Footer } from '@/types/contentful/Footer';
import { ContentfulError, NetworkError } from '../errors';
<<<<<<< HEAD
import { SYS_FIELDS, ASSET_FIELDS } from './graphql-fields';
=======
import { getHeaderById } from './header';
import { getFooterById } from './footer';
import { SYS_FIELDS, ASSET_FIELDS } from './graphql-fields';
import { IMAGE_GRAPHQL_FIELDS } from './image';
import { BANNERHERO_GRAPHQL_FIELDS } from './banner-hero';
import { CONTENTGRID_GRAPHQL_FIELDS } from './content-grid';
import { CTABANNER_GRAPHQL_FIELDS } from './cta-banner';
import { IMAGEBETWEEN_GRAPHQL_FIELDS } from './image-between';
>>>>>>> 471d2487

// Simplified Product fields for individual Product queries (to stay within Contentful query size limit)
export const PRODUCT_GRAPHQL_FIELDS = `
  ${SYS_FIELDS}
  title
  slug
  description
  icon {
    ${ASSET_FIELDS}
  }
  image {
    ${IMAGE_GRAPHQL_FIELDS}
  }
  pageLayout {
    ${SYS_FIELDS}
    header {
      ${SYS_FIELDS}
    }
    footer {
      ${SYS_FIELDS}
    }
  }
  itemsCollection(limit: 10) {
    items {
      __typename
      ... on BannerHero {
        sys {
          id
        }
      }
      ... on Content {
        sys {
          id
        }
      }
      ... on ContentGrid {
        sys {
          id
        }
      }
      ... on CtaBanner {
        sys {
          id
        }
      }
      ... on ImageBetween {
        sys {
          id
        }
      }
    }
  }
`;

export async function getProductById(id: string, preview = false): Promise<Product | null> {
  try {
    const response = await fetchGraphQL<Product>(
      `query GetProductById($id: String!, $preview: Boolean!) {
        product(id: $id, preview: $preview) {
          ${PRODUCT_GRAPHQL_FIELDS}
        }   
      }`,
      { id, preview },
      preview
    );

    if (!response?.data) {
      throw new ContentfulError('Invalid response from Contentful');
    }

    const data = response.data as unknown as { product?: Product };

    if (!data.product) {
      return null;
    }

    return data.product;
  } catch (error) {
    if (error instanceof ContentfulError) {
      throw error;
    }
    if (error instanceof Error) {
      throw new NetworkError(`Error fetching Product: ${error.message}`);
    }
    throw new Error('Unknown error fetching Product');
  }
}

// Function to fetch full component data by ID and type
async function fetchComponentById(id: string, typename: string, preview = false): Promise<unknown> {
  let query = '';
  let fields = '';

  switch (typename) {
    case 'BannerHero':
      fields = BANNERHERO_GRAPHQL_FIELDS;
      query = `bannerHero(id: "${id}", preview: ${preview}) { ${fields} }`;
      break;
    case 'Content':
      fields = SYS_FIELDS;
      query = `content(id: "${id}", preview: ${preview}) { ${fields} }`;
      break;
    case 'ContentGrid':
      fields = CONTENTGRID_GRAPHQL_FIELDS;
      query = `contentGrid(id: "${id}", preview: ${preview}) { ${fields} }`;
      break;
    case 'CtaBanner':
      fields = CTABANNER_GRAPHQL_FIELDS;
      query = `ctaBanner(id: "${id}", preview: ${preview}) { ${fields} }`;
      break;
    case 'ImageBetween':
      fields = IMAGEBETWEEN_GRAPHQL_FIELDS;
      query = `imageBetween(id: "${id}", preview: ${preview}) { ${fields} }`;
      break;
    default:
      console.warn(`Unknown component type: ${typename}`);
      return null;
  }

  try {
    const response = await fetchGraphQL(`query { ${query} }`, {}, preview);
    if (!response?.data) return null;

    // Extract the component data based on type
    const data = response.data as Record<string, unknown>;
    const componentKey = typename.charAt(0).toLowerCase() + typename.slice(1); // Convert to camelCase
    return data[componentKey] ?? null;
  } catch (error) {
    console.error(`Error fetching ${typename} component:`, error);
    return null;
  }
}

export async function getProductBySlug(slug: string, preview = false): Promise<Product | null> {
  try {
    // Step 1: Fetch basic Product data
    const response = await fetchGraphQL(
      `query GetProductBySlug($slug: String!, $preview: Boolean!) {
        productCollection(where: { slug: $slug }, limit: 1, preview: $preview) {
          items {
            ${PRODUCT_GRAPHQL_FIELDS}
          }
        }
      }`,
      { slug, preview },
      preview
    );

    // Check for valid response
    if (!response?.data) {
      throw new ContentfulError('Invalid response from Contentful');
    }

    // Access data using type assertion to help TypeScript understand the structure
    const data = response.data as unknown as { productCollection?: { items?: Product[] } };

    // Return null if product not found
    if (!data.productCollection?.items?.length) {
      return null;
    }

    const product = data.productCollection.items[0];
    if (!product) {
      return null;
    }

    // Step 2: Fetch header and footer if pageLayout is present
    let header = null;
    let footer = null;

    if (product.pageLayout) {
      // Type assertion for pageLayout to access nested properties safely
      const pageLayout = product.pageLayout as {
        header?: { sys?: { id: string } };
        footer?: { sys?: { id: string } };
      };

      // Fetch header data if referenced
      if (pageLayout.header?.sys?.id) {
        header = await getHeaderById(pageLayout.header.sys.id, preview);
      }

      // Fetch footer data if referenced
      if (pageLayout.footer?.sys?.id) {
        footer = await getFooterById(pageLayout.footer.sys.id, preview);
      }
    }

    // Step 3: Fetch full content for each component in itemsCollection
    if (product.itemsCollection?.items) {
      const hydratedItems = await Promise.all(
        product.itemsCollection.items.map(async (item) => {
          if (!item?.__typename || !item.sys?.id) {
            return item;
          }

          // Fetch full component data
          const fullComponent = await fetchComponentById(item.sys.id, item.__typename, preview);
          return fullComponent ?? item; // Fallback to basic item if fetch fails
        })
      );

      // Update the product with hydrated components
      if (product.itemsCollection) {
        product.itemsCollection.items = hydratedItems as typeof product.itemsCollection.items;
      }
    }

    // Return product with header and footer data
    return {
      ...product,
      header,
      footer
    } as Product & { header: Header | null; footer: Footer | null };
  } catch (error) {
    if (error instanceof ContentfulError) {
      throw error;
    }
    if (error instanceof Error) {
      throw new NetworkError(`Error fetching Product by slug: ${error.message}`);
    }
    throw new Error('Unknown error fetching Product by slug');
  }
}

export async function getProductsByIds(productsIds: string[], preview = false): Promise<Product[]> {
  if (productsIds.length === 0) {
    return [];
  }

  const query = `
    query GetProductsByIds($ids: [String!]!, $preview: Boolean!) {
      productCollection(where: { sys: { id_in: $ids } }, preview: $preview) {
        items {
          ${PRODUCT_GRAPHQL_FIELDS}
        }
      }
    }
  `;

  try {
    const response = await fetchGraphQL(query, {
      ids: productsIds,
      preview
    });

    if (!response?.data) {
      throw new ContentfulError('Invalid response from Contentful');
    }

    // Access data using type assertion to help TypeScript understand the structure
    const data = response.data as unknown as {
      productCollection?: { items?: Product[] };
    };

    // Validate the data structure
    if (!data.productCollection?.items?.length) {
      throw new ContentfulError('Failed to fetch Products from Contentful');
    }

    return data.productCollection.items;
  } catch (error) {
    if (error instanceof ContentfulError) {
      throw error;
    }
    if (error instanceof Error) {
      throw new NetworkError(`Error fetching Products: ${error.message}`);
    }
    throw new Error('Unknown error fetching Products');
  }
}<|MERGE_RESOLUTION|>--- conflicted
+++ resolved
@@ -3,9 +3,6 @@
 import type { Header } from '@/types/contentful/Header';
 import type { Footer } from '@/types/contentful/Footer';
 import { ContentfulError, NetworkError } from '../errors';
-<<<<<<< HEAD
-import { SYS_FIELDS, ASSET_FIELDS } from './graphql-fields';
-=======
 import { getHeaderById } from './header';
 import { getFooterById } from './footer';
 import { SYS_FIELDS, ASSET_FIELDS } from './graphql-fields';
@@ -14,7 +11,6 @@
 import { CONTENTGRID_GRAPHQL_FIELDS } from './content-grid';
 import { CTABANNER_GRAPHQL_FIELDS } from './cta-banner';
 import { IMAGEBETWEEN_GRAPHQL_FIELDS } from './image-between';
->>>>>>> 471d2487
 
 // Simplified Product fields for individual Product queries (to stay within Contentful query size limit)
 export const PRODUCT_GRAPHQL_FIELDS = `
