import { fetchGraphQL } from '../api';
import { IMAGE_GRAPHQL_FIELDS } from './image';
<<<<<<< HEAD
import { SECTIONHEADING_GRAPHQL_FIELDS } from './section-heading';
=======
import { SECTION_HEADING_GRAPHQL_FIELDS } from './section-heading';
>>>>>>> 471d2487
import { SYS_FIELDS } from './graphql-fields';
import type { Slider } from '@/types/contentful';
import { ContentfulError, NetworkError } from '../errors';
import { POST_SLIDER_GRAPHQL_FIELDS } from './post';
<<<<<<< HEAD
=======
import { FEATURE_SLIDERITEM_GRAPHQL_FIELDS } from './feature-slider-item';
>>>>>>> 471d2487

// Minimal slider item fields with inline fragments for union types
const SLIDERITEM_GRAPHQL_FIELDS_SIMPLE = `
  ... on SliderItem {
    ${SYS_FIELDS}
    title
    heading {
      ${SECTION_HEADING_GRAPHQL_FIELDS}
    }
    image {
      ${IMAGE_GRAPHQL_FIELDS}
    }
  }
  ... on Image {
    ${IMAGE_GRAPHQL_FIELDS}
  }
  ... on Post {
    ${POST_SLIDER_GRAPHQL_FIELDS}
<<<<<<< HEAD
=======
  }
  ... on FeatureSliderItem {
    ${FEATURE_SLIDERITEM_GRAPHQL_FIELDS}
>>>>>>> 471d2487
  }
`;

// Minimal slider fields for ContentGrid queries
export const SLIDER_GRAPHQL_FIELDS_SIMPLE = `
  ${SYS_FIELDS}
  title
  itemsCollection(limit: 10) {
    items {
      ${SLIDERITEM_GRAPHQL_FIELDS_SIMPLE}
    }
  }
`;

// Full slider fields for dedicated slider queries
export const SLIDER_GRAPHQL_FIELDS = SLIDER_GRAPHQL_FIELDS_SIMPLE;

/**
 * Fetches Slider data separately by IDs to avoid QUERY_TOO_BIG errors
 * @param sliderIds - Array of Slider IDs to fetch
 * @param preview - Whether to fetch draft content
 * @returns Promise resolving to array of Slider objects
 */
export async function getSlidersByIds(sliderIds: string[], preview = false): Promise<Slider[]> {
  if (sliderIds.length === 0) {
    return [];
  }

  const query = `
    query GetSlidersByIds($ids: [String!]!, $preview: Boolean!) {
      sliderCollection(where: { sys: { id_in: $ids } }, preview: $preview) {
        items {
          ${SLIDER_GRAPHQL_FIELDS_SIMPLE}
        }
      }
    }
  `;

  try {
    const response = await fetchGraphQL(query, {
      ids: sliderIds,
      preview
    });

    if (!response?.data) {
      throw new ContentfulError('Invalid response from Contentful');
    }

    // Access data using type assertion to help TypeScript understand the structure
    const data = response.data as unknown as {
      sliderCollection?: { items?: Slider[] };
    };

    // Validate the data structure
    if (!data.sliderCollection?.items?.length) {
      throw new ContentfulError('Failed to fetch Sliders from Contentful');
    }

    return data.sliderCollection.items;
  } catch (error) {
    if (error instanceof ContentfulError) {
      throw error;
    }
    if (error instanceof Error) {
      throw new NetworkError(`Error fetching Sliders: ${error.message}`);
    }
    throw new Error('Unknown error fetching Sliders');
  }
}<|MERGE_RESOLUTION|>--- conflicted
+++ resolved
@@ -1,18 +1,11 @@
 import { fetchGraphQL } from '../api';
 import { IMAGE_GRAPHQL_FIELDS } from './image';
-<<<<<<< HEAD
-import { SECTIONHEADING_GRAPHQL_FIELDS } from './section-heading';
-=======
 import { SECTION_HEADING_GRAPHQL_FIELDS } from './section-heading';
->>>>>>> 471d2487
 import { SYS_FIELDS } from './graphql-fields';
 import type { Slider } from '@/types/contentful';
 import { ContentfulError, NetworkError } from '../errors';
 import { POST_SLIDER_GRAPHQL_FIELDS } from './post';
-<<<<<<< HEAD
-=======
 import { FEATURE_SLIDERITEM_GRAPHQL_FIELDS } from './feature-slider-item';
->>>>>>> 471d2487
 
 // Minimal slider item fields with inline fragments for union types
 const SLIDERITEM_GRAPHQL_FIELDS_SIMPLE = `
@@ -31,12 +24,9 @@
   }
   ... on Post {
     ${POST_SLIDER_GRAPHQL_FIELDS}
-<<<<<<< HEAD
-=======
   }
   ... on FeatureSliderItem {
     ${FEATURE_SLIDERITEM_GRAPHQL_FIELDS}
->>>>>>> 471d2487
   }
 `;
 
