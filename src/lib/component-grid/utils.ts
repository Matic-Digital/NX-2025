--- conflicted
+++ resolved
@@ -116,17 +116,10 @@
           ? 1
           : analysis.hasCtaGrids
             ? 1
-<<<<<<< HEAD
-            : analysis.allItemsArePosts
-              ? 4
-              : analysis.hasFullWidthItems
-                ? 1
-=======
             : analysis.hasFullWidthItems
               ? 1
               : analysis.allItemsArePosts
                 ? 4
->>>>>>> 6dc79674
                 : analysis.allItemsAreSolutions
                   ? 3
                   : analysis.hasImages
