--- conflicted
+++ resolved
@@ -415,8 +415,6 @@
     "permanent": false
   },
   {
-<<<<<<< HEAD
-=======
     "source": "/nx-string-harnesses",
     "destination": "/products/ebos/nx-string-harnesses",
     "permanent": false
@@ -427,7 +425,6 @@
     "permanent": false
   },
   {
->>>>>>> e2c01a91
     "source": "/ojjo-earth-truss-datasheet",
     "destination": "/post/data-sheet/ojjo-earth-truss-datasheet",
     "permanent": false
@@ -503,14 +500,11 @@
     "permanent": false
   },
   {
-<<<<<<< HEAD
-=======
     "source": "/traditional-piles",
     "destination": "/products/foundations/traditional-piles",
     "permanent": false
   },
   {
->>>>>>> e2c01a91
     "source": "/truecapture",
     "destination": "/products/controls/truecapture",
     "permanent": false
