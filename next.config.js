--- conflicted
+++ resolved
@@ -341,9 +341,6 @@
           // Content Security Policy - Environment-aware configuration
           {
             key: 'Content-Security-Policy',
-<<<<<<< HEAD
-            value: "default-src 'self'; script-src 'self' 'unsafe-inline' 'unsafe-eval' https://app.contentful.com https://cdn.jsdelivr.net https://unpkg.com https://js.hsforms.net https://js.hs-scripts.com; style-src 'self' 'unsafe-inline' https://fonts.googleapis.com; font-src 'self' https://fonts.gstatic.com; img-src 'self' data: https: blob:; media-src 'self' https:; connect-src 'self' https: wss: https://api.hubapi.com; frame-ancestors 'self' https://app.contentful.com; base-uri 'self'; form-action 'self' https://api.hubapi.com; object-src 'none'; upgrade-insecure-requests"
-=======
             value: process.env.NODE_ENV === 'development' ? [
               // Development CSP - More permissive for local development and network access
               "default-src 'self' 'unsafe-inline' 'unsafe-eval' data: blob: localhost:* 127.0.0.1:* 0.0.0.0:* 192.168.*:* 10.*:* 172.*:*",
@@ -372,7 +369,6 @@
               "upgrade-insecure-requests",
               "report-uri /api/csp-report"
             ].join('; ')
->>>>>>> 19fd538c
           },
           // Report-To header for CSP violation reporting
           {
@@ -393,13 +389,8 @@
             value: 'SAMEORIGIN'
           },
           {
-<<<<<<< HEAD
-            key: 'X-Content-Type-Options',
-            value: 'nosniff'
-=======
             key: 'X-XSS-Protection',
             value: '1; mode=block'
->>>>>>> 19fd538c
           },
           {
             key: 'Referrer-Policy',
@@ -407,13 +398,6 @@
           },
           {
             key: 'Permissions-Policy',
-<<<<<<< HEAD
-            value: 'camera=(), microphone=(), geolocation=()'
-          },
-          {
-            key: 'Strict-Transport-Security',
-            value: 'max-age=31536000; includeSubDomains'
-=======
             value: [
               'camera=()',
               'microphone=()',
@@ -435,7 +419,6 @@
           {
             key: 'X-DNS-Prefetch-Control',
             value: 'on'
->>>>>>> 19fd538c
           }
         ]
       },
