--- conflicted
+++ resolved
@@ -1774,10 +1774,6 @@
       "changefreq": "weekly"
     }
   },
-<<<<<<< HEAD
-  "generatedAt": "2025-11-05T20:13:07.967Z",
-=======
   "generatedAt": "2025-11-06T03:33:06.201Z",
->>>>>>> 95d7f68e
   "version": "1.0.0"
 }