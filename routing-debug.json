{
  "routes": {
    "/": {
      "path": "/",
      "contentType": "Page",
      "contentId": "homepage",
      "title": "Homepage",
      "parentPageLists": [],
      "isNested": false,
      "priority": 1,
      "changefreq": "daily"
    },
    "/resources": {
      "path": "/resources",
      "contentType": "Page",
      "contentId": "5DSiOYcY583zexePdQWMCx",
      "title": "Resources",
      "parentPageLists": [],
      "isNested": false,
      "priority": 0.8,
      "changefreq": "weekly"
    },
    "/thank-you": {
      "path": "/thank-you",
      "contentType": "Page",
      "contentId": "3sijpLvT97rCZYGHQHeNU2",
      "title": "Thank You",
      "parentPageLists": [],
      "isNested": false,
      "priority": 0.8,
      "changefreq": "weekly"
    },
    "/search": {
      "path": "/search",
      "contentType": "Page",
      "contentId": "4cgZUqGqpLeLsbesh8NRfu",
      "title": "Search",
      "parentPageLists": [],
      "isNested": false,
      "priority": 0.8,
      "changefreq": "weekly"
    },
    "/newsroom": {
      "path": "/newsroom",
      "contentType": "Page",
      "contentId": "7anXk0qLYQCMupVYkDWeAu",
      "title": "Newsroom",
      "parentPageLists": [],
      "isNested": false,
      "priority": 0.8,
      "changefreq": "weekly"
    },
    "/careers": {
      "path": "/careers",
      "contentType": "Page",
      "contentId": "2Kccqh0dLWvKlNpFKP9AFc",
      "title": "Careers",
      "parentPageLists": [],
      "isNested": false,
      "priority": 0.8,
      "changefreq": "weekly"
    },
    "/showcase": {
      "path": "/showcase",
      "contentType": "Page",
      "contentId": "4umDIlrC3OoeT0aI1PYu2c",
      "title": "Showcase",
      "parentPageLists": [],
      "isNested": false,
      "priority": 0.8,
      "changefreq": "weekly"
    },
    "/contact": {
      "path": "/contact",
      "contentType": "Page",
      "contentId": "w2KHQ5178xkIJMIKC2fEN",
      "title": "Contact",
      "parentPageLists": [],
      "isNested": false,
      "priority": 0.8,
      "changefreq": "weekly"
    },
    "/company": {
      "path": "/company",
      "contentType": "PageList",
      "contentId": "52QRFJELDLgJQ3Dj7hYy0R",
      "title": "Company",
      "parentPageLists": [],
      "isNested": false,
      "priority": 0.8,
      "changefreq": "weekly"
    },
    "/asia-pacific": {
      "path": "/asia-pacific",
      "contentType": "Page",
      "contentId": "4xzgX3ZQu2rM9IiN5sWxVd",
      "title": "Asia-Pacific",
      "parentPageLists": [],
      "isNested": false,
      "priority": 0.8,
      "changefreq": "weekly"
    },
    "/about": {
      "path": "/about",
      "contentType": "Page",
      "contentId": "4i1ZNsg2pJifeE22rVa8Qk",
      "title": "About",
      "parentPageLists": [],
      "isNested": false,
      "priority": 0.8,
      "changefreq": "weekly"
    },
    "/traditional-piles": {
      "path": "/traditional-piles",
      "contentType": "Product",
      "contentId": "MDXkeEo4tAbx4p5D4QRv2",
      "title": "Traditional Piles",
      "parentPageLists": [],
      "isNested": false,
      "priority": 0.7,
      "changefreq": "monthly"
    },
    "/foundations-product": {
      "path": "/foundations-product",
      "contentType": "Product",
      "contentId": "21LiuyR5pRn51wRbOkZx27",
      "title": "Foundations Product",
      "parentPageLists": [],
      "isNested": false,
      "priority": 0.7,
      "changefreq": "monthly"
    },
    "/controls-product": {
      "path": "/controls-product",
      "contentType": "Product",
      "contentId": "5yjA0VlT6chXJIKVy8FQjZ",
      "title": "Controls Product",
      "parentPageLists": [],
      "isNested": false,
      "priority": 0.7,
      "changefreq": "monthly"
    },
    "/digital-product": {
      "path": "/digital-product",
      "contentType": "Product",
      "contentId": "7A63W21yZBBQ5eofmzIw4Q",
      "title": "Digital Product",
      "parentPageLists": [],
      "isNested": false,
      "priority": 0.7,
      "changefreq": "monthly"
    },
    "/dual-land-use": {
      "path": "/dual-land-use",
      "contentType": "Solution",
      "contentId": "nr5E2VQIfZ7lK4TlzgVvZ",
      "title": "Dual Land-Use",
      "parentPageLists": [],
      "isNested": false,
      "priority": 0.7,
      "changefreq": "monthly"
    },
    "/ppa-partnerships": {
      "path": "/ppa-partnerships",
      "contentType": "Solution",
      "contentId": "6o1VESwWVjTxNWjCAGOctH",
      "title": "PPA Partnerships",
      "parentPageLists": [],
      "isNested": false,
      "priority": 0.7,
      "changefreq": "monthly"
    },
    "/decarbonization-lever": {
      "path": "/decarbonization-lever",
      "contentType": "Solution",
      "contentId": "63w7jPufol1Oke2wORbfXz",
      "title": "Decarbonization Lever",
      "parentPageLists": [],
      "isNested": false,
      "priority": 0.7,
      "changefreq": "monthly"
    },
    "/cold-climates": {
      "path": "/cold-climates",
      "contentType": "Solution",
      "contentId": "Hg2nkCA2OWcMKLykuTtLv",
      "title": "Cold Climates",
      "parentPageLists": [],
      "isNested": false,
      "priority": 0.7,
      "changefreq": "monthly"
    },
    "/speed-to-deploy": {
      "path": "/speed-to-deploy",
      "contentType": "Solution",
      "contentId": "11nUAToRP7XfckKXSHMBHr",
      "title": "Speed to Deploy",
      "parentPageLists": [],
      "isNested": false,
      "priority": 0.7,
      "changefreq": "monthly"
    },
    "/desert-climates": {
      "path": "/desert-climates",
      "contentType": "Solution",
      "contentId": "2sBwhugH0i1pAbP14gdJ4I",
      "title": "Desert Climates",
      "parentPageLists": [],
      "isNested": false,
      "priority": 0.7,
      "changefreq": "monthly"
    },
    "/ai-and-energy-transition": {
      "path": "/ai-and-energy-transition",
      "contentType": "Solution",
      "contentId": "2FerdbjnrZJYq6TJyCr16K",
      "title": "AI & Energy Transition",
      "parentPageLists": [],
      "isNested": false,
      "priority": 0.7,
      "changefreq": "monthly"
    },
    "/a-non-categorized-solution": {
      "path": "/a-non-categorized-solution",
      "contentType": "Solution",
      "contentId": "5KLoRiHizbizG1US1KRTZW",
      "title": "A Non-Categorized Solution",
      "parentPageLists": [],
      "isNested": false,
      "priority": 0.7,
      "changefreq": "monthly"
    },
    "/bankability": {
      "path": "/bankability",
      "contentType": "Solution",
      "contentId": "4CoBxJR7d1PKCL9fIOhYXJ",
      "title": "Bankability ",
      "parentPageLists": [],
      "isNested": false,
      "priority": 0.7,
      "changefreq": "monthly"
    },
    "/enable-dual-value": {
      "path": "/enable-dual-value",
      "contentType": "Solution",
      "contentId": "73yin9LXWMnm1dcg45lMA",
      "title": "Enable Dual Value",
      "parentPageLists": [],
      "isNested": false,
      "priority": 0.7,
      "changefreq": "monthly"
    },
    "/maximizing-uptime": {
      "path": "/maximizing-uptime",
      "contentType": "Solution",
      "contentId": "4swp9Z2bT6VQFvAr0L2ie8",
      "title": "Maximizing Uptime",
      "parentPageLists": [],
      "isNested": false,
      "priority": 0.7,
      "changefreq": "monthly"
    },
    "/solving-for-complex-terrain": {
      "path": "/solving-for-complex-terrain",
      "contentType": "Solution",
      "contentId": "6NwI80IWNgGokdPZhEFoFW",
      "title": "Solving for Complex Terrain",
      "parentPageLists": [],
      "isNested": false,
      "priority": 0.7,
      "changefreq": "monthly"
    },
    "/optimizing-module-technology": {
      "path": "/optimizing-module-technology",
      "contentType": "Solution",
      "contentId": "e8Wyp7j820Kyp7pnUQ9YJ",
      "title": "Optimizing Module Technology",
      "parentPageLists": [],
      "isNested": false,
      "priority": 0.7,
      "changefreq": "monthly"
    },
    "/localized-supply-chain": {
      "path": "/localized-supply-chain",
      "contentType": "Solution",
      "contentId": "6UpQnBTEiLSlWNqlbIrSpR",
      "title": "Localized Supply Chain",
      "parentPageLists": [],
      "isNested": false,
      "priority": 0.7,
      "changefreq": "monthly"
    },
    "/land-use-and-permitting": {
      "path": "/land-use-and-permitting",
      "contentType": "Solution",
      "contentId": "1DGOdjDaitGFG4DHh42a1Y",
      "title": "Land Use and Permitting",
      "parentPageLists": [],
      "isNested": false,
      "priority": 0.7,
      "changefreq": "monthly"
    },
    "/diverse-soil-conditions": {
      "path": "/diverse-soil-conditions",
      "contentType": "Solution",
      "contentId": "6GQuFt5EZQKWT01njT6KJo",
      "title": "Diverse Soil Conditions",
      "parentPageLists": [],
      "isNested": false,
      "priority": 0.7,
      "changefreq": "monthly"
    },
    "/post/blog/truecapture-outperforms-modeled-energy-yield-projections-in-icf-engineering-report": {
      "path": "/post/blog/truecapture-outperforms-modeled-energy-yield-projections-in-icf-engineering-report",
      "contentType": "Post",
      "contentId": "post-17503",
      "title": "TrueCapture™ Outperforms Modeled Energy Yield Projections in ICF Engineering Report",
      "parentPageLists": [],
      "isNested": true,
      "priority": 0.6,
      "changefreq": "weekly"
    },
    "/post/blog/introducing-nextrackers-half-the-sun-class-of-2024-awardees": {
      "path": "/post/blog/introducing-nextrackers-half-the-sun-class-of-2024-awardees",
      "contentType": "Post",
      "contentId": "post-17709",
      "title": "Introducing Nextracker’s Half the Sun Class of 2024 Awardees",
      "parentPageLists": [],
      "isNested": true,
      "priority": 0.6,
      "changefreq": "weekly"
    },
    "/post/video/california-dreaming-dr-torsten-brammer-speaks-with-howard-wenger-in-the-solar-journey-podcast": {
      "path": "/post/video/california-dreaming-dr-torsten-brammer-speaks-with-howard-wenger-in-the-solar-journey-podcast",
      "contentType": "Post",
      "contentId": "post-17835",
      "title": "California Dreamin': Dr. Torsten Brammer speaks with Howard Wenger in The Solar Journey podcast",
      "parentPageLists": [],
      "isNested": true,
      "priority": 0.6,
      "changefreq": "weekly"
    },
    "/post/case-study/nextracker-alcanca-o-marco-de-10-gw-no-mercado-de-geracao-de-energia-solar-centralizada-no-brasil": {
      "path": "/post/case-study/nextracker-alcanca-o-marco-de-10-gw-no-mercado-de-geracao-de-energia-solar-centralizada-no-brasil",
      "contentType": "Post",
      "contentId": "post-17390",
      "title": "Nextracker alcança o marco de 10 GW no mercado de geração de energia solar centralizada no Brasil",
      "parentPageLists": [],
      "isNested": true,
      "priority": 0.6,
      "changefreq": "weekly"
    },
    "/post/case-study/nx-zero-emissions-case-study": {
      "path": "/post/case-study/nx-zero-emissions-case-study",
      "contentType": "Post",
      "contentId": "post-17962",
      "title": "NX Zero Emissions Case Study",
      "parentPageLists": [],
      "isNested": true,
      "priority": 0.6,
      "changefreq": "weekly"
    },
    "/post/video/dd-india-nextracker-selected-for-repeat-order-by-sterling-and-wilson-renewable-energy-limited": {
      "path": "/post/video/dd-india-nextracker-selected-for-repeat-order-by-sterling-and-wilson-renewable-energy-limited",
      "contentType": "Post",
      "contentId": "post-17062",
      "title": "DD India - Nextracker selected for repeat order by Sterling and Wilson Renewable Energy Limited",
      "parentPageLists": [],
      "isNested": true,
      "priority": 0.6,
      "changefreq": "weekly"
    },
    "/post/data-sheet/nx-anchor-datasheet": {
      "path": "/post/data-sheet/nx-anchor-datasheet",
      "contentType": "Post",
      "contentId": "post-17686",
      "title": "NX Anchor Foundation System",
      "parentPageLists": [],
      "isNested": true,
      "priority": 0.6,
      "changefreq": "weekly"
    },
    "/post/data-sheet/nx-horizon-hail-pro": {
      "path": "/post/data-sheet/nx-horizon-hail-pro",
      "contentType": "Post",
      "contentId": "post-17597",
      "title": "NX Horizon Hail Pro Data Sheet",
      "parentPageLists": [],
      "isNested": true,
      "priority": 0.6,
      "changefreq": "weekly"
    },
    "/post/data-sheet/ojjo-earth-truss-datasheet": {
      "path": "/post/data-sheet/ojjo-earth-truss-datasheet",
      "contentType": "Post",
      "contentId": "post-17685",
      "title": "Ojjo Earth Truss Foundations System",
      "parentPageLists": [],
      "isNested": true,
      "priority": 0.6,
      "changefreq": "weekly"
    },
    "/post/case-study/nx-horizon-xtr-reducing-costs-and-complexity-for-solar-projects-on-challenging-terrain": {
      "path": "/post/case-study/nx-horizon-xtr-reducing-costs-and-complexity-for-solar-projects-on-challenging-terrain",
      "contentType": "Post",
      "contentId": "post-18059",
      "title": "NX Horizon XTR™: Reducing costs and complexity for solar projects on challenging terrain",
      "parentPageLists": [],
      "isNested": true,
      "priority": 0.6,
      "changefreq": "weekly"
    },
    "/post/case-study/foundations-case-study": {
      "path": "/post/case-study/foundations-case-study",
      "contentType": "Post",
      "contentId": "post-17684",
      "title": "NX Foundations Case Study",
      "parentPageLists": [],
      "isNested": true,
      "priority": 0.6,
      "changefreq": "weekly"
    },
    "/post/data-sheet/nx-agripv": {
      "path": "/post/data-sheet/nx-agripv",
      "contentType": "Post",
      "contentId": "post-17599",
      "title": "NX AgriPV Data Sheet",
      "parentPageLists": [],
      "isNested": true,
      "priority": 0.6,
      "changefreq": "weekly"
    },
    "/post/blog/honoring-service-beyond-the-battlefield-from-defending-freedom-to-powering-a-clean-energy-future": {
      "path": "/post/blog/honoring-service-beyond-the-battlefield-from-defending-freedom-to-powering-a-clean-energy-future",
      "contentType": "Post",
      "contentId": "post-17806",
      "title": "Honoring Service Beyond the Battlefield: From Defending Freedom to Powering a Clean Energy Future",
      "parentPageLists": [],
      "isNested": true,
      "priority": 0.6,
      "changefreq": "weekly"
    },
    "/post/press-release/nextracker-unimacts-dedicate-second-nevada-factory-to-serve-solar-power-demand": {
      "path": "/post/press-release/nextracker-unimacts-dedicate-second-nevada-factory-to-serve-solar-power-demand",
      "contentType": "Post",
      "contentId": "post-17512",
      "title": "Nextracker & Unimacts Dedicate Second Nevada Factory to Serve Solar Power Demand",
      "parentPageLists": [],
      "isNested": true,
      "priority": 0.6,
      "changefreq": "weekly"
    },
    "/post/shug-speaks/busting-the-myth-renewables-can-power-the-data-center-surge": {
      "path": "/post/shug-speaks/busting-the-myth-renewables-can-power-the-data-center-surge",
      "contentType": "Post",
      "contentId": "post-17568",
      "title": "Busting the Myth: Renewables Can Power the Data Center Surge",
      "parentPageLists": [],
      "isNested": true,
      "priority": 0.6,
      "changefreq": "weekly"
    },
    "/post/blog/placeholder-post": {
      "path": "/post/blog/placeholder-post",
      "contentType": "Post",
      "contentId": "RrtLBRcSFUYdVb5wpHMiI",
      "title": "Placeholder Post",
      "parentPageLists": [],
      "isNested": true,
      "priority": 0.6,
      "changefreq": "weekly"
    },
    "/post/case-study/nx-anchor-overcoming-cold-climate-through-innovation-and-collaboration": {
      "path": "/post/case-study/nx-anchor-overcoming-cold-climate-through-innovation-and-collaboration",
      "contentType": "Post",
      "contentId": "post-18057",
      "title": "NX Anchor: Overcoming cold climate through innovation and collaboration",
      "parentPageLists": [],
      "isNested": true,
      "priority": 0.6,
      "changefreq": "weekly"
    },
    "/post/press-release/nextracker-reports-q1-fy25-financial-results": {
      "path": "/post/press-release/nextracker-reports-q1-fy25-financial-results",
      "contentType": "Post",
      "contentId": "post-17602",
      "title": "Nextracker Reports Q1 FY25 Financial Results",
      "parentPageLists": [],
      "isNested": true,
      "priority": 0.6,
      "changefreq": "weekly"
    },
    "/post/press-release/nextracker-unveils-nx-foundation-solutions-enabling-solar-anywhere": {
      "path": "/post/press-release/nextracker-unveils-nx-foundation-solutions-enabling-solar-anywhere",
      "contentType": "Post",
      "contentId": "post-17698",
      "title": "Nextracker Unveils NX Foundation Solutions Enabling Solar “Anywhere”",
      "parentPageLists": [],
      "isNested": true,
      "priority": 0.6,
      "changefreq": "weekly"
    },
    "/post/press-release/nextracker-to-inaugurate-indias-rd-center-for-solar-excellence-in-hyderabad": {
      "path": "/post/press-release/nextracker-to-inaugurate-indias-rd-center-for-solar-excellence-in-hyderabad",
      "contentType": "Post",
      "contentId": "post-17722",
      "title": "Nextracker to Inaugurate India’s R&D Center for Solar Excellence in Hyderabad",
      "parentPageLists": [],
      "isNested": true,
      "priority": 0.6,
      "changefreq": "weekly"
    },
    "/post/press-release/nextracker-releases-inaugural-sustainability-report": {
      "path": "/post/press-release/nextracker-releases-inaugural-sustainability-report",
      "contentType": "Post",
      "contentId": "post-17786",
      "title": "Nextracker Releases Inaugural Sustainability Report",
      "parentPageLists": [],
      "isNested": true,
      "priority": 0.6,
      "changefreq": "weekly"
    },
    "/post/press-release/nextracker-reports-q2-fy25-financial-results": {
      "path": "/post/press-release/nextracker-reports-q2-fy25-financial-results",
      "contentType": "Post",
      "contentId": "post-17803",
      "title": "Nextracker Reports Q2 FY25 Financial Results",
      "parentPageLists": [],
      "isNested": true,
      "priority": 0.6,
      "changefreq": "weekly"
    },
    "/post/press-release/nextracker-delivers-first-100-domestic-content-solar-trackers-to-u-s-market": {
      "path": "/post/press-release/nextracker-delivers-first-100-domestic-content-solar-trackers-to-u-s-market",
      "contentType": "Post",
      "contentId": "post-17825",
      "title": "Nextracker Delivers First 100% Domestic Content Solar Trackers to U.S. Market",
      "parentPageLists": [],
      "isNested": true,
      "priority": 0.6,
      "changefreq": "weekly"
    },
    "/post/press-release/nextracker-and-university-of-california-berkeley-engineering-partner-to-establish-the-calnext-center-for-solar-energy-research": {
      "path": "/post/press-release/nextracker-and-university-of-california-berkeley-engineering-partner-to-establish-the-calnext-center-for-solar-energy-research",
      "contentType": "Post",
      "contentId": "post-17866",
      "title": "Nextracker and University of California Berkeley Engineering Partner to Establish the CAL-NEXT Center for Solar Energy Research",
      "parentPageLists": [],
      "isNested": true,
      "priority": 0.6,
      "changefreq": "weekly"
    },
    "/post/press-release/nextrackers-truecapture-software-optimizing-solar-energy-production-with-advanced-technology": {
      "path": "/post/press-release/nextrackers-truecapture-software-optimizing-solar-energy-production-with-advanced-technology",
      "contentType": "Post",
      "contentId": "post-17905",
      "title": "Nextracker’s TrueCapture Software: Optimizing Solar Energy Production with Advanced Technology",
      "parentPageLists": [],
      "isNested": true,
      "priority": 0.6,
      "changefreq": "weekly"
    },
    "/post/press-release/the-solar-industry-is-getting-smarter-about-storm-defense": {
      "path": "/post/press-release/the-solar-industry-is-getting-smarter-about-storm-defense",
      "contentType": "Post",
      "contentId": "post-17955",
      "title": "The Solar Industry Is Getting Smarter About Storm Defense",
      "parentPageLists": [],
      "isNested": true,
      "priority": 0.6,
      "changefreq": "weekly"
    },
    "/post/press-release/nextracker-expands-board-of-directors": {
      "path": "/post/press-release/nextracker-expands-board-of-directors",
      "contentType": "Post",
      "contentId": "post-18088",
      "title": "Nextracker Expands Board of Directors",
      "parentPageLists": [],
      "isNested": true,
      "priority": 0.6,
      "changefreq": "weekly"
    },
    "/post/press-release/nextracker-reports-q2-fy25-financial-results-2": {
      "path": "/post/press-release/nextracker-reports-q2-fy25-financial-results-2",
      "contentType": "Post",
      "contentId": "post-18055",
      "title": "Nextracker Reports Q4 and Fiscal Year 2025 Financial Results",
      "parentPageLists": [],
      "isNested": true,
      "priority": 0.6,
      "changefreq": "weekly"
    },
    "/post/press-release/nextracker-achieves-10-gw-solar-tracker-milestone-in-india": {
      "path": "/post/press-release/nextracker-achieves-10-gw-solar-tracker-milestone-in-india",
      "contentType": "Post",
      "contentId": "post-18064",
      "title": "Nextracker Achieves 10 GW Solar Tracker Milestone in India",
      "parentPageLists": [],
      "isNested": true,
      "priority": 0.6,
      "changefreq": "weekly"
    },
    "/post/press-release/nextracker-selected-for-landmark-european-solar-power-project": {
      "path": "/post/press-release/nextracker-selected-for-landmark-european-solar-power-project",
      "contentType": "Post",
      "contentId": "post-18090",
      "title": "Nextracker Selected for Landmark European Solar Power Project",
      "parentPageLists": [],
      "isNested": true,
      "priority": 0.6,
      "changefreq": "weekly"
    },
    "/post/in-the-news/sterling-wilson-renewable-energy-selects-nextracker-nx-horizon-solar-trackers-for-nearly-two-gigawatts-in-india": {
      "path": "/post/in-the-news/sterling-wilson-renewable-energy-selects-nextracker-nx-horizon-solar-trackers-for-nearly-two-gigawatts-in-india",
      "contentType": "Post",
      "contentId": "post-17063",
      "title": "Sterling & Wilson Renewable Energy Selects Nextracker NX Horizon™ Solar Trackers for Nearly Two Gigawatts in India",
      "parentPageLists": [],
      "isNested": true,
      "priority": 0.6,
      "changefreq": "weekly"
    },
    "/post/press-release/nextracker-announces-completion-of-its-separation-from-flex": {
      "path": "/post/press-release/nextracker-announces-completion-of-its-separation-from-flex",
      "contentType": "Post",
      "contentId": "post-16985",
      "title": "Nextracker Announces Completion of Its Separation from Flex",
      "parentPageLists": [],
      "isNested": true,
      "priority": 0.6,
      "changefreq": "weekly"
    },
    "/post/press-release/nextracker-extends-leadership-in-distributed-generation-dg-surpasses-5-gw-milestone-with-over-600-dg-projects-and-enters-into-new-strategic-agreements": {
      "path": "/post/press-release/nextracker-extends-leadership-in-distributed-generation-dg-surpasses-5-gw-milestone-with-over-600-dg-projects-and-enters-into-new-strategic-agreements",
      "contentType": "Post",
      "contentId": "post-17036",
      "title": "Nextracker Accelerates in Distributed Generation (DG) Solar with Two New Strategic Value-Added Reseller Partners and Over 600 DG Projects Delivered",
      "parentPageLists": [],
      "isNested": true,
      "priority": 0.6,
      "changefreq": "weekly"
    },
    "/post/in-the-news/the-economic-times-sterling-and-wilson-places-orders-with-nextracker-for-solar-trackers": {
      "path": "/post/in-the-news/the-economic-times-sterling-and-wilson-places-orders-with-nextracker-for-solar-trackers",
      "contentType": "Post",
      "contentId": "post-17059",
      "title": "The Economic Times, Sterling and Wilson places orders with Nextracker for solar trackers",
      "parentPageLists": [],
      "isNested": true,
      "priority": 0.6,
      "changefreq": "weekly"
    },
    "/post/press-release/acwa-power-and-larsen-toubro-select-nextrackers-all-terrain-solar-trackers-for-al-kahfah-solar-park": {
      "path": "/post/press-release/acwa-power-and-larsen-toubro-select-nextrackers-all-terrain-solar-trackers-for-al-kahfah-solar-park",
      "contentType": "Post",
      "contentId": "post-17068",
      "title": "ACWA Power and Larsen & Toubro Select Nextracker’s All-Terrain Solar Trackers for Al Kahfah Solar Park",
      "parentPageLists": [],
      "isNested": true,
      "priority": 0.6,
      "changefreq": "weekly"
    },
    "/post/shug-speaks/nextracker-achieves-significant-milestone-in-the-middle-east-with-a-new-1-gw-project-win": {
      "path": "/post/shug-speaks/nextracker-achieves-significant-milestone-in-the-middle-east-with-a-new-1-gw-project-win",
      "contentType": "Post",
      "contentId": "post-17077",
      "title": "Nextracker achieves significant milestone in the middle east with a new 1 GW project win",
      "parentPageLists": [],
      "isNested": true,
      "priority": 0.6,
      "changefreq": "weekly"
    },
    "/post/shug-speaks/recent-visit-to-india": {
      "path": "/post/shug-speaks/recent-visit-to-india",
      "contentType": "Post",
      "contentId": "post-17079",
      "title": "Recent visit to India",
      "parentPageLists": [],
      "isNested": true,
      "priority": 0.6,
      "changefreq": "weekly"
    },
    "/post/shug-speaks/nextracker-celebrates-its-first-100-gw-milestone": {
      "path": "/post/shug-speaks/nextracker-celebrates-its-first-100-gw-milestone",
      "contentType": "Post",
      "contentId": "post-17571",
      "title": "Nextracker celebrates its first 100 GW milestone",
      "parentPageLists": [],
      "isNested": true,
      "priority": 0.6,
      "changefreq": "weekly"
    },
    "/post/shug-speaks/jon-fortt-of-cnbc-interviews-nextracker-with-a-range-of-insightful-questions-spanning-drivers-in-growth-of-the-solar-industry": {
      "path": "/post/shug-speaks/jon-fortt-of-cnbc-interviews-nextracker-with-a-range-of-insightful-questions-spanning-drivers-in-growth-of-the-solar-industry",
      "contentType": "Post",
      "contentId": "post-17081",
      "title": "Jon Fortt of CNBC interviews Nextracker with a range of insightful questions spanning drivers in growth of the solar industry",
      "parentPageLists": [],
      "isNested": true,
      "priority": 0.6,
      "changefreq": "weekly"
    },
    "/post/press-release/nextracker-appoints-two-new-members-to-board-of-directors": {
      "path": "/post/press-release/nextracker-appoints-two-new-members-to-board-of-directors",
      "contentType": "Post",
      "contentId": "post-16984",
      "title": "Nextracker Appoints Two New Members to Board of Directors",
      "parentPageLists": [],
      "isNested": true,
      "priority": 0.6,
      "changefreq": "weekly"
    },
    "/post/shug-speaks/nextracker-announces-two-major-new-strategic-value-added-reseller-agreements": {
      "path": "/post/shug-speaks/nextracker-announces-two-major-new-strategic-value-added-reseller-agreements",
      "contentType": "Post",
      "contentId": "post-17080",
      "title": "Nextracker announces two major new strategic Value-Added-Reseller Agreements",
      "parentPageLists": [],
      "isNested": true,
      "priority": 0.6,
      "changefreq": "weekly"
    },
    "/post/shug-speaks/quarterly-earnings-video-series-q3-2023": {
      "path": "/post/shug-speaks/quarterly-earnings-video-series-q3-2023",
      "contentType": "Post",
      "contentId": "post-17083",
      "title": "Quarterly earnings video series - Q3, 2023",
      "parentPageLists": [],
      "isNested": true,
      "priority": 0.6,
      "changefreq": "weekly"
    },
    "/post/shug-speaks/nextracker-journey-from-a-startup-to-an-independent-public-company": {
      "path": "/post/shug-speaks/nextracker-journey-from-a-startup-to-an-independent-public-company",
      "contentType": "Post",
      "contentId": "post-17084",
      "title": "Nextracker Journey - from a startup to an independent public company",
      "parentPageLists": [],
      "isNested": true,
      "priority": 0.6,
      "changefreq": "weekly"
    },
    "/post/press-release/nextracker-and-orrcon-steel-to-deliver-sovereign-capability-in-australia": {
      "path": "/post/press-release/nextracker-and-orrcon-steel-to-deliver-sovereign-capability-in-australia",
      "contentType": "Post",
      "contentId": "post-17147",
      "title": "Nextracker and Orrcon Steel to Deliver Sovereign Capability in Australia",
      "parentPageLists": [],
      "isNested": true,
      "priority": 0.6,
      "changefreq": "weekly"
    },
    "/post/press-release/nextracker-announces-chuck-boynton-as-new-chief-financial-officer": {
      "path": "/post/press-release/nextracker-announces-chuck-boynton-as-new-chief-financial-officer",
      "contentType": "Post",
      "contentId": "post-17247",
      "title": "Nextracker Announces Chuck Boynton as New Chief Financial Officer",
      "parentPageLists": [],
      "isNested": true,
      "priority": 0.6,
      "changefreq": "weekly"
    },
    "/post/shug-speaks/through-decades-of-technological-innovation-solar-has-achieved-excellent-efficiency-and-cost-reduction-where-solar-is-the-lowest-cost-way-to-generate-electricity-at-many-places-in-the-world": {
      "path": "/post/shug-speaks/through-decades-of-technological-innovation-solar-has-achieved-excellent-efficiency-and-cost-reduction-where-solar-is-the-lowest-cost-way-to-generate-electricity-at-many-places-in-the-world",
      "contentType": "Post",
      "contentId": "post-17294",
      "title": "Powering the Future: Solar's Surging Role in Meeting Growing Energy Demands",
      "parentPageLists": [],
      "isNested": true,
      "priority": 0.6,
      "changefreq": "weekly"
    },
    "/post/in-the-news/pv-magazine-acwa-power-lt-select-nextracker-for-1-17-gw-solar-plant-in-saudi-arabia": {
      "path": "/post/in-the-news/pv-magazine-acwa-power-lt-select-nextracker-for-1-17-gw-solar-plant-in-saudi-arabia",
      "contentType": "Post",
      "contentId": "post-17296",
      "title": "PV Magazine: ACWA Power, L&T select Nextracker for 1.17 GW solar plant in Saudi Arabia",
      "parentPageLists": [],
      "isNested": true,
      "priority": 0.6,
      "changefreq": "weekly"
    },
    "/post/in-the-news/renewables-now-nextracker-teams-up-with-orrcon-steel-for-australian-components": {
      "path": "/post/in-the-news/renewables-now-nextracker-teams-up-with-orrcon-steel-for-australian-components",
      "contentType": "Post",
      "contentId": "post-17298",
      "title": "Renewables Now: Nextracker teams up with Orrcon Steel for Australian components",
      "parentPageLists": [],
      "isNested": true,
      "priority": 0.6,
      "changefreq": "weekly"
    },
    "/post/press-release/nextracker-launches-industrys-first-low-carbon-solar-tracker-solution": {
      "path": "/post/press-release/nextracker-launches-industrys-first-low-carbon-solar-tracker-solution",
      "contentType": "Post",
      "contentId": "post-17346",
      "title": "Nextracker Launches Industry’s First Low Carbon Solar Tracker Solution",
      "parentPageLists": [],
      "isNested": true,
      "priority": 0.6,
      "changefreq": "weekly"
    },
    "/post/press-release/nextracker-and-jennmar-jm-steel-bolster-u-s-supply-chain-with-new-facility-expansion-to-triple-capacity-for-solar-energy-projects": {
      "path": "/post/press-release/nextracker-and-jennmar-jm-steel-bolster-u-s-supply-chain-with-new-facility-expansion-to-triple-capacity-for-solar-energy-projects",
      "contentType": "Post",
      "contentId": "post-17353",
      "title": "Nextracker and JENNMAR JM Steel Bolster U.S. Supply Chain with New Facility Expansion to Triple Capacity for Solar Energy Projects",
      "parentPageLists": [],
      "isNested": true,
      "priority": 0.6,
      "changefreq": "weekly"
    },
    "/post/press-release/nextracker-reports-q4-and-fy24-financial-results": {
      "path": "/post/press-release/nextracker-reports-q4-and-fy24-financial-results",
      "contentType": "Post",
      "contentId": "post-17371",
      "title": "Nextracker Reports Fourth Quarter and Fiscal Year 2023 Financial Results",
      "parentPageLists": [],
      "isNested": true,
      "priority": 0.6,
      "changefreq": "weekly"
    },
    "/post/press-release/nextracker-acquires-ojjo-to-expand-utility-scale-solar-tracker-foundations-business": {
      "path": "/post/press-release/nextracker-acquires-ojjo-to-expand-utility-scale-solar-tracker-foundations-business",
      "contentType": "Post",
      "contentId": "post-17513",
      "title": "Nextracker Acquires Ojjo to Expand Utility-Scale Solar Tracker Foundations Business",
      "parentPageLists": [],
      "isNested": true,
      "priority": 0.6,
      "changefreq": "weekly"
    },
    "/post/press-release/mammoth-north-solar-project-celebrates-upcoming-commercial-operations": {
      "path": "/post/press-release/mammoth-north-solar-project-celebrates-upcoming-commercial-operations",
      "contentType": "Post",
      "contentId": "post-17563",
      "title": "Mammoth North Solar Project Celebrates Upcoming Commercial Operations",
      "parentPageLists": [],
      "isNested": true,
      "priority": 0.6,
      "changefreq": "weekly"
    },
    "/post/shug-speaks/400-mw-mammoth-north-solar-project": {
      "path": "/post/shug-speaks/400-mw-mammoth-north-solar-project",
      "contentType": "Post",
      "contentId": "post-17565",
      "title": "Mammoth North Solar Project: Powering Indiana with Renewables and Innovation",
      "parentPageLists": [],
      "isNested": true,
      "priority": 0.6,
      "changefreq": "weekly"
    },
    "/post/shug-speaks/nextracker-agrivoltaics-a-win-win-for-all": {
      "path": "/post/shug-speaks/nextracker-agrivoltaics-a-win-win-for-all",
      "contentType": "Post",
      "contentId": "post-17566",
      "title": "Nextracker Agrivoltaics - a win-win for all",
      "parentPageLists": [],
      "isNested": true,
      "priority": 0.6,
      "changefreq": "weekly"
    },
    "/post/shug-speaks/californias-clean-energy-transformation-cec-chair-hochschilds-legacy": {
      "path": "/post/shug-speaks/californias-clean-energy-transformation-cec-chair-hochschilds-legacy",
      "contentType": "Post",
      "contentId": "post-17567",
      "title": "California's Clean Energy Transformation: CEC Chair Hochschild's Legacy",
      "parentPageLists": [],
      "isNested": true,
      "priority": 0.6,
      "changefreq": "weekly"
    },
    "/post/shug-speaks/nextracker-acquires-ojjo-inc": {
      "path": "/post/shug-speaks/nextracker-acquires-ojjo-inc",
      "contentType": "Post",
      "contentId": "post-17569",
      "title": "Nextracker acquires Ojjo, Inc.",
      "parentPageLists": [],
      "isNested": true,
      "priority": 0.6,
      "changefreq": "weekly"
    },
    "/post/shug-speaks/nextracker-goes-electric-with-forum-mobility-and-hight-logistics": {
      "path": "/post/shug-speaks/nextracker-goes-electric-with-forum-mobility-and-hight-logistics",
      "contentType": "Post",
      "contentId": "post-17570",
      "title": "Nextracker Goes Electric with Forum Mobility and Hight Logistics",
      "parentPageLists": [],
      "isNested": true,
      "priority": 0.6,
      "changefreq": "weekly"
    },
    "/post/shug-speaks/nextracker-launches-low-carbon-tracker-variant": {
      "path": "/post/shug-speaks/nextracker-launches-low-carbon-tracker-variant",
      "contentType": "Post",
      "contentId": "post-17572",
      "title": "Nextracker launches Low Carbon tracker variant",
      "parentPageLists": [],
      "isNested": true,
      "priority": 0.6,
      "changefreq": "weekly"
    },
    "/post/press-release/nextracker-expands-solar-technology-platform-with-ebos-portfolio": {
      "path": "/post/press-release/nextracker-expands-solar-technology-platform-with-ebos-portfolio",
      "contentType": "Post",
      "contentId": "post-17978",
      "title": "Nextracker Expands Solar Technology Platform with eBOS Portfolio",
      "parentPageLists": [],
      "isNested": true,
      "priority": 0.6,
      "changefreq": "weekly"
    },
    "/what-we-do": {
      "path": "/what-we-do",
      "contentType": "PageList",
      "contentId": "6hZgkzffUtjkdDmLTaxhtA",
      "title": "What We Do",
      "parentPageLists": [],
      "isNested": false,
      "priority": 0.8,
      "changefreq": "weekly"
    },
    "/what-we-do/design": {
      "path": "/what-we-do/design",
      "contentType": "Page",
      "contentId": "78Exftk8Eb61rI1aUs6NSP",
      "title": "Design",
      "parentPageLists": [],
      "isNested": true,
      "priority": 0.7,
      "changefreq": "weekly"
    },
    "/what-we-do/deploy": {
      "path": "/what-we-do/deploy",
      "contentType": "Page",
      "contentId": "6Zud8HVc7GcgXmXkwagUIG",
      "title": "Deploy",
      "parentPageLists": [],
      "isNested": true,
      "priority": 0.7,
      "changefreq": "weekly"
    },
    "/what-we-do/operate": {
      "path": "/what-we-do/operate",
      "contentType": "Page",
      "contentId": "Yy0cCKER82ItNejQHVupT",
      "title": "Operate",
      "parentPageLists": [],
      "isNested": true,
      "priority": 0.7,
      "changefreq": "weekly"
    },
    "/products/module-mounting": {
      "path": "/products/module-mounting",
      "contentType": "PageList",
      "contentId": "2KFnQf1yR0nTFRH4vhgwL3",
      "title": "Module Mounting",
      "parentPageLists": [
        {
          "id": "68yU43vhRr4sJ4E5qpvWtm",
          "slug": "products",
          "title": "Products"
        }
      ],
      "isNested": true,
      "priority": 0.8,
      "changefreq": "weekly"
    },
    "/products/module-mounting/nx-frame": {
      "path": "/products/module-mounting/nx-frame",
      "contentType": "Product",
      "contentId": "4iIEMhihbmbr6g3Gv7Qmw8",
      "title": "NX Frame",
      "parentPageLists": [
        {
          "id": "68yU43vhRr4sJ4E5qpvWtm",
          "slug": "products",
          "title": "Products"
        },
        {
          "id": "2KFnQf1yR0nTFRH4vhgwL3",
          "slug": "module-mounting",
          "title": "Module Mounting"
        }
      ],
      "isNested": true,
      "priority": 0.7,
      "changefreq": "monthly"
    },
    "/products/controls": {
      "path": "/products/controls",
      "contentType": "PageList",
      "contentId": "5Y0xG9Yrt9BMykmkT6syFE",
      "title": "Controls",
      "parentPageLists": [
        {
          "id": "68yU43vhRr4sJ4E5qpvWtm",
          "slug": "products",
          "title": "Products"
        }
      ],
      "isNested": true,
      "priority": 0.8,
      "changefreq": "weekly"
    },
    "/products/controls/truecapture": {
      "path": "/products/controls/truecapture",
      "contentType": "Product",
      "contentId": "1xeZxPdBlDxpdg6M3hXLx2",
      "title": "TrueCapture",
      "parentPageLists": [
        {
          "id": "68yU43vhRr4sJ4E5qpvWtm",
          "slug": "products",
          "title": "Products"
        },
        {
          "id": "5Y0xG9Yrt9BMykmkT6syFE",
          "slug": "controls",
          "title": "Controls"
        }
      ],
      "isNested": true,
      "priority": 0.7,
      "changefreq": "monthly"
    },
    "/products/controls/nx-spc-3-0": {
      "path": "/products/controls/nx-spc-3-0",
      "contentType": "Product",
      "contentId": "2RNGo2s5wihk1UGpmZ2i17",
      "title": "NX SPC 3.0",
      "parentPageLists": [
        {
          "id": "68yU43vhRr4sJ4E5qpvWtm",
          "slug": "products",
          "title": "Products"
        },
        {
          "id": "5Y0xG9Yrt9BMykmkT6syFE",
          "slug": "controls",
          "title": "Controls"
        }
      ],
      "isNested": true,
      "priority": 0.7,
      "changefreq": "monthly"
    },
    "/products/controls/nx-ncu-3-0": {
      "path": "/products/controls/nx-ncu-3-0",
      "contentType": "Product",
      "contentId": "4l6SWWrvJpRb7xYP05uS13",
      "title": "NX NCU 3.0",
      "parentPageLists": [
        {
          "id": "68yU43vhRr4sJ4E5qpvWtm",
          "slug": "products",
          "title": "Products"
        },
        {
          "id": "5Y0xG9Yrt9BMykmkT6syFE",
          "slug": "controls",
          "title": "Controls"
        }
      ],
      "isNested": true,
      "priority": 0.7,
      "changefreq": "monthly"
    },
    "/products/software": {
      "path": "/products/software",
      "contentType": "PageList",
      "contentId": "7qr1G5kGWgMz0P6h7bP3uh",
      "title": "Software",
      "parentPageLists": [
        {
          "id": "68yU43vhRr4sJ4E5qpvWtm",
          "slug": "products",
          "title": "Products"
        }
      ],
      "isNested": true,
      "priority": 0.8,
      "changefreq": "weekly"
    },
    "/products/software/nx-one": {
      "path": "/products/software/nx-one",
      "contentType": "Product",
      "contentId": "1cHN2LeI2avRpFR62rpSU4",
      "title": "NX One",
      "parentPageLists": [
        {
          "id": "68yU43vhRr4sJ4E5qpvWtm",
          "slug": "products",
          "title": "Products"
        },
        {
          "id": "7qr1G5kGWgMz0P6h7bP3uh",
          "slug": "software",
          "title": "Software"
        }
      ],
      "isNested": true,
      "priority": 0.7,
      "changefreq": "monthly"
    },
    "/products/software/nx-pulse": {
      "path": "/products/software/nx-pulse",
      "contentType": "Product",
      "contentId": "5r0LXjxsjAE9TtvniipiAm",
      "title": "NX Pulse",
      "parentPageLists": [
        {
          "id": "68yU43vhRr4sJ4E5qpvWtm",
          "slug": "products",
          "title": "Products"
        },
        {
          "id": "7qr1G5kGWgMz0P6h7bP3uh",
          "slug": "software",
          "title": "Software"
        }
      ],
      "isNested": true,
      "priority": 0.7,
      "changefreq": "monthly"
    },
    "/products/software/nx-navigator": {
      "path": "/products/software/nx-navigator",
      "contentType": "Product",
      "contentId": "1EY8F4Gjy6TYpJLsc60C0v",
      "title": "NX Navigator",
      "parentPageLists": [
        {
          "id": "68yU43vhRr4sJ4E5qpvWtm",
          "slug": "products",
          "title": "Products"
        },
        {
          "id": "7qr1G5kGWgMz0P6h7bP3uh",
          "slug": "software",
          "title": "Software"
        }
      ],
      "isNested": true,
      "priority": 0.7,
      "changefreq": "monthly"
    },
    "/products/ebos": {
      "path": "/products/ebos",
      "contentType": "PageList",
      "contentId": "2nZMa6ZFTD4M3mXig0SiNt",
      "title": "eBOS",
      "parentPageLists": [
        {
          "id": "68yU43vhRr4sJ4E5qpvWtm",
          "slug": "products",
          "title": "Products"
        }
      ],
      "isNested": true,
      "priority": 0.8,
      "changefreq": "weekly"
    },
    "/products/ebos/nx-trunk-bus": {
      "path": "/products/ebos/nx-trunk-bus",
      "contentType": "Product",
      "contentId": "3cu2FZ5qtkggLVUDPsKawx",
      "title": "Trunk Bus Solutions",
      "parentPageLists": [
        {
          "id": "68yU43vhRr4sJ4E5qpvWtm",
          "slug": "products",
          "title": "Products"
        },
        {
          "id": "2nZMa6ZFTD4M3mXig0SiNt",
          "slug": "ebos",
          "title": "eBOS"
        }
      ],
      "isNested": true,
      "priority": 0.7,
      "changefreq": "monthly"
    },
    "/products/ebos/nx-combiner": {
      "path": "/products/ebos/nx-combiner",
      "contentType": "Product",
      "contentId": "3428uOH0oo5HMMCbDp3Hk0",
      "title": "Combiner System Solutions",
      "parentPageLists": [
        {
          "id": "68yU43vhRr4sJ4E5qpvWtm",
          "slug": "products",
          "title": "Products"
        },
        {
          "id": "2nZMa6ZFTD4M3mXig0SiNt",
          "slug": "ebos",
          "title": "eBOS"
        }
      ],
      "isNested": true,
      "priority": 0.7,
      "changefreq": "monthly"
    },
    "/products/ebos/nx-string-harnesses": {
      "path": "/products/ebos/nx-string-harnesses",
      "contentType": "Product",
      "contentId": "7zZVu4UAJmILn7nqtIqEF0",
      "title": "Harnessing Solutions",
      "parentPageLists": [
        {
          "id": "68yU43vhRr4sJ4E5qpvWtm",
          "slug": "products",
          "title": "Products"
        },
        {
          "id": "2nZMa6ZFTD4M3mXig0SiNt",
          "slug": "ebos",
          "title": "eBOS"
        }
      ],
      "isNested": true,
      "priority": 0.7,
      "changefreq": "monthly"
    },
    "/products/foundations": {
      "path": "/products/foundations",
      "contentType": "PageList",
      "contentId": "2VIqtloLqBUPvhUlVBLzy7",
      "title": "Foundations",
      "parentPageLists": [
        {
          "id": "68yU43vhRr4sJ4E5qpvWtm",
          "slug": "products",
          "title": "Products"
        }
      ],
      "isNested": true,
      "priority": 0.8,
      "changefreq": "weekly"
    },
    "/products/foundations/nx-anchor": {
      "path": "/products/foundations/nx-anchor",
      "contentType": "Product",
      "contentId": "6XHZ9RGotKA1xykRJAkvRn",
      "title": "NX Anchor",
      "parentPageLists": [
        {
          "id": "68yU43vhRr4sJ4E5qpvWtm",
          "slug": "products",
          "title": "Products"
        },
        {
          "id": "2VIqtloLqBUPvhUlVBLzy7",
          "slug": "foundations",
          "title": "Foundations"
        }
      ],
      "isNested": true,
      "priority": 0.7,
      "changefreq": "monthly"
    },
    "/products/foundations/nx-earth-truss": {
      "path": "/products/foundations/nx-earth-truss",
      "contentType": "Product",
      "contentId": "1a0d7tauTWefbQRZMeQfAt",
      "title": "NX Earth Truss",
      "parentPageLists": [
        {
          "id": "68yU43vhRr4sJ4E5qpvWtm",
          "slug": "products",
          "title": "Products"
        },
        {
          "id": "2VIqtloLqBUPvhUlVBLzy7",
          "slug": "foundations",
          "title": "Foundations"
        }
      ],
      "isNested": true,
      "priority": 0.7,
      "changefreq": "monthly"
    },
    "/company/americas": {
      "path": "/company/americas",
      "contentType": "Page",
      "contentId": "7utGKQIsIklaMjVxz7k1ST",
      "title": "Americas",
      "parentPageLists": [
        {
          "id": "52QRFJELDLgJQ3Dj7hYy0R",
          "slug": "company",
          "title": "Company"
        }
      ],
      "isNested": true,
      "priority": 0.7,
      "changefreq": "weekly"
    },
    "/company/europe": {
      "path": "/company/europe",
      "contentType": "Page",
      "contentId": "2DtYaKAqtl0pvXZ6r0mGbG",
      "title": "Europe",
      "parentPageLists": [
        {
          "id": "52QRFJELDLgJQ3Dj7hYy0R",
          "slug": "company",
          "title": "Company"
        }
      ],
      "isNested": true,
      "priority": 0.7,
      "changefreq": "weekly"
    },
    "/company/latin-america": {
      "path": "/company/latin-america",
      "contentType": "Page",
      "contentId": "1H6Wg0pXOWCcPt8SmNI93K",
      "title": "Latin America",
      "parentPageLists": [
        {
          "id": "52QRFJELDLgJQ3Dj7hYy0R",
          "slug": "company",
          "title": "Company"
        }
      ],
      "isNested": true,
      "priority": 0.7,
      "changefreq": "weekly"
    },
    "/company/australian-pacific": {
      "path": "/company/australian-pacific",
      "contentType": "Page",
      "contentId": "7aHJKA0m6coEFTGARf4ARF",
      "title": "Australian Pacific",
      "parentPageLists": [
        {
          "id": "52QRFJELDLgJQ3Dj7hYy0R",
          "slug": "company",
          "title": "Company"
        }
      ],
      "isNested": true,
      "priority": 0.7,
      "changefreq": "weekly"
    },
    "/company/middle-east-africa-and-india": {
      "path": "/company/middle-east-africa-and-india",
      "contentType": "Page",
      "contentId": "oYRNylrRbGWZw1ekL9893",
      "title": "Middle East, Africa, and India",
      "parentPageLists": [
        {
          "id": "52QRFJELDLgJQ3Dj7hYy0R",
          "slug": "company",
          "title": "Company"
        }
      ],
      "isNested": true,
      "priority": 0.7,
      "changefreq": "weekly"
    },
    "/products/trackers": {
      "path": "/products/trackers",
      "contentType": "PageList",
      "contentId": "4m1qhYPxnSKhmFUfXdHTU6",
      "title": "Trackers",
      "parentPageLists": [],
      "isNested": true,
      "priority": 0.8,
      "changefreq": "weekly"
    },
    "/products/trackers/nx-horizon": {
      "path": "/products/trackers/nx-horizon",
      "contentType": "Product",
      "contentId": "2BiA1smnYF1BgNAoiFDcwT",
      "title": "NX Horizon",
      "parentPageLists": [],
      "isNested": true,
      "priority": 0.7,
      "changefreq": "monthly"
    },
    "/products/trackers/nx-horizon-xtr": {
      "path": "/products/trackers/nx-horizon-xtr",
      "contentType": "Product",
      "contentId": "3wyPjy8fu54APsGHHBOxc9",
      "title": "NX Horizon XTR",
      "parentPageLists": [],
      "isNested": true,
      "priority": 0.7,
      "changefreq": "monthly"
    },
    "/products/trackers/nx-horizon-low-carbon": {
      "path": "/products/trackers/nx-horizon-low-carbon",
      "contentType": "Product",
      "contentId": "6C7yOf2KRBh292iC9XHet5",
      "title": "NX Horizon Low Carbon",
      "parentPageLists": [],
      "isNested": true,
      "priority": 0.7,
      "changefreq": "monthly"
    },
    "/products/trackers/nx-horizon-hall-pro": {
      "path": "/products/trackers/nx-horizon-hall-pro",
      "contentType": "Product",
      "contentId": "5U25yOzw7QYeCAaPxTukdz",
      "title": "NX Horizon Hall Pro",
      "parentPageLists": [],
      "isNested": true,
      "priority": 0.7,
      "changefreq": "monthly"
    },
    "/solutions/energy-and-ai": {
      "path": "/solutions/energy-and-ai",
      "contentType": "PageList",
      "contentId": "1W1hboXGhFDcZZjPuNz4A6",
      "title": "Energy & AI",
      "parentPageLists": [
        {
          "id": "486yYZWU43HKT0m4mQGBAq",
          "slug": "solutions",
          "title": "Solutions"
        }
      ],
      "isNested": true,
      "priority": 0.8,
      "changefreq": "weekly"
    },
    "/solutions/energy-and-ai/behind-the-meter-energy": {
      "path": "/solutions/energy-and-ai/behind-the-meter-energy",
      "contentType": "Solution",
      "contentId": "2NvRTOe2kKRqu3X9r7PzGu",
      "title": "Behind the Meter Energy",
      "parentPageLists": [
        {
          "id": "486yYZWU43HKT0m4mQGBAq",
          "slug": "solutions",
          "title": "Solutions"
        },
        {
          "id": "1W1hboXGhFDcZZjPuNz4A6",
          "slug": "energy-and-ai",
          "title": "Energy & AI"
        }
      ],
      "isNested": true,
      "priority": 0.7,
      "changefreq": "monthly"
    },
    "/solutions/mitigate-risk": {
      "path": "/solutions/mitigate-risk",
      "contentType": "PageList",
      "contentId": "3Y1FxD3zmQaq6sMGVfCabP",
      "title": "Mitigate Risk",
      "parentPageLists": [
        {
          "id": "486yYZWU43HKT0m4mQGBAq",
          "slug": "solutions",
          "title": "Solutions"
        }
      ],
      "isNested": true,
      "priority": 0.8,
      "changefreq": "weekly"
    },
    "/solutions/mitigate-risk/high-winds": {
      "path": "/solutions/mitigate-risk/high-winds",
      "contentType": "Solution",
      "contentId": "7n6kIFkQ5F5k7ZD2JNSJ9W",
      "title": "High Winds",
      "parentPageLists": [
        {
          "id": "486yYZWU43HKT0m4mQGBAq",
          "slug": "solutions",
          "title": "Solutions"
        },
        {
          "id": "3Y1FxD3zmQaq6sMGVfCabP",
          "slug": "mitigate-risk",
          "title": "Mitigate Risk"
        }
      ],
      "isNested": true,
      "priority": 0.7,
      "changefreq": "monthly"
    },
    "/solutions/mitigate-risk/severe-hail": {
      "path": "/solutions/mitigate-risk/severe-hail",
      "contentType": "Solution",
      "contentId": "2h7nwxYtKGg6pM07Kmz91S",
      "title": "Severe Hail",
      "parentPageLists": [
        {
          "id": "486yYZWU43HKT0m4mQGBAq",
          "slug": "solutions",
          "title": "Solutions"
        },
        {
          "id": "3Y1FxD3zmQaq6sMGVfCabP",
          "slug": "mitigate-risk",
          "title": "Mitigate Risk"
        }
      ],
      "isNested": true,
      "priority": 0.7,
      "changefreq": "monthly"
    },
    "/solutions/maximize-energy": {
      "path": "/solutions/maximize-energy",
      "contentType": "PageList",
      "contentId": "1QsL0T1nGia3Xb3QIgAHX9",
      "title": "Maximize Energy",
      "parentPageLists": [
        {
          "id": "486yYZWU43HKT0m4mQGBAq",
          "slug": "solutions",
          "title": "Solutions"
        }
      ],
      "isNested": true,
      "priority": 0.8,
      "changefreq": "weekly"
    },
    "/solutions/maximize-energy/harnessing-diffuse-light": {
      "path": "/solutions/maximize-energy/harnessing-diffuse-light",
      "contentType": "Solution",
      "contentId": "4NSuwxjrZd77Q1jtfbllXu",
      "title": "Harnessing Diffuse Light",
      "parentPageLists": [
        {
          "id": "486yYZWU43HKT0m4mQGBAq",
          "slug": "solutions",
          "title": "Solutions"
        },
        {
          "id": "1QsL0T1nGia3Xb3QIgAHX9",
          "slug": "maximize-energy",
          "title": "Maximize Energy"
        }
      ],
      "isNested": true,
      "priority": 0.7,
      "changefreq": "monthly"
    },
    "/solutions/accelerate-deployment": {
      "path": "/solutions/accelerate-deployment",
      "contentType": "PageList",
      "contentId": "6q56XSMwCVB2V71cliepN8",
      "title": "Accelerate Deployment",
      "parentPageLists": [
        {
          "id": "486yYZWU43HKT0m4mQGBAq",
          "slug": "solutions",
          "title": "Solutions"
        }
      ],
      "isNested": true,
      "priority": 0.8,
      "changefreq": "weekly"
    },
    "/solutions/accelerate-deployment/design-optimization": {
      "path": "/solutions/accelerate-deployment/design-optimization",
      "contentType": "Solution",
      "contentId": "3ZmCBJyUJUajVxrGyN31JD",
      "title": "Design Optimization",
      "parentPageLists": [
        {
          "id": "486yYZWU43HKT0m4mQGBAq",
          "slug": "solutions",
          "title": "Solutions"
        },
        {
          "id": "6q56XSMwCVB2V71cliepN8",
          "slug": "accelerate-deployment",
          "title": "Accelerate Deployment"
        }
      ],
      "isNested": true,
      "priority": 0.7,
      "changefreq": "monthly"
    },
    "/solutions/accelerate-deployment/efficient-installation": {
      "path": "/solutions/accelerate-deployment/efficient-installation",
      "contentType": "Solution",
      "contentId": "6uZMSbUsq9hDU3wwC5vqiP",
      "title": "Efficient Installation",
      "parentPageLists": [
        {
          "id": "486yYZWU43HKT0m4mQGBAq",
          "slug": "solutions",
          "title": "Solutions"
        },
        {
          "id": "6q56XSMwCVB2V71cliepN8",
          "slug": "accelerate-deployment",
          "title": "Accelerate Deployment"
        }
      ],
      "isNested": true,
      "priority": 0.7,
      "changefreq": "monthly"
    },
    "/solutions/accelerate-deployment/challenging-terrain": {
      "path": "/solutions/accelerate-deployment/challenging-terrain",
      "contentType": "Solution",
      "contentId": "6l4ihujW4glaAjluioKS7u",
      "title": "Challenging Terrain",
      "parentPageLists": [
        {
          "id": "486yYZWU43HKT0m4mQGBAq",
          "slug": "solutions",
          "title": "Solutions"
        },
        {
          "id": "6q56XSMwCVB2V71cliepN8",
          "slug": "accelerate-deployment",
          "title": "Accelerate Deployment"
        }
      ],
      "isNested": true,
      "priority": 0.7,
      "changefreq": "monthly"
    },
    "/services/design": {
      "path": "/services/design",
      "contentType": "PageList",
      "contentId": "5PEdk3ERQ1FiocWOIRGesF",
      "title": "Services - Design",
      "parentPageLists": [],
      "isNested": true,
      "priority": 0.8,
      "changefreq": "weekly"
    },
    "/services/design/placeholder-service": {
      "path": "/services/design/placeholder-service",
      "contentType": "Service",
      "contentId": "135PuXvQxsYRxg5pbcstLq",
      "title": "Placeholder Service",
      "parentPageLists": [],
      "isNested": true,
      "priority": 0.6,
      "changefreq": "monthly"
    },
    "/services": {
      "path": "/services",
      "contentType": "PageList",
      "contentId": "S9VRDgZynofG8njIodBio",
      "title": "Services",
      "parentPageLists": [],
      "isNested": false,
      "priority": 0.8,
      "changefreq": "weekly"
    },
    "/products": {
      "path": "/products",
      "contentType": "PageList",
      "contentId": "68yU43vhRr4sJ4E5qpvWtm",
      "title": "Products",
      "parentPageLists": [],
      "isNested": false,
      "priority": 0.8,
      "changefreq": "weekly"
    },
    "/legal": {
      "path": "/legal",
      "contentType": "PageList",
      "contentId": "5pcLHNgNSUOaIiorRJNbUJ",
      "title": "Legal",
      "parentPageLists": [],
      "isNested": false,
      "priority": 0.8,
      "changefreq": "weekly"
    },
    "/legal/global-data-protection-policy": {
      "path": "/legal/global-data-protection-policy",
      "contentType": "Page",
      "contentId": "n21eyOxWnJnrXvdat1KkG",
      "title": "Global Data Protection Policy ",
      "parentPageLists": [
        {
          "id": "5pcLHNgNSUOaIiorRJNbUJ",
          "slug": "legal",
          "title": "Legal"
        }
      ],
      "isNested": true,
      "priority": 0.7,
      "changefreq": "weekly"
    },
    "/legal/cookie-policy": {
      "path": "/legal/cookie-policy",
      "contentType": "Page",
      "contentId": "2cL4aGA9RbSLprtHuB7waR",
      "title": "Cookie Policy",
      "parentPageLists": [
        {
          "id": "5pcLHNgNSUOaIiorRJNbUJ",
          "slug": "legal",
          "title": "Legal"
        }
      ],
      "isNested": true,
      "priority": 0.7,
      "changefreq": "weekly"
    },
    "/legal/legal-disclaimer": {
      "path": "/legal/legal-disclaimer",
      "contentType": "Page",
      "contentId": "48HCYETH5NDvlZOOrvRcbf",
      "title": "Legal Disclaimer",
      "parentPageLists": [
        {
          "id": "5pcLHNgNSUOaIiorRJNbUJ",
          "slug": "legal",
          "title": "Legal"
        }
      ],
      "isNested": true,
      "priority": 0.7,
      "changefreq": "weekly"
    },
    "/solutions": {
      "path": "/solutions",
      "contentType": "PageList",
      "contentId": "486yYZWU43HKT0m4mQGBAq",
      "title": "Solutions",
      "parentPageLists": [],
      "isNested": false,
      "priority": 0.8,
      "changefreq": "weekly"
    },
    "/investors": {
      "path": "/investors",
      "contentType": "PageList",
      "contentId": "6gwc4b7XzSikzQLVkCZ9uP",
      "title": "Investors",
      "parentPageLists": [],
      "isNested": false,
      "priority": 0.8,
      "changefreq": "weekly"
    },
    "/useful-links": {
      "path": "/useful-links",
      "contentType": "PageList",
      "contentId": "5UgQrsRf0PyenWMuwzM4rP",
      "title": "Useful Links",
      "parentPageLists": [],
      "isNested": false,
      "priority": 0.8,
      "changefreq": "weekly"
    }
  },
<<<<<<< HEAD
  "generatedAt": "2025-10-31T18:24:05.182Z",
=======
  "generatedAt": "2025-11-03T15:57:27.104Z",
>>>>>>> 19fd538c
  "version": "1.0.0"
}<|MERGE_RESOLUTION|>--- conflicted
+++ resolved
@@ -1752,10 +1752,6 @@
       "changefreq": "weekly"
     }
   },
-<<<<<<< HEAD
-  "generatedAt": "2025-10-31T18:24:05.182Z",
-=======
   "generatedAt": "2025-11-03T15:57:27.104Z",
->>>>>>> 19fd538c
   "version": "1.0.0"
 }