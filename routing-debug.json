{
  "routes": {
    "/": {
      "path": "/",
      "contentType": "Page",
      "contentId": "homepage",
      "title": "Homepage",
      "parentPageLists": [],
      "isNested": false,
      "priority": 1,
      "changefreq": "daily"
    },
    "/resources": {
      "path": "/resources",
      "contentType": "Page",
      "contentId": "5DSiOYcY583zexePdQWMCx",
      "title": "Resources",
      "parentPageLists": [],
      "isNested": false,
      "priority": 0.8,
      "changefreq": "weekly"
    },
    "/thank-you": {
      "path": "/thank-you",
      "contentType": "Page",
      "contentId": "3sijpLvT97rCZYGHQHeNU2",
      "title": "Thank You",
      "parentPageLists": [],
      "isNested": false,
      "priority": 0.8,
      "changefreq": "weekly"
    },
    "/search": {
      "path": "/search",
      "contentType": "Page",
      "contentId": "4cgZUqGqpLeLsbesh8NRfu",
      "title": "Search",
      "parentPageLists": [],
      "isNested": false,
      "priority": 0.8,
      "changefreq": "weekly"
    },
    "/newsroom": {
      "path": "/newsroom",
      "contentType": "Page",
      "contentId": "7anXk0qLYQCMupVYkDWeAu",
      "title": "Newsroom",
      "parentPageLists": [],
      "isNested": false,
      "priority": 0.8,
      "changefreq": "weekly"
    },
    "/careers": {
      "path": "/careers",
      "contentType": "Page",
      "contentId": "2Kccqh0dLWvKlNpFKP9AFc",
      "title": "Careers",
      "parentPageLists": [],
      "isNested": false,
      "priority": 0.8,
      "changefreq": "weekly"
    },
    "/showcase": {
      "path": "/showcase",
      "contentType": "Page",
      "contentId": "4umDIlrC3OoeT0aI1PYu2c",
      "title": "Showcase",
      "parentPageLists": [],
      "isNested": false,
      "priority": 0.8,
      "changefreq": "weekly"
    },
    "/contact": {
      "path": "/contact",
      "contentType": "Page",
      "contentId": "w2KHQ5178xkIJMIKC2fEN",
      "title": "Contact",
      "parentPageLists": [],
      "isNested": false,
      "priority": 0.8,
      "changefreq": "weekly"
    },
    "/company": {
      "path": "/company",
      "contentType": "PageList",
      "contentId": "52QRFJELDLgJQ3Dj7hYy0R",
      "title": "Company",
      "parentPageLists": [],
      "isNested": false,
      "priority": 0.8,
      "changefreq": "weekly"
    },
    "/asia-pacific": {
      "path": "/asia-pacific",
      "contentType": "Page",
      "contentId": "4xzgX3ZQu2rM9IiN5sWxVd",
      "title": "Asia-Pacific",
      "parentPageLists": [],
      "isNested": false,
      "priority": 0.8,
      "changefreq": "weekly"
    },
    "/about": {
      "path": "/about",
      "contentType": "Page",
      "contentId": "4i1ZNsg2pJifeE22rVa8Qk",
      "title": "About",
      "parentPageLists": [],
      "isNested": false,
      "priority": 0.8,
      "changefreq": "weekly"
    },
    "/traditional-piles": {
      "path": "/traditional-piles",
      "contentType": "Product",
      "contentId": "MDXkeEo4tAbx4p5D4QRv2",
      "title": "Traditional Piles",
      "parentPageLists": [],
      "isNested": false,
      "priority": 0.7,
      "changefreq": "monthly"
    },
    "/foundations-product": {
      "path": "/foundations-product",
      "contentType": "Product",
      "contentId": "21LiuyR5pRn51wRbOkZx27",
      "title": "Foundations Product",
      "parentPageLists": [],
      "isNested": false,
      "priority": 0.7,
      "changefreq": "monthly"
    },
    "/controls-product": {
      "path": "/controls-product",
      "contentType": "Product",
      "contentId": "5yjA0VlT6chXJIKVy8FQjZ",
      "title": "Controls Product",
      "parentPageLists": [],
      "isNested": false,
      "priority": 0.7,
      "changefreq": "monthly"
    },
    "/digital-product": {
      "path": "/digital-product",
      "contentType": "Product",
      "contentId": "7A63W21yZBBQ5eofmzIw4Q",
      "title": "Digital Product",
      "parentPageLists": [],
      "isNested": false,
      "priority": 0.7,
      "changefreq": "monthly"
    },
    "/dual-land-use": {
      "path": "/dual-land-use",
      "contentType": "Solution",
      "contentId": "nr5E2VQIfZ7lK4TlzgVvZ",
      "title": "Dual Land-Use",
      "parentPageLists": [],
      "isNested": false,
      "priority": 0.7,
      "changefreq": "monthly"
    },
    "/ppa-partnerships": {
      "path": "/ppa-partnerships",
      "contentType": "Solution",
      "contentId": "6o1VESwWVjTxNWjCAGOctH",
      "title": "PPA Partnerships",
      "parentPageLists": [],
      "isNested": false,
      "priority": 0.7,
      "changefreq": "monthly"
    },
    "/decarbonization-lever": {
      "path": "/decarbonization-lever",
      "contentType": "Solution",
      "contentId": "63w7jPufol1Oke2wORbfXz",
      "title": "Decarbonization Lever",
      "parentPageLists": [],
      "isNested": false,
      "priority": 0.7,
      "changefreq": "monthly"
    },
    "/cold-climates": {
      "path": "/cold-climates",
      "contentType": "Solution",
      "contentId": "Hg2nkCA2OWcMKLykuTtLv",
      "title": "Cold Climates",
      "parentPageLists": [],
      "isNested": false,
      "priority": 0.7,
      "changefreq": "monthly"
    },
    "/speed-to-deploy": {
      "path": "/speed-to-deploy",
      "contentType": "Solution",
      "contentId": "11nUAToRP7XfckKXSHMBHr",
      "title": "Speed to Deploy",
      "parentPageLists": [],
      "isNested": false,
      "priority": 0.7,
      "changefreq": "monthly"
    },
    "/desert-climates": {
      "path": "/desert-climates",
      "contentType": "Solution",
      "contentId": "2sBwhugH0i1pAbP14gdJ4I",
      "title": "Desert Climates",
      "parentPageLists": [],
      "isNested": false,
      "priority": 0.7,
      "changefreq": "monthly"
    },
    "/ai-and-energy-transition": {
      "path": "/ai-and-energy-transition",
      "contentType": "Solution",
      "contentId": "2FerdbjnrZJYq6TJyCr16K",
      "title": "AI & Energy Transition",
      "parentPageLists": [],
      "isNested": false,
      "priority": 0.7,
      "changefreq": "monthly"
    },
    "/a-non-categorized-solution": {
      "path": "/a-non-categorized-solution",
      "contentType": "Solution",
      "contentId": "5KLoRiHizbizG1US1KRTZW",
      "title": "A Non-Categorized Solution",
      "parentPageLists": [],
      "isNested": false,
      "priority": 0.7,
      "changefreq": "monthly"
    },
    "/bankability": {
      "path": "/bankability",
      "contentType": "Solution",
      "contentId": "4CoBxJR7d1PKCL9fIOhYXJ",
      "title": "Bankability ",
      "parentPageLists": [],
      "isNested": false,
      "priority": 0.7,
      "changefreq": "monthly"
    },
    "/enable-dual-value": {
      "path": "/enable-dual-value",
      "contentType": "Solution",
      "contentId": "73yin9LXWMnm1dcg45lMA",
      "title": "Enable Dual Value",
      "parentPageLists": [],
      "isNested": false,
      "priority": 0.7,
      "changefreq": "monthly"
    },
    "/maximizing-uptime": {
      "path": "/maximizing-uptime",
      "contentType": "Solution",
      "contentId": "4swp9Z2bT6VQFvAr0L2ie8",
      "title": "Maximizing Uptime",
      "parentPageLists": [],
      "isNested": false,
      "priority": 0.7,
      "changefreq": "monthly"
    },
    "/solving-for-complex-terrain": {
      "path": "/solving-for-complex-terrain",
      "contentType": "Solution",
      "contentId": "6NwI80IWNgGokdPZhEFoFW",
      "title": "Solving for Complex Terrain",
      "parentPageLists": [],
      "isNested": false,
      "priority": 0.7,
      "changefreq": "monthly"
    },
    "/optimizing-module-technology": {
      "path": "/optimizing-module-technology",
      "contentType": "Solution",
      "contentId": "e8Wyp7j820Kyp7pnUQ9YJ",
      "title": "Optimizing Module Technology",
      "parentPageLists": [],
      "isNested": false,
      "priority": 0.7,
      "changefreq": "monthly"
    },
    "/localized-supply-chain": {
      "path": "/localized-supply-chain",
      "contentType": "Solution",
      "contentId": "6UpQnBTEiLSlWNqlbIrSpR",
      "title": "Localized Supply Chain",
      "parentPageLists": [],
      "isNested": false,
      "priority": 0.7,
      "changefreq": "monthly"
    },
    "/land-use-and-permitting": {
      "path": "/land-use-and-permitting",
      "contentType": "Solution",
      "contentId": "1DGOdjDaitGFG4DHh42a1Y",
      "title": "Land Use and Permitting",
      "parentPageLists": [],
      "isNested": false,
      "priority": 0.7,
      "changefreq": "monthly"
    },
    "/diverse-soil-conditions": {
      "path": "/diverse-soil-conditions",
      "contentType": "Solution",
      "contentId": "6GQuFt5EZQKWT01njT6KJo",
      "title": "Diverse Soil Conditions",
      "parentPageLists": [],
      "isNested": false,
      "priority": 0.7,
      "changefreq": "monthly"
    },
    "/post/blog/introducing-nextrackers-half-the-sun-class-of-2024-awardees": {
      "path": "/post/blog/introducing-nextrackers-half-the-sun-class-of-2024-awardees",
      "contentType": "Post",
      "contentId": "post-17709",
      "title": "Introducing Nextracker’s Half the Sun Class of 2024 Awardees",
      "parentPageLists": [],
      "isNested": true,
      "priority": 0.6,
      "changefreq": "weekly"
    },
    "/post/blog/truecapture-outperforms-modeled-energy-yield-projections-in-icf-engineering-report": {
      "path": "/post/blog/truecapture-outperforms-modeled-energy-yield-projections-in-icf-engineering-report",
      "contentType": "Post",
      "contentId": "post-17503",
      "title": "TrueCapture™ Outperforms Modeled Energy Yield Projections in ICF Engineering Report",
      "parentPageLists": [],
      "isNested": true,
      "priority": 0.6,
      "changefreq": "weekly"
    },
    "/post/video/california-dreaming-dr-torsten-brammer-speaks-with-howard-wenger-in-the-solar-journey-podcast": {
      "path": "/post/video/california-dreaming-dr-torsten-brammer-speaks-with-howard-wenger-in-the-solar-journey-podcast",
      "contentType": "Post",
      "contentId": "post-17835",
      "title": "California Dreamin': Dr. Torsten Brammer speaks with Howard Wenger in The Solar Journey podcast",
      "parentPageLists": [],
      "isNested": true,
      "priority": 0.6,
      "changefreq": "weekly"
    },
    "/post/case-study/nextracker-alcanca-o-marco-de-10-gw-no-mercado-de-geracao-de-energia-solar-centralizada-no-brasil": {
      "path": "/post/case-study/nextracker-alcanca-o-marco-de-10-gw-no-mercado-de-geracao-de-energia-solar-centralizada-no-brasil",
      "contentType": "Post",
      "contentId": "post-17390",
      "title": "Nextracker alcança o marco de 10 GW no mercado de geração de energia solar centralizada no Brasil",
      "parentPageLists": [],
      "isNested": true,
      "priority": 0.6,
      "changefreq": "weekly"
    },
    "/post/case-study/nx-zero-emissions-case-study": {
      "path": "/post/case-study/nx-zero-emissions-case-study",
      "contentType": "Post",
      "contentId": "post-17962",
      "title": "NX Zero Emissions Case Study",
      "parentPageLists": [],
      "isNested": true,
      "priority": 0.6,
      "changefreq": "weekly"
    },
    "/post/video/dd-india-nextracker-selected-for-repeat-order-by-sterling-and-wilson-renewable-energy-limited": {
      "path": "/post/video/dd-india-nextracker-selected-for-repeat-order-by-sterling-and-wilson-renewable-energy-limited",
      "contentType": "Post",
      "contentId": "post-17062",
      "title": "DD India - Nextracker selected for repeat order by Sterling and Wilson Renewable Energy Limited",
      "parentPageLists": [],
      "isNested": true,
      "priority": 0.6,
      "changefreq": "weekly"
    },
    "/post/data-sheet/nx-anchor-datasheet": {
      "path": "/post/data-sheet/nx-anchor-datasheet",
      "contentType": "Post",
      "contentId": "post-17686",
      "title": "NX Anchor Foundation System",
      "parentPageLists": [],
      "isNested": true,
      "priority": 0.6,
      "changefreq": "weekly"
    },
    "/post/data-sheet/nx-horizon-hail-pro": {
      "path": "/post/data-sheet/nx-horizon-hail-pro",
      "contentType": "Post",
      "contentId": "post-17597",
      "title": "NX Horizon Hail Pro Data Sheet",
      "parentPageLists": [],
      "isNested": true,
      "priority": 0.6,
      "changefreq": "weekly"
    },
    "/post/data-sheet/ojjo-earth-truss-datasheet": {
      "path": "/post/data-sheet/ojjo-earth-truss-datasheet",
      "contentType": "Post",
      "contentId": "post-17685",
      "title": "Ojjo Earth Truss Foundations System",
      "parentPageLists": [],
      "isNested": true,
      "priority": 0.6,
      "changefreq": "weekly"
    },
    "/post/case-study/nx-horizon-xtr-reducing-costs-and-complexity-for-solar-projects-on-challenging-terrain": {
      "path": "/post/case-study/nx-horizon-xtr-reducing-costs-and-complexity-for-solar-projects-on-challenging-terrain",
      "contentType": "Post",
      "contentId": "post-18059",
      "title": "NX Horizon XTR™: Reducing costs and complexity for solar projects on challenging terrain",
      "parentPageLists": [],
      "isNested": true,
      "priority": 0.6,
      "changefreq": "weekly"
    },
    "/post/case-study/foundations-case-study": {
      "path": "/post/case-study/foundations-case-study",
      "contentType": "Post",
      "contentId": "post-17684",
      "title": "NX Foundations Case Study",
      "parentPageLists": [],
      "isNested": true,
      "priority": 0.6,
      "changefreq": "weekly"
    },
    "/post/data-sheet/nx-agripv": {
      "path": "/post/data-sheet/nx-agripv",
      "contentType": "Post",
      "contentId": "post-17599",
      "title": "NX AgriPV Data Sheet",
      "parentPageLists": [],
      "isNested": true,
      "priority": 0.6,
      "changefreq": "weekly"
    },
    "/post/blog/honoring-service-beyond-the-battlefield-from-defending-freedom-to-powering-a-clean-energy-future": {
      "path": "/post/blog/honoring-service-beyond-the-battlefield-from-defending-freedom-to-powering-a-clean-energy-future",
      "contentType": "Post",
      "contentId": "post-17806",
      "title": "Honoring Service Beyond the Battlefield: From Defending Freedom to Powering a Clean Energy Future",
      "parentPageLists": [],
      "isNested": true,
      "priority": 0.6,
      "changefreq": "weekly"
    },
    "/post/press-release/nextracker-unimacts-dedicate-second-nevada-factory-to-serve-solar-power-demand": {
      "path": "/post/press-release/nextracker-unimacts-dedicate-second-nevada-factory-to-serve-solar-power-demand",
      "contentType": "Post",
      "contentId": "post-17512",
      "title": "Nextracker & Unimacts Dedicate Second Nevada Factory to Serve Solar Power Demand",
      "parentPageLists": [],
      "isNested": true,
      "priority": 0.6,
      "changefreq": "weekly"
    },
    "/post/shug-speaks/busting-the-myth-renewables-can-power-the-data-center-surge": {
      "path": "/post/shug-speaks/busting-the-myth-renewables-can-power-the-data-center-surge",
      "contentType": "Post",
      "contentId": "post-17568",
      "title": "Busting the Myth: Renewables Can Power the Data Center Surge",
      "parentPageLists": [],
      "isNested": true,
      "priority": 0.6,
      "changefreq": "weekly"
    },
    "/post/blog/placeholder-post": {
      "path": "/post/blog/placeholder-post",
      "contentType": "Post",
      "contentId": "RrtLBRcSFUYdVb5wpHMiI",
      "title": "Placeholder Post",
      "parentPageLists": [],
      "isNested": true,
      "priority": 0.6,
      "changefreq": "weekly"
    },
    "/post/case-study/nx-anchor-overcoming-cold-climate-through-innovation-and-collaboration": {
      "path": "/post/case-study/nx-anchor-overcoming-cold-climate-through-innovation-and-collaboration",
      "contentType": "Post",
      "contentId": "post-18057",
      "title": "NX Anchor: Overcoming cold climate through innovation and collaboration",
      "parentPageLists": [],
      "isNested": true,
      "priority": 0.6,
      "changefreq": "weekly"
    },
    "/post/press-release/nextracker-reports-q1-fy25-financial-results": {
      "path": "/post/press-release/nextracker-reports-q1-fy25-financial-results",
      "contentType": "Post",
      "contentId": "post-17602",
      "title": "Nextracker Reports Q1 FY25 Financial Results",
      "parentPageLists": [],
      "isNested": true,
      "priority": 0.6,
      "changefreq": "weekly"
    },
    "/post/press-release/nextracker-unveils-nx-foundation-solutions-enabling-solar-anywhere": {
      "path": "/post/press-release/nextracker-unveils-nx-foundation-solutions-enabling-solar-anywhere",
      "contentType": "Post",
      "contentId": "post-17698",
      "title": "Nextracker Unveils NX Foundation Solutions Enabling Solar “Anywhere”",
      "parentPageLists": [],
      "isNested": true,
      "priority": 0.6,
      "changefreq": "weekly"
    },
    "/post/press-release/nextracker-to-inaugurate-indias-rd-center-for-solar-excellence-in-hyderabad": {
      "path": "/post/press-release/nextracker-to-inaugurate-indias-rd-center-for-solar-excellence-in-hyderabad",
      "contentType": "Post",
      "contentId": "post-17722",
      "title": "Nextracker to Inaugurate India’s R&D Center for Solar Excellence in Hyderabad",
      "parentPageLists": [],
      "isNested": true,
      "priority": 0.6,
      "changefreq": "weekly"
    },
    "/post/press-release/nextracker-releases-inaugural-sustainability-report": {
      "path": "/post/press-release/nextracker-releases-inaugural-sustainability-report",
      "contentType": "Post",
      "contentId": "post-17786",
      "title": "Nextracker Releases Inaugural Sustainability Report",
      "parentPageLists": [],
      "isNested": true,
      "priority": 0.6,
      "changefreq": "weekly"
    },
    "/post/press-release/nextracker-reports-q2-fy25-financial-results": {
      "path": "/post/press-release/nextracker-reports-q2-fy25-financial-results",
      "contentType": "Post",
      "contentId": "post-17803",
      "title": "Nextracker Reports Q2 FY25 Financial Results",
      "parentPageLists": [],
      "isNested": true,
      "priority": 0.6,
      "changefreq": "weekly"
    },
    "/post/press-release/nextracker-delivers-first-100-domestic-content-solar-trackers-to-u-s-market": {
      "path": "/post/press-release/nextracker-delivers-first-100-domestic-content-solar-trackers-to-u-s-market",
      "contentType": "Post",
      "contentId": "post-17825",
      "title": "Nextracker Delivers First 100% Domestic Content Solar Trackers to U.S. Market",
      "parentPageLists": [],
      "isNested": true,
      "priority": 0.6,
      "changefreq": "weekly"
    },
    "/post/press-release/nextracker-and-university-of-california-berkeley-engineering-partner-to-establish-the-calnext-center-for-solar-energy-research": {
      "path": "/post/press-release/nextracker-and-university-of-california-berkeley-engineering-partner-to-establish-the-calnext-center-for-solar-energy-research",
      "contentType": "Post",
      "contentId": "post-17866",
      "title": "Nextracker and University of California Berkeley Engineering Partner to Establish the CAL-NEXT Center for Solar Energy Research",
      "parentPageLists": [],
      "isNested": true,
      "priority": 0.6,
      "changefreq": "weekly"
    },
    "/post/press-release/nextrackers-truecapture-software-optimizing-solar-energy-production-with-advanced-technology": {
      "path": "/post/press-release/nextrackers-truecapture-software-optimizing-solar-energy-production-with-advanced-technology",
      "contentType": "Post",
      "contentId": "post-17905",
      "title": "Nextracker’s TrueCapture Software: Optimizing Solar Energy Production with Advanced Technology",
      "parentPageLists": [],
      "isNested": true,
      "priority": 0.6,
      "changefreq": "weekly"
    },
    "/post/press-release/the-solar-industry-is-getting-smarter-about-storm-defense": {
      "path": "/post/press-release/the-solar-industry-is-getting-smarter-about-storm-defense",
      "contentType": "Post",
      "contentId": "post-17955",
      "title": "The Solar Industry Is Getting Smarter About Storm Defense",
      "parentPageLists": [],
      "isNested": true,
      "priority": 0.6,
      "changefreq": "weekly"
    },
    "/post/press-release/nextracker-expands-board-of-directors": {
      "path": "/post/press-release/nextracker-expands-board-of-directors",
      "contentType": "Post",
      "contentId": "post-18088",
      "title": "Nextracker Expands Board of Directors",
      "parentPageLists": [],
      "isNested": true,
      "priority": 0.6,
      "changefreq": "weekly"
    },
    "/post/press-release/nextracker-reports-q2-fy25-financial-results-2": {
      "path": "/post/press-release/nextracker-reports-q2-fy25-financial-results-2",
      "contentType": "Post",
      "contentId": "post-18055",
      "title": "Nextracker Reports Q4 and Fiscal Year 2025 Financial Results",
      "parentPageLists": [],
      "isNested": true,
      "priority": 0.6,
      "changefreq": "weekly"
    },
    "/post/press-release/nextracker-achieves-10-gw-solar-tracker-milestone-in-india": {
      "path": "/post/press-release/nextracker-achieves-10-gw-solar-tracker-milestone-in-india",
      "contentType": "Post",
      "contentId": "post-18064",
      "title": "Nextracker Achieves 10 GW Solar Tracker Milestone in India",
      "parentPageLists": [],
      "isNested": true,
      "priority": 0.6,
      "changefreq": "weekly"
    },
    "/post/press-release/nextracker-selected-for-landmark-european-solar-power-project": {
      "path": "/post/press-release/nextracker-selected-for-landmark-european-solar-power-project",
      "contentType": "Post",
      "contentId": "post-18090",
      "title": "Nextracker Selected for Landmark European Solar Power Project",
      "parentPageLists": [],
      "isNested": true,
      "priority": 0.6,
      "changefreq": "weekly"
    },
    "/post/in-the-news/sterling-wilson-renewable-energy-selects-nextracker-nx-horizon-solar-trackers-for-nearly-two-gigawatts-in-india": {
      "path": "/post/in-the-news/sterling-wilson-renewable-energy-selects-nextracker-nx-horizon-solar-trackers-for-nearly-two-gigawatts-in-india",
      "contentType": "Post",
      "contentId": "post-17063",
      "title": "Sterling & Wilson Renewable Energy Selects Nextracker NX Horizon™ Solar Trackers for Nearly Two Gigawatts in India",
      "parentPageLists": [],
      "isNested": true,
      "priority": 0.6,
      "changefreq": "weekly"
    },
    "/post/press-release/nextracker-announces-completion-of-its-separation-from-flex": {
      "path": "/post/press-release/nextracker-announces-completion-of-its-separation-from-flex",
      "contentType": "Post",
      "contentId": "post-16985",
      "title": "Nextracker Announces Completion of Its Separation from Flex",
      "parentPageLists": [],
      "isNested": true,
      "priority": 0.6,
      "changefreq": "weekly"
    },
    "/post/press-release/nextracker-extends-leadership-in-distributed-generation-dg-surpasses-5-gw-milestone-with-over-600-dg-projects-and-enters-into-new-strategic-agreements": {
      "path": "/post/press-release/nextracker-extends-leadership-in-distributed-generation-dg-surpasses-5-gw-milestone-with-over-600-dg-projects-and-enters-into-new-strategic-agreements",
      "contentType": "Post",
      "contentId": "post-17036",
      "title": "Nextracker Accelerates in Distributed Generation (DG) Solar with Two New Strategic Value-Added Reseller Partners and Over 600 DG Projects Delivered",
      "parentPageLists": [],
      "isNested": true,
      "priority": 0.6,
      "changefreq": "weekly"
    },
    "/post/in-the-news/the-economic-times-sterling-and-wilson-places-orders-with-nextracker-for-solar-trackers": {
      "path": "/post/in-the-news/the-economic-times-sterling-and-wilson-places-orders-with-nextracker-for-solar-trackers",
      "contentType": "Post",
      "contentId": "post-17059",
      "title": "The Economic Times, Sterling and Wilson places orders with Nextracker for solar trackers",
      "parentPageLists": [],
      "isNested": true,
      "priority": 0.6,
      "changefreq": "weekly"
    },
    "/post/press-release/acwa-power-and-larsen-toubro-select-nextrackers-all-terrain-solar-trackers-for-al-kahfah-solar-park": {
      "path": "/post/press-release/acwa-power-and-larsen-toubro-select-nextrackers-all-terrain-solar-trackers-for-al-kahfah-solar-park",
      "contentType": "Post",
      "contentId": "post-17068",
      "title": "ACWA Power and Larsen & Toubro Select Nextracker’s All-Terrain Solar Trackers for Al Kahfah Solar Park",
      "parentPageLists": [],
      "isNested": true,
      "priority": 0.6,
      "changefreq": "weekly"
    },
    "/post/shug-speaks/nextracker-achieves-significant-milestone-in-the-middle-east-with-a-new-1-gw-project-win": {
      "path": "/post/shug-speaks/nextracker-achieves-significant-milestone-in-the-middle-east-with-a-new-1-gw-project-win",
      "contentType": "Post",
      "contentId": "post-17077",
      "title": "Nextracker achieves significant milestone in the middle east with a new 1 GW project win",
      "parentPageLists": [],
      "isNested": true,
      "priority": 0.6,
      "changefreq": "weekly"
    },
    "/post/shug-speaks/recent-visit-to-india": {
      "path": "/post/shug-speaks/recent-visit-to-india",
      "contentType": "Post",
      "contentId": "post-17079",
      "title": "Recent visit to India",
      "parentPageLists": [],
      "isNested": true,
      "priority": 0.6,
      "changefreq": "weekly"
    },
    "/post/shug-speaks/nextracker-celebrates-its-first-100-gw-milestone": {
      "path": "/post/shug-speaks/nextracker-celebrates-its-first-100-gw-milestone",
      "contentType": "Post",
      "contentId": "post-17571",
      "title": "Nextracker celebrates its first 100 GW milestone",
      "parentPageLists": [],
      "isNested": true,
      "priority": 0.6,
      "changefreq": "weekly"
    },
    "/post/shug-speaks/jon-fortt-of-cnbc-interviews-nextracker-with-a-range-of-insightful-questions-spanning-drivers-in-growth-of-the-solar-industry": {
      "path": "/post/shug-speaks/jon-fortt-of-cnbc-interviews-nextracker-with-a-range-of-insightful-questions-spanning-drivers-in-growth-of-the-solar-industry",
      "contentType": "Post",
      "contentId": "post-17081",
      "title": "Jon Fortt of CNBC interviews Nextracker with a range of insightful questions spanning drivers in growth of the solar industry",
      "parentPageLists": [],
      "isNested": true,
      "priority": 0.6,
      "changefreq": "weekly"
    },
    "/post/press-release/nextracker-appoints-two-new-members-to-board-of-directors": {
      "path": "/post/press-release/nextracker-appoints-two-new-members-to-board-of-directors",
      "contentType": "Post",
      "contentId": "post-16984",
      "title": "Nextracker Appoints Two New Members to Board of Directors",
      "parentPageLists": [],
      "isNested": true,
      "priority": 0.6,
      "changefreq": "weekly"
    },
    "/post/shug-speaks/nextracker-announces-two-major-new-strategic-value-added-reseller-agreements": {
      "path": "/post/shug-speaks/nextracker-announces-two-major-new-strategic-value-added-reseller-agreements",
      "contentType": "Post",
      "contentId": "post-17080",
      "title": "Nextracker announces two major new strategic Value-Added-Reseller Agreements",
      "parentPageLists": [],
      "isNested": true,
      "priority": 0.6,
      "changefreq": "weekly"
    },
    "/post/shug-speaks/quarterly-earnings-video-series-q3-2023": {
      "path": "/post/shug-speaks/quarterly-earnings-video-series-q3-2023",
      "contentType": "Post",
      "contentId": "post-17083",
      "title": "Quarterly earnings video series - Q3, 2023",
      "parentPageLists": [],
      "isNested": true,
      "priority": 0.6,
      "changefreq": "weekly"
    },
    "/post/shug-speaks/nextracker-journey-from-a-startup-to-an-independent-public-company": {
      "path": "/post/shug-speaks/nextracker-journey-from-a-startup-to-an-independent-public-company",
      "contentType": "Post",
      "contentId": "post-17084",
      "title": "Nextracker Journey - from a startup to an independent public company",
      "parentPageLists": [],
      "isNested": true,
      "priority": 0.6,
      "changefreq": "weekly"
    },
    "/post/press-release/nextracker-and-orrcon-steel-to-deliver-sovereign-capability-in-australia": {
      "path": "/post/press-release/nextracker-and-orrcon-steel-to-deliver-sovereign-capability-in-australia",
      "contentType": "Post",
      "contentId": "post-17147",
      "title": "Nextracker and Orrcon Steel to Deliver Sovereign Capability in Australia",
      "parentPageLists": [],
      "isNested": true,
      "priority": 0.6,
      "changefreq": "weekly"
    },
    "/post/press-release/nextracker-announces-chuck-boynton-as-new-chief-financial-officer": {
      "path": "/post/press-release/nextracker-announces-chuck-boynton-as-new-chief-financial-officer",
      "contentType": "Post",
      "contentId": "post-17247",
      "title": "Nextracker Announces Chuck Boynton as New Chief Financial Officer",
      "parentPageLists": [],
      "isNested": true,
      "priority": 0.6,
      "changefreq": "weekly"
    },
    "/post/shug-speaks/through-decades-of-technological-innovation-solar-has-achieved-excellent-efficiency-and-cost-reduction-where-solar-is-the-lowest-cost-way-to-generate-electricity-at-many-places-in-the-world": {
      "path": "/post/shug-speaks/through-decades-of-technological-innovation-solar-has-achieved-excellent-efficiency-and-cost-reduction-where-solar-is-the-lowest-cost-way-to-generate-electricity-at-many-places-in-the-world",
      "contentType": "Post",
      "contentId": "post-17294",
      "title": "Powering the Future: Solar's Surging Role in Meeting Growing Energy Demands",
      "parentPageLists": [],
      "isNested": true,
      "priority": 0.6,
      "changefreq": "weekly"
    },
    "/post/in-the-news/pv-magazine-acwa-power-lt-select-nextracker-for-1-17-gw-solar-plant-in-saudi-arabia": {
      "path": "/post/in-the-news/pv-magazine-acwa-power-lt-select-nextracker-for-1-17-gw-solar-plant-in-saudi-arabia",
      "contentType": "Post",
      "contentId": "post-17296",
      "title": "PV Magazine: ACWA Power, L&T select Nextracker for 1.17 GW solar plant in Saudi Arabia",
      "parentPageLists": [],
      "isNested": true,
      "priority": 0.6,
      "changefreq": "weekly"
    },
    "/post/in-the-news/renewables-now-nextracker-teams-up-with-orrcon-steel-for-australian-components": {
      "path": "/post/in-the-news/renewables-now-nextracker-teams-up-with-orrcon-steel-for-australian-components",
      "contentType": "Post",
      "contentId": "post-17298",
      "title": "Renewables Now: Nextracker teams up with Orrcon Steel for Australian components",
      "parentPageLists": [],
      "isNested": true,
      "priority": 0.6,
      "changefreq": "weekly"
    },
    "/post/press-release/nextracker-launches-industrys-first-low-carbon-solar-tracker-solution": {
      "path": "/post/press-release/nextracker-launches-industrys-first-low-carbon-solar-tracker-solution",
      "contentType": "Post",
      "contentId": "post-17346",
      "title": "Nextracker Launches Industry’s First Low Carbon Solar Tracker Solution",
      "parentPageLists": [],
      "isNested": true,
      "priority": 0.6,
      "changefreq": "weekly"
    },
    "/post/press-release/nextracker-and-jennmar-jm-steel-bolster-u-s-supply-chain-with-new-facility-expansion-to-triple-capacity-for-solar-energy-projects": {
      "path": "/post/press-release/nextracker-and-jennmar-jm-steel-bolster-u-s-supply-chain-with-new-facility-expansion-to-triple-capacity-for-solar-energy-projects",
      "contentType": "Post",
      "contentId": "post-17353",
      "title": "Nextracker and JENNMAR JM Steel Bolster U.S. Supply Chain with New Facility Expansion to Triple Capacity for Solar Energy Projects",
      "parentPageLists": [],
      "isNested": true,
      "priority": 0.6,
      "changefreq": "weekly"
    },
    "/post/press-release/nextracker-reports-q4-and-fy24-financial-results": {
      "path": "/post/press-release/nextracker-reports-q4-and-fy24-financial-results",
      "contentType": "Post",
      "contentId": "post-17371",
      "title": "Nextracker Reports Fourth Quarter and Fiscal Year 2023 Financial Results",
      "parentPageLists": [],
      "isNested": true,
      "priority": 0.6,
      "changefreq": "weekly"
    },
    "/post/press-release/nextracker-acquires-ojjo-to-expand-utility-scale-solar-tracker-foundations-business": {
      "path": "/post/press-release/nextracker-acquires-ojjo-to-expand-utility-scale-solar-tracker-foundations-business",
      "contentType": "Post",
      "contentId": "post-17513",
      "title": "Nextracker Acquires Ojjo to Expand Utility-Scale Solar Tracker Foundations Business",
      "parentPageLists": [],
      "isNested": true,
      "priority": 0.6,
      "changefreq": "weekly"
    },
    "/post/press-release/mammoth-north-solar-project-celebrates-upcoming-commercial-operations": {
      "path": "/post/press-release/mammoth-north-solar-project-celebrates-upcoming-commercial-operations",
      "contentType": "Post",
      "contentId": "post-17563",
      "title": "Mammoth North Solar Project Celebrates Upcoming Commercial Operations",
      "parentPageLists": [],
      "isNested": true,
      "priority": 0.6,
      "changefreq": "weekly"
    },
    "/post/shug-speaks/400-mw-mammoth-north-solar-project": {
      "path": "/post/shug-speaks/400-mw-mammoth-north-solar-project",
      "contentType": "Post",
      "contentId": "post-17565",
      "title": "Mammoth North Solar Project: Powering Indiana with Renewables and Innovation",
      "parentPageLists": [],
      "isNested": true,
      "priority": 0.6,
      "changefreq": "weekly"
    },
    "/post/shug-speaks/nextracker-agrivoltaics-a-win-win-for-all": {
      "path": "/post/shug-speaks/nextracker-agrivoltaics-a-win-win-for-all",
      "contentType": "Post",
      "contentId": "post-17566",
      "title": "Nextracker Agrivoltaics - a win-win for all",
      "parentPageLists": [],
      "isNested": true,
      "priority": 0.6,
      "changefreq": "weekly"
    },
    "/post/shug-speaks/californias-clean-energy-transformation-cec-chair-hochschilds-legacy": {
      "path": "/post/shug-speaks/californias-clean-energy-transformation-cec-chair-hochschilds-legacy",
      "contentType": "Post",
      "contentId": "post-17567",
      "title": "California's Clean Energy Transformation: CEC Chair Hochschild's Legacy",
      "parentPageLists": [],
      "isNested": true,
      "priority": 0.6,
      "changefreq": "weekly"
    },
    "/post/shug-speaks/nextracker-acquires-ojjo-inc": {
      "path": "/post/shug-speaks/nextracker-acquires-ojjo-inc",
      "contentType": "Post",
      "contentId": "post-17569",
      "title": "Nextracker acquires Ojjo, Inc.",
      "parentPageLists": [],
      "isNested": true,
      "priority": 0.6,
      "changefreq": "weekly"
    },
    "/post/shug-speaks/nextracker-goes-electric-with-forum-mobility-and-hight-logistics": {
      "path": "/post/shug-speaks/nextracker-goes-electric-with-forum-mobility-and-hight-logistics",
      "contentType": "Post",
      "contentId": "post-17570",
      "title": "Nextracker Goes Electric with Forum Mobility and Hight Logistics",
      "parentPageLists": [],
      "isNested": true,
      "priority": 0.6,
      "changefreq": "weekly"
    },
    "/post/shug-speaks/nextracker-launches-low-carbon-tracker-variant": {
      "path": "/post/shug-speaks/nextracker-launches-low-carbon-tracker-variant",
      "contentType": "Post",
      "contentId": "post-17572",
      "title": "Nextracker launches Low Carbon tracker variant",
      "parentPageLists": [],
      "isNested": true,
      "priority": 0.6,
      "changefreq": "weekly"
    },
    "/post/press-release/nextracker-expands-solar-technology-platform-with-ebos-portfolio": {
      "path": "/post/press-release/nextracker-expands-solar-technology-platform-with-ebos-portfolio",
      "contentType": "Post",
      "contentId": "post-17978",
      "title": "Nextracker Expands Solar Technology Platform with eBOS Portfolio",
      "parentPageLists": [],
      "isNested": true,
      "priority": 0.6,
      "changefreq": "weekly"
    },
    "/services": {
      "path": "/services",
      "contentType": "PageList",
      "contentId": "S9VRDgZynofG8njIodBio",
      "title": "Services",
      "parentPageLists": [],
      "isNested": false,
      "priority": 0.8,
      "changefreq": "weekly"
    },
    "/services/design": {
      "path": "/services/design",
      "contentType": "PageList",
      "contentId": "5PEdk3ERQ1FiocWOIRGesF",
      "title": "Services - Design",
      "parentPageLists": [
        {
          "id": "S9VRDgZynofG8njIodBio",
          "slug": "services",
          "title": "Services"
        }
      ],
      "isNested": true,
      "priority": 0.8,
      "changefreq": "weekly"
    },
    "/services/deploy": {
      "path": "/services/deploy",
      "contentType": "PageList",
      "contentId": "1robgrXgBTNdq4xAXvLNgO",
      "title": "Services - Deploy",
      "parentPageLists": [
        {
          "id": "S9VRDgZynofG8njIodBio",
          "slug": "services",
          "title": "Services"
        }
      ],
      "isNested": true,
      "priority": 0.8,
      "changefreq": "weekly"
    },
    "/what-we-do": {
      "path": "/what-we-do",
      "contentType": "PageList",
      "contentId": "6hZgkzffUtjkdDmLTaxhtA",
      "title": "What We Do",
      "parentPageLists": [],
      "isNested": false,
      "priority": 0.8,
      "changefreq": "weekly"
    },
    "/what-we-do/design": {
      "path": "/what-we-do/design",
      "contentType": "Page",
      "contentId": "78Exftk8Eb61rI1aUs6NSP",
      "title": "Design",
      "parentPageLists": [],
      "isNested": true,
      "priority": 0.7,
      "changefreq": "weekly"
    },
    "/what-we-do/deploy": {
      "path": "/what-we-do/deploy",
      "contentType": "Page",
      "contentId": "6Zud8HVc7GcgXmXkwagUIG",
      "title": "Deploy",
      "parentPageLists": [],
      "isNested": true,
      "priority": 0.7,
      "changefreq": "weekly"
    },
    "/what-we-do/operate": {
      "path": "/what-we-do/operate",
      "contentType": "Page",
      "contentId": "Yy0cCKER82ItNejQHVupT",
      "title": "Operate",
      "parentPageLists": [],
      "isNested": true,
      "priority": 0.7,
      "changefreq": "weekly"
    },
    "/products/module-mounting": {
      "path": "/products/module-mounting",
      "contentType": "PageList",
      "contentId": "2KFnQf1yR0nTFRH4vhgwL3",
      "title": "Module Mounting",
      "parentPageLists": [
        {
          "id": "68yU43vhRr4sJ4E5qpvWtm",
          "slug": "products",
          "title": "Products"
        }
      ],
      "isNested": true,
      "priority": 0.8,
      "changefreq": "weekly"
    },
    "/products/module-mounting/nx-frame": {
      "path": "/products/module-mounting/nx-frame",
      "contentType": "Product",
      "contentId": "4iIEMhihbmbr6g3Gv7Qmw8",
      "title": "NX Frame",
      "parentPageLists": [
        {
          "id": "68yU43vhRr4sJ4E5qpvWtm",
          "slug": "products",
          "title": "Products"
        },
        {
          "id": "2KFnQf1yR0nTFRH4vhgwL3",
          "slug": "module-mounting",
          "title": "Module Mounting"
        }
      ],
      "isNested": true,
      "priority": 0.7,
      "changefreq": "monthly"
    },
    "/products/controls": {
      "path": "/products/controls",
      "contentType": "PageList",
      "contentId": "5Y0xG9Yrt9BMykmkT6syFE",
      "title": "Controls",
      "parentPageLists": [
        {
          "id": "68yU43vhRr4sJ4E5qpvWtm",
          "slug": "products",
          "title": "Products"
        }
      ],
      "isNested": true,
      "priority": 0.8,
      "changefreq": "weekly"
    },
    "/products/controls/truecapture": {
      "path": "/products/controls/truecapture",
      "contentType": "Product",
      "contentId": "1xeZxPdBlDxpdg6M3hXLx2",
      "title": "TrueCapture",
      "parentPageLists": [
        {
          "id": "68yU43vhRr4sJ4E5qpvWtm",
          "slug": "products",
          "title": "Products"
        },
        {
          "id": "5Y0xG9Yrt9BMykmkT6syFE",
          "slug": "controls",
          "title": "Controls"
        }
      ],
      "isNested": true,
      "priority": 0.7,
      "changefreq": "monthly"
    },
    "/products/controls/nx-spc-3-0": {
      "path": "/products/controls/nx-spc-3-0",
      "contentType": "Product",
      "contentId": "2RNGo2s5wihk1UGpmZ2i17",
      "title": "NX SPC 3.0",
      "parentPageLists": [
        {
          "id": "68yU43vhRr4sJ4E5qpvWtm",
          "slug": "products",
          "title": "Products"
        },
        {
          "id": "5Y0xG9Yrt9BMykmkT6syFE",
          "slug": "controls",
          "title": "Controls"
        }
      ],
      "isNested": true,
      "priority": 0.7,
      "changefreq": "monthly"
    },
    "/products/controls/nx-ncu-3-0": {
      "path": "/products/controls/nx-ncu-3-0",
      "contentType": "Product",
      "contentId": "4l6SWWrvJpRb7xYP05uS13",
      "title": "NX NCU 3.0",
      "parentPageLists": [
        {
          "id": "68yU43vhRr4sJ4E5qpvWtm",
          "slug": "products",
          "title": "Products"
        },
        {
          "id": "5Y0xG9Yrt9BMykmkT6syFE",
          "slug": "controls",
          "title": "Controls"
        }
      ],
      "isNested": true,
      "priority": 0.7,
      "changefreq": "monthly"
    },
    "/products/software": {
      "path": "/products/software",
      "contentType": "PageList",
      "contentId": "7qr1G5kGWgMz0P6h7bP3uh",
      "title": "Software",
      "parentPageLists": [
        {
          "id": "68yU43vhRr4sJ4E5qpvWtm",
          "slug": "products",
          "title": "Products"
        }
      ],
      "isNested": true,
      "priority": 0.8,
      "changefreq": "weekly"
    },
    "/products/software/nx-one": {
      "path": "/products/software/nx-one",
      "contentType": "Product",
      "contentId": "1cHN2LeI2avRpFR62rpSU4",
      "title": "NX One",
      "parentPageLists": [
        {
          "id": "68yU43vhRr4sJ4E5qpvWtm",
          "slug": "products",
          "title": "Products"
        },
        {
          "id": "7qr1G5kGWgMz0P6h7bP3uh",
          "slug": "software",
          "title": "Software"
        }
      ],
      "isNested": true,
      "priority": 0.7,
      "changefreq": "monthly"
    },
    "/products/software/nx-pulse": {
      "path": "/products/software/nx-pulse",
      "contentType": "Product",
      "contentId": "5r0LXjxsjAE9TtvniipiAm",
      "title": "NX Pulse",
      "parentPageLists": [
        {
          "id": "68yU43vhRr4sJ4E5qpvWtm",
          "slug": "products",
          "title": "Products"
        },
        {
          "id": "7qr1G5kGWgMz0P6h7bP3uh",
          "slug": "software",
          "title": "Software"
        }
      ],
      "isNested": true,
      "priority": 0.7,
      "changefreq": "monthly"
    },
    "/products/software/nx-navigator": {
      "path": "/products/software/nx-navigator",
      "contentType": "Product",
      "contentId": "1EY8F4Gjy6TYpJLsc60C0v",
      "title": "NX Navigator",
      "parentPageLists": [
        {
          "id": "68yU43vhRr4sJ4E5qpvWtm",
          "slug": "products",
          "title": "Products"
        },
        {
          "id": "7qr1G5kGWgMz0P6h7bP3uh",
          "slug": "software",
          "title": "Software"
        }
      ],
      "isNested": true,
      "priority": 0.7,
      "changefreq": "monthly"
    },
    "/products/ebos": {
      "path": "/products/ebos",
      "contentType": "PageList",
      "contentId": "2nZMa6ZFTD4M3mXig0SiNt",
      "title": "eBOS",
      "parentPageLists": [
        {
          "id": "68yU43vhRr4sJ4E5qpvWtm",
          "slug": "products",
          "title": "Products"
        }
      ],
      "isNested": true,
      "priority": 0.8,
      "changefreq": "weekly"
    },
    "/products/ebos/nx-trunk-bus": {
      "path": "/products/ebos/nx-trunk-bus",
      "contentType": "Product",
      "contentId": "3cu2FZ5qtkggLVUDPsKawx",
      "title": "Trunk Bus Solutions",
      "parentPageLists": [
        {
          "id": "68yU43vhRr4sJ4E5qpvWtm",
          "slug": "products",
          "title": "Products"
        },
        {
          "id": "2nZMa6ZFTD4M3mXig0SiNt",
          "slug": "ebos",
          "title": "eBOS"
        }
      ],
      "isNested": true,
      "priority": 0.7,
      "changefreq": "monthly"
    },
    "/products/ebos/nx-combiner": {
      "path": "/products/ebos/nx-combiner",
      "contentType": "Product",
      "contentId": "3428uOH0oo5HMMCbDp3Hk0",
      "title": "Combiner System Solutions",
      "parentPageLists": [
        {
          "id": "68yU43vhRr4sJ4E5qpvWtm",
          "slug": "products",
          "title": "Products"
        },
        {
          "id": "2nZMa6ZFTD4M3mXig0SiNt",
          "slug": "ebos",
          "title": "eBOS"
        }
      ],
      "isNested": true,
      "priority": 0.7,
      "changefreq": "monthly"
    },
    "/products/ebos/nx-string-harnesses": {
      "path": "/products/ebos/nx-string-harnesses",
      "contentType": "Product",
      "contentId": "7zZVu4UAJmILn7nqtIqEF0",
      "title": "Harnessing Solutions",
      "parentPageLists": [
        {
          "id": "68yU43vhRr4sJ4E5qpvWtm",
          "slug": "products",
          "title": "Products"
        },
        {
          "id": "2nZMa6ZFTD4M3mXig0SiNt",
          "slug": "ebos",
          "title": "eBOS"
        }
      ],
      "isNested": true,
      "priority": 0.7,
      "changefreq": "monthly"
    },
    "/products/foundations": {
      "path": "/products/foundations",
      "contentType": "PageList",
      "contentId": "2VIqtloLqBUPvhUlVBLzy7",
      "title": "Foundations",
      "parentPageLists": [
        {
          "id": "68yU43vhRr4sJ4E5qpvWtm",
          "slug": "products",
          "title": "Products"
        }
      ],
      "isNested": true,
      "priority": 0.8,
      "changefreq": "weekly"
    },
    "/products/foundations/nx-anchor": {
      "path": "/products/foundations/nx-anchor",
      "contentType": "Product",
      "contentId": "6XHZ9RGotKA1xykRJAkvRn",
      "title": "NX Anchor",
      "parentPageLists": [
        {
          "id": "68yU43vhRr4sJ4E5qpvWtm",
          "slug": "products",
          "title": "Products"
        },
        {
          "id": "2VIqtloLqBUPvhUlVBLzy7",
          "slug": "foundations",
          "title": "Foundations"
        }
      ],
      "isNested": true,
      "priority": 0.7,
      "changefreq": "monthly"
    },
    "/products/foundations/nx-earth-truss": {
      "path": "/products/foundations/nx-earth-truss",
      "contentType": "Product",
      "contentId": "1a0d7tauTWefbQRZMeQfAt",
      "title": "NX Earth Truss",
      "parentPageLists": [
        {
          "id": "68yU43vhRr4sJ4E5qpvWtm",
          "slug": "products",
          "title": "Products"
        },
        {
          "id": "2VIqtloLqBUPvhUlVBLzy7",
          "slug": "foundations",
          "title": "Foundations"
        }
      ],
      "isNested": true,
      "priority": 0.7,
      "changefreq": "monthly"
    },
    "/company/americas": {
      "path": "/company/americas",
      "contentType": "Page",
      "contentId": "7utGKQIsIklaMjVxz7k1ST",
      "title": "Americas",
      "parentPageLists": [
        {
          "id": "52QRFJELDLgJQ3Dj7hYy0R",
          "slug": "company",
          "title": "Company"
        }
      ],
      "isNested": true,
      "priority": 0.7,
      "changefreq": "weekly"
    },
    "/company/europe": {
      "path": "/company/europe",
      "contentType": "Page",
      "contentId": "2DtYaKAqtl0pvXZ6r0mGbG",
      "title": "Europe",
      "parentPageLists": [
        {
          "id": "52QRFJELDLgJQ3Dj7hYy0R",
          "slug": "company",
          "title": "Company"
        }
      ],
      "isNested": true,
      "priority": 0.7,
      "changefreq": "weekly"
    },
    "/company/latin-america": {
      "path": "/company/latin-america",
      "contentType": "Page",
      "contentId": "1H6Wg0pXOWCcPt8SmNI93K",
      "title": "Latin America",
      "parentPageLists": [
        {
          "id": "52QRFJELDLgJQ3Dj7hYy0R",
          "slug": "company",
          "title": "Company"
        }
      ],
      "isNested": true,
      "priority": 0.7,
      "changefreq": "weekly"
    },
    "/company/australian-pacific": {
      "path": "/company/australian-pacific",
      "contentType": "Page",
      "contentId": "7aHJKA0m6coEFTGARf4ARF",
      "title": "Australian Pacific",
      "parentPageLists": [
        {
          "id": "52QRFJELDLgJQ3Dj7hYy0R",
          "slug": "company",
          "title": "Company"
        }
      ],
      "isNested": true,
      "priority": 0.7,
      "changefreq": "weekly"
    },
    "/company/middle-east-africa-and-india": {
      "path": "/company/middle-east-africa-and-india",
      "contentType": "Page",
      "contentId": "oYRNylrRbGWZw1ekL9893",
      "title": "Middle East, Africa, and India",
      "parentPageLists": [
        {
          "id": "52QRFJELDLgJQ3Dj7hYy0R",
          "slug": "company",
          "title": "Company"
        }
      ],
      "isNested": true,
      "priority": 0.7,
      "changefreq": "weekly"
    },
    "/products/trackers": {
      "path": "/products/trackers",
      "contentType": "PageList",
      "contentId": "4m1qhYPxnSKhmFUfXdHTU6",
      "title": "Trackers",
      "parentPageLists": [],
      "isNested": true,
      "priority": 0.8,
      "changefreq": "weekly"
    },
    "/products/trackers/nx-horizon": {
      "path": "/products/trackers/nx-horizon",
      "contentType": "Product",
      "contentId": "2BiA1smnYF1BgNAoiFDcwT",
      "title": "NX Horizon",
      "parentPageLists": [],
      "isNested": true,
      "priority": 0.7,
      "changefreq": "monthly"
    },
    "/products/trackers/nx-horizon-xtr": {
      "path": "/products/trackers/nx-horizon-xtr",
      "contentType": "Product",
      "contentId": "3wyPjy8fu54APsGHHBOxc9",
      "title": "NX Horizon XTR",
      "parentPageLists": [],
      "isNested": true,
      "priority": 0.7,
      "changefreq": "monthly"
    },
    "/products/trackers/nx-horizon-low-carbon": {
      "path": "/products/trackers/nx-horizon-low-carbon",
      "contentType": "Product",
      "contentId": "6C7yOf2KRBh292iC9XHet5",
      "title": "NX Horizon Low Carbon",
      "parentPageLists": [],
      "isNested": true,
      "priority": 0.7,
      "changefreq": "monthly"
    },
    "/products/trackers/nx-horizon-hall-pro": {
      "path": "/products/trackers/nx-horizon-hall-pro",
      "contentType": "Product",
      "contentId": "5U25yOzw7QYeCAaPxTukdz",
      "title": "NX Horizon Hall Pro",
      "parentPageLists": [],
      "isNested": true,
      "priority": 0.7,
      "changefreq": "monthly"
    },
    "/solutions/energy-and-ai": {
      "path": "/solutions/energy-and-ai",
      "contentType": "PageList",
      "contentId": "1W1hboXGhFDcZZjPuNz4A6",
      "title": "Energy & AI",
      "parentPageLists": [
        {
          "id": "486yYZWU43HKT0m4mQGBAq",
          "slug": "solutions",
          "title": "Solutions"
        }
      ],
      "isNested": true,
      "priority": 0.8,
      "changefreq": "weekly"
    },
    "/solutions/energy-and-ai/behind-the-meter-energy": {
      "path": "/solutions/energy-and-ai/behind-the-meter-energy",
      "contentType": "Solution",
      "contentId": "2NvRTOe2kKRqu3X9r7PzGu",
      "title": "Behind the Meter Energy",
      "parentPageLists": [
        {
          "id": "486yYZWU43HKT0m4mQGBAq",
          "slug": "solutions",
          "title": "Solutions"
        },
        {
          "id": "1W1hboXGhFDcZZjPuNz4A6",
          "slug": "energy-and-ai",
          "title": "Energy & AI"
        }
      ],
      "isNested": true,
      "priority": 0.7,
      "changefreq": "monthly"
    },
    "/solutions/mitigate-risk": {
      "path": "/solutions/mitigate-risk",
      "contentType": "PageList",
      "contentId": "3Y1FxD3zmQaq6sMGVfCabP",
      "title": "Mitigate Risk",
      "parentPageLists": [
        {
          "id": "486yYZWU43HKT0m4mQGBAq",
          "slug": "solutions",
          "title": "Solutions"
        }
      ],
      "isNested": true,
      "priority": 0.8,
      "changefreq": "weekly"
    },
    "/solutions/mitigate-risk/high-winds": {
      "path": "/solutions/mitigate-risk/high-winds",
      "contentType": "Solution",
      "contentId": "7n6kIFkQ5F5k7ZD2JNSJ9W",
      "title": "High Winds",
      "parentPageLists": [
        {
          "id": "486yYZWU43HKT0m4mQGBAq",
          "slug": "solutions",
          "title": "Solutions"
        },
        {
          "id": "3Y1FxD3zmQaq6sMGVfCabP",
          "slug": "mitigate-risk",
          "title": "Mitigate Risk"
        }
      ],
      "isNested": true,
      "priority": 0.7,
      "changefreq": "monthly"
    },
    "/solutions/mitigate-risk/severe-hail": {
      "path": "/solutions/mitigate-risk/severe-hail",
      "contentType": "Solution",
      "contentId": "2h7nwxYtKGg6pM07Kmz91S",
      "title": "Severe Hail",
      "parentPageLists": [
        {
          "id": "486yYZWU43HKT0m4mQGBAq",
          "slug": "solutions",
          "title": "Solutions"
        },
        {
          "id": "3Y1FxD3zmQaq6sMGVfCabP",
          "slug": "mitigate-risk",
          "title": "Mitigate Risk"
        }
      ],
      "isNested": true,
      "priority": 0.7,
      "changefreq": "monthly"
    },
    "/solutions/maximize-energy": {
      "path": "/solutions/maximize-energy",
      "contentType": "PageList",
      "contentId": "1QsL0T1nGia3Xb3QIgAHX9",
      "title": "Maximize Energy",
      "parentPageLists": [
        {
          "id": "486yYZWU43HKT0m4mQGBAq",
          "slug": "solutions",
          "title": "Solutions"
        }
      ],
      "isNested": true,
      "priority": 0.8,
      "changefreq": "weekly"
    },
    "/solutions/maximize-energy/harnessing-diffuse-light": {
      "path": "/solutions/maximize-energy/harnessing-diffuse-light",
      "contentType": "Solution",
      "contentId": "4NSuwxjrZd77Q1jtfbllXu",
      "title": "Harnessing Diffuse Light",
      "parentPageLists": [
        {
          "id": "486yYZWU43HKT0m4mQGBAq",
          "slug": "solutions",
          "title": "Solutions"
        },
        {
          "id": "1QsL0T1nGia3Xb3QIgAHX9",
          "slug": "maximize-energy",
          "title": "Maximize Energy"
        }
      ],
      "isNested": true,
      "priority": 0.7,
      "changefreq": "monthly"
    },
    "/solutions/accelerate-deployment": {
      "path": "/solutions/accelerate-deployment",
      "contentType": "PageList",
      "contentId": "6q56XSMwCVB2V71cliepN8",
      "title": "Accelerate Deployment",
      "parentPageLists": [
        {
          "id": "486yYZWU43HKT0m4mQGBAq",
          "slug": "solutions",
          "title": "Solutions"
        }
      ],
      "isNested": true,
      "priority": 0.8,
      "changefreq": "weekly"
    },
    "/solutions/accelerate-deployment/design-optimization": {
      "path": "/solutions/accelerate-deployment/design-optimization",
      "contentType": "Solution",
      "contentId": "3ZmCBJyUJUajVxrGyN31JD",
      "title": "Design Optimization",
      "parentPageLists": [
        {
          "id": "486yYZWU43HKT0m4mQGBAq",
          "slug": "solutions",
          "title": "Solutions"
        },
        {
          "id": "6q56XSMwCVB2V71cliepN8",
          "slug": "accelerate-deployment",
          "title": "Accelerate Deployment"
        }
      ],
      "isNested": true,
      "priority": 0.7,
      "changefreq": "monthly"
    },
    "/solutions/accelerate-deployment/efficient-installation": {
      "path": "/solutions/accelerate-deployment/efficient-installation",
      "contentType": "Solution",
      "contentId": "6uZMSbUsq9hDU3wwC5vqiP",
      "title": "Efficient Installation",
      "parentPageLists": [
        {
          "id": "486yYZWU43HKT0m4mQGBAq",
          "slug": "solutions",
          "title": "Solutions"
        },
        {
          "id": "6q56XSMwCVB2V71cliepN8",
          "slug": "accelerate-deployment",
          "title": "Accelerate Deployment"
        }
      ],
      "isNested": true,
      "priority": 0.7,
      "changefreq": "monthly"
    },
    "/solutions/accelerate-deployment/challenging-terrain": {
      "path": "/solutions/accelerate-deployment/challenging-terrain",
      "contentType": "Solution",
      "contentId": "6l4ihujW4glaAjluioKS7u",
      "title": "Challenging Terrain",
      "parentPageLists": [
        {
          "id": "486yYZWU43HKT0m4mQGBAq",
          "slug": "solutions",
          "title": "Solutions"
        },
        {
          "id": "6q56XSMwCVB2V71cliepN8",
          "slug": "accelerate-deployment",
          "title": "Accelerate Deployment"
        }
      ],
      "isNested": true,
      "priority": 0.7,
      "changefreq": "monthly"
    },
    "/services/design/placeholder-service": {
      "path": "/services/design/placeholder-service",
      "contentType": "Service",
      "contentId": "135PuXvQxsYRxg5pbcstLq",
      "title": "Placeholder Service",
      "parentPageLists": [],
      "isNested": true,
      "priority": 0.6,
      "changefreq": "monthly"
    },
    "/products": {
      "path": "/products",
      "contentType": "PageList",
      "contentId": "68yU43vhRr4sJ4E5qpvWtm",
      "title": "Products",
      "parentPageLists": [],
      "isNested": false,
      "priority": 0.8,
      "changefreq": "weekly"
    },
    "/legal": {
      "path": "/legal",
      "contentType": "PageList",
      "contentId": "5pcLHNgNSUOaIiorRJNbUJ",
      "title": "Legal",
      "parentPageLists": [],
      "isNested": false,
      "priority": 0.8,
      "changefreq": "weekly"
    },
    "/legal/global-data-protection-policy": {
      "path": "/legal/global-data-protection-policy",
      "contentType": "Page",
      "contentId": "n21eyOxWnJnrXvdat1KkG",
      "title": "Global Data Protection Policy ",
      "parentPageLists": [
        {
          "id": "5pcLHNgNSUOaIiorRJNbUJ",
          "slug": "legal",
          "title": "Legal"
        }
      ],
      "isNested": true,
      "priority": 0.7,
      "changefreq": "weekly"
    },
    "/legal/cookie-policy": {
      "path": "/legal/cookie-policy",
      "contentType": "Page",
      "contentId": "2cL4aGA9RbSLprtHuB7waR",
      "title": "Cookie Policy",
      "parentPageLists": [
        {
          "id": "5pcLHNgNSUOaIiorRJNbUJ",
          "slug": "legal",
          "title": "Legal"
        }
      ],
      "isNested": true,
      "priority": 0.7,
      "changefreq": "weekly"
    },
    "/legal/legal-disclaimer": {
      "path": "/legal/legal-disclaimer",
      "contentType": "Page",
      "contentId": "48HCYETH5NDvlZOOrvRcbf",
      "title": "Legal Disclaimer",
      "parentPageLists": [
        {
          "id": "5pcLHNgNSUOaIiorRJNbUJ",
          "slug": "legal",
          "title": "Legal"
        }
      ],
      "isNested": true,
      "priority": 0.7,
      "changefreq": "weekly"
    },
    "/solutions": {
      "path": "/solutions",
      "contentType": "PageList",
      "contentId": "486yYZWU43HKT0m4mQGBAq",
      "title": "Solutions",
      "parentPageLists": [],
      "isNested": false,
      "priority": 0.8,
      "changefreq": "weekly"
    },
    "/investors": {
      "path": "/investors",
      "contentType": "PageList",
      "contentId": "6gwc4b7XzSikzQLVkCZ9uP",
      "title": "Investors",
      "parentPageLists": [],
      "isNested": false,
      "priority": 0.8,
      "changefreq": "weekly"
    },
    "/useful-links": {
      "path": "/useful-links",
      "contentType": "PageList",
      "contentId": "5UgQrsRf0PyenWMuwzM4rP",
      "title": "Useful Links",
      "parentPageLists": [],
      "isNested": false,
      "priority": 0.8,
      "changefreq": "weekly"
    }
  },
<<<<<<< HEAD
  "generatedAt": "2025-11-04T21:31:44.840Z",
=======
  "generatedAt": "2025-11-05T19:05:57.463Z",
>>>>>>> c3dd78c9
  "version": "1.0.0"
}<|MERGE_RESOLUTION|>--- conflicted
+++ resolved
@@ -1774,10 +1774,6 @@
       "changefreq": "weekly"
     }
   },
-<<<<<<< HEAD
-  "generatedAt": "2025-11-04T21:31:44.840Z",
-=======
   "generatedAt": "2025-11-05T19:05:57.463Z",
->>>>>>> c3dd78c9
   "version": "1.0.0"
 }