{
  "routes": {
    "/": {
      "path": "/",
      "contentType": "Page",
      "contentId": "homepage",
      "title": "Homepage",
      "parentPageLists": [],
      "isNested": false,
      "priority": 1,
      "changefreq": "daily"
    },
    "/resources": {
      "path": "/resources",
      "contentType": "Page",
      "contentId": "5DSiOYcY583zexePdQWMCx",
      "title": "Resources",
      "parentPageLists": [],
      "isNested": false,
      "priority": 0.8,
      "changefreq": "weekly"
    },
    "/thank-you": {
      "path": "/thank-you",
      "contentType": "Page",
      "contentId": "3sijpLvT97rCZYGHQHeNU2",
      "title": "Thank You",
      "parentPageLists": [],
      "isNested": false,
      "priority": 0.8,
      "changefreq": "weekly"
    },
    "/search": {
      "path": "/search",
      "contentType": "Page",
      "contentId": "4cgZUqGqpLeLsbesh8NRfu",
      "title": "Search",
      "parentPageLists": [],
      "isNested": false,
      "priority": 0.8,
      "changefreq": "weekly"
    },
    "/newsroom": {
      "path": "/newsroom",
      "contentType": "Page",
      "contentId": "7anXk0qLYQCMupVYkDWeAu",
      "title": "Newsroom",
      "parentPageLists": [],
      "isNested": false,
      "priority": 0.8,
      "changefreq": "weekly"
    },
    "/careers": {
      "path": "/careers",
      "contentType": "Page",
      "contentId": "2Kccqh0dLWvKlNpFKP9AFc",
      "title": "Careers",
      "parentPageLists": [],
      "isNested": false,
      "priority": 0.8,
      "changefreq": "weekly"
    },
    "/showcase": {
      "path": "/showcase",
      "contentType": "Page",
      "contentId": "4umDIlrC3OoeT0aI1PYu2c",
      "title": "Showcase",
      "parentPageLists": [],
      "isNested": false,
      "priority": 0.8,
      "changefreq": "weekly"
    },
    "/contact": {
      "path": "/contact",
      "contentType": "Page",
      "contentId": "w2KHQ5178xkIJMIKC2fEN",
      "title": "Contact",
      "parentPageLists": [],
      "isNested": false,
      "priority": 0.8,
      "changefreq": "weekly"
    },
    "/company": {
      "path": "/company",
      "contentType": "PageList",
      "contentId": "52QRFJELDLgJQ3Dj7hYy0R",
      "title": "Company",
      "parentPageLists": [],
      "isNested": false,
      "priority": 0.8,
      "changefreq": "weekly"
    },
    "/asia-pacific": {
      "path": "/asia-pacific",
      "contentType": "Page",
      "contentId": "4xzgX3ZQu2rM9IiN5sWxVd",
      "title": "Asia-Pacific",
      "parentPageLists": [],
      "isNested": false,
      "priority": 0.8,
      "changefreq": "weekly"
    },
    "/about": {
      "path": "/about",
      "contentType": "Page",
      "contentId": "4i1ZNsg2pJifeE22rVa8Qk",
      "title": "About",
      "parentPageLists": [],
      "isNested": false,
      "priority": 0.8,
      "changefreq": "weekly"
    },
    "/traditional-piles": {
      "path": "/traditional-piles",
      "contentType": "Product",
      "contentId": "MDXkeEo4tAbx4p5D4QRv2",
      "title": "Traditional Piles",
      "parentPageLists": [],
      "isNested": false,
      "priority": 0.7,
      "changefreq": "monthly"
    },
    "/foundations-product": {
      "path": "/foundations-product",
      "contentType": "Product",
      "contentId": "21LiuyR5pRn51wRbOkZx27",
      "title": "Foundations Product",
      "parentPageLists": [],
      "isNested": false,
      "priority": 0.7,
      "changefreq": "monthly"
    },
    "/controls-product": {
      "path": "/controls-product",
      "contentType": "Product",
      "contentId": "5yjA0VlT6chXJIKVy8FQjZ",
      "title": "Controls Product",
      "parentPageLists": [],
      "isNested": false,
      "priority": 0.7,
      "changefreq": "monthly"
    },
    "/digital-product": {
      "path": "/digital-product",
      "contentType": "Product",
      "contentId": "7A63W21yZBBQ5eofmzIw4Q",
      "title": "Digital Product",
      "parentPageLists": [],
      "isNested": false,
      "priority": 0.7,
      "changefreq": "monthly"
    },
    "/dual-land-use": {
      "path": "/dual-land-use",
      "contentType": "Solution",
      "contentId": "nr5E2VQIfZ7lK4TlzgVvZ",
      "title": "Dual Land-Use",
      "parentPageLists": [],
      "isNested": false,
      "priority": 0.7,
      "changefreq": "monthly"
    },
    "/ppa-partnerships": {
      "path": "/ppa-partnerships",
      "contentType": "Solution",
      "contentId": "6o1VESwWVjTxNWjCAGOctH",
      "title": "PPA Partnerships",
      "parentPageLists": [],
      "isNested": false,
      "priority": 0.7,
      "changefreq": "monthly"
    },
    "/decarbonization-lever": {
      "path": "/decarbonization-lever",
      "contentType": "Solution",
      "contentId": "63w7jPufol1Oke2wORbfXz",
      "title": "Decarbonization Lever",
      "parentPageLists": [],
      "isNested": false,
      "priority": 0.7,
      "changefreq": "monthly"
    },
    "/cold-climates": {
      "path": "/cold-climates",
      "contentType": "Solution",
      "contentId": "Hg2nkCA2OWcMKLykuTtLv",
      "title": "Cold Climates",
      "parentPageLists": [],
      "isNested": false,
      "priority": 0.7,
      "changefreq": "monthly"
    },
    "/speed-to-deploy": {
      "path": "/speed-to-deploy",
      "contentType": "Solution",
      "contentId": "11nUAToRP7XfckKXSHMBHr",
      "title": "Speed to Deploy",
      "parentPageLists": [],
      "isNested": false,
      "priority": 0.7,
      "changefreq": "monthly"
    },
    "/desert-climates": {
      "path": "/desert-climates",
      "contentType": "Solution",
      "contentId": "2sBwhugH0i1pAbP14gdJ4I",
      "title": "Desert Climates",
      "parentPageLists": [],
      "isNested": false,
      "priority": 0.7,
      "changefreq": "monthly"
    },
    "/ai-and-energy-transition": {
      "path": "/ai-and-energy-transition",
      "contentType": "Solution",
      "contentId": "2FerdbjnrZJYq6TJyCr16K",
      "title": "AI & Energy Transition",
      "parentPageLists": [],
      "isNested": false,
      "priority": 0.7,
      "changefreq": "monthly"
    },
    "/a-non-categorized-solution": {
      "path": "/a-non-categorized-solution",
      "contentType": "Solution",
      "contentId": "5KLoRiHizbizG1US1KRTZW",
      "title": "A Non-Categorized Solution",
      "parentPageLists": [],
      "isNested": false,
      "priority": 0.7,
      "changefreq": "monthly"
    },
    "/bankability": {
      "path": "/bankability",
      "contentType": "Solution",
      "contentId": "4CoBxJR7d1PKCL9fIOhYXJ",
      "title": "Bankability ",
      "parentPageLists": [],
      "isNested": false,
      "priority": 0.7,
      "changefreq": "monthly"
    },
    "/enable-dual-value": {
      "path": "/enable-dual-value",
      "contentType": "Solution",
      "contentId": "73yin9LXWMnm1dcg45lMA",
      "title": "Enable Dual Value",
      "parentPageLists": [],
      "isNested": false,
      "priority": 0.7,
      "changefreq": "monthly"
    },
    "/maximizing-uptime": {
      "path": "/maximizing-uptime",
      "contentType": "Solution",
      "contentId": "4swp9Z2bT6VQFvAr0L2ie8",
      "title": "Maximizing Uptime",
      "parentPageLists": [],
      "isNested": false,
      "priority": 0.7,
      "changefreq": "monthly"
    },
    "/solving-for-complex-terrain": {
      "path": "/solving-for-complex-terrain",
      "contentType": "Solution",
      "contentId": "6NwI80IWNgGokdPZhEFoFW",
      "title": "Solving for Complex Terrain",
      "parentPageLists": [],
      "isNested": false,
      "priority": 0.7,
      "changefreq": "monthly"
    },
    "/optimizing-module-technology": {
      "path": "/optimizing-module-technology",
      "contentType": "Solution",
      "contentId": "e8Wyp7j820Kyp7pnUQ9YJ",
      "title": "Optimizing Module Technology",
      "parentPageLists": [],
      "isNested": false,
      "priority": 0.7,
      "changefreq": "monthly"
    },
    "/localized-supply-chain": {
      "path": "/localized-supply-chain",
      "contentType": "Solution",
      "contentId": "6UpQnBTEiLSlWNqlbIrSpR",
      "title": "Localized Supply Chain",
      "parentPageLists": [],
      "isNested": false,
      "priority": 0.7,
      "changefreq": "monthly"
    },
    "/land-use-and-permitting": {
      "path": "/land-use-and-permitting",
      "contentType": "Solution",
      "contentId": "1DGOdjDaitGFG4DHh42a1Y",
      "title": "Land Use and Permitting",
      "parentPageLists": [],
      "isNested": false,
      "priority": 0.7,
      "changefreq": "monthly"
    },
    "/diverse-soil-conditions": {
      "path": "/diverse-soil-conditions",
      "contentType": "Solution",
      "contentId": "6GQuFt5EZQKWT01njT6KJo",
      "title": "Diverse Soil Conditions",
      "parentPageLists": [],
      "isNested": false,
      "priority": 0.7,
      "changefreq": "monthly"
    },
    "/post/blog/introducing-nextrackers-half-the-sun-class-of-2024-awardees": {
      "path": "/post/blog/introducing-nextrackers-half-the-sun-class-of-2024-awardees",
      "contentType": "Post",
      "contentId": "post-17709",
      "title": "Introducing Nextracker’s Half the Sun Class of 2024 Awardees",
      "parentPageLists": [],
      "isNested": true,
      "priority": 0.6,
      "changefreq": "weekly"
    },
    "/post/blog/truecapture-outperforms-modeled-energy-yield-projections-in-icf-engineering-report": {
      "path": "/post/blog/truecapture-outperforms-modeled-energy-yield-projections-in-icf-engineering-report",
      "contentType": "Post",
      "contentId": "post-17503",
      "title": "TrueCapture™ Outperforms Modeled Energy Yield Projections in ICF Engineering Report",
      "parentPageLists": [],
      "isNested": true,
      "priority": 0.6,
      "changefreq": "weekly"
    },
    "/post/video/california-dreaming-dr-torsten-brammer-speaks-with-howard-wenger-in-the-solar-journey-podcast": {
      "path": "/post/video/california-dreaming-dr-torsten-brammer-speaks-with-howard-wenger-in-the-solar-journey-podcast",
      "contentType": "Post",
      "contentId": "post-17835",
      "title": "California Dreamin': Dr. Torsten Brammer speaks with Howard Wenger in The Solar Journey podcast",
      "parentPageLists": [],
      "isNested": true,
      "priority": 0.6,
      "changefreq": "weekly"
    },
    "/post/case-study/nextracker-alcanca-o-marco-de-10-gw-no-mercado-de-geracao-de-energia-solar-centralizada-no-brasil": {
      "path": "/post/case-study/nextracker-alcanca-o-marco-de-10-gw-no-mercado-de-geracao-de-energia-solar-centralizada-no-brasil",
      "contentType": "Post",
      "contentId": "post-17390",
      "title": "Nextracker alcança o marco de 10 GW no mercado de geração de energia solar centralizada no Brasil",
      "parentPageLists": [],
      "isNested": true,
      "priority": 0.6,
      "changefreq": "weekly"
    },
    "/post/case-study/nx-zero-emissions-case-study": {
      "path": "/post/case-study/nx-zero-emissions-case-study",
      "contentType": "Post",
      "contentId": "post-17962",
      "title": "NX Zero Emissions Case Study",
      "parentPageLists": [],
      "isNested": true,
      "priority": 0.6,
      "changefreq": "weekly"
    },
    "/post/video/dd-india-nextracker-selected-for-repeat-order-by-sterling-and-wilson-renewable-energy-limited": {
      "path": "/post/video/dd-india-nextracker-selected-for-repeat-order-by-sterling-and-wilson-renewable-energy-limited",
      "contentType": "Post",
      "contentId": "post-17062",
      "title": "DD India - Nextracker selected for repeat order by Sterling and Wilson Renewable Energy Limited",
      "parentPageLists": [],
      "isNested": true,
      "priority": 0.6,
      "changefreq": "weekly"
    },
    "/post/data-sheet/nx-anchor-datasheet": {
      "path": "/post/data-sheet/nx-anchor-datasheet",
      "contentType": "Post",
      "contentId": "post-17686",
      "title": "NX Anchor Foundation System",
      "parentPageLists": [],
      "isNested": true,
      "priority": 0.6,
      "changefreq": "weekly"
    },
    "/post/data-sheet/nx-horizon-hail-pro": {
      "path": "/post/data-sheet/nx-horizon-hail-pro",
      "contentType": "Post",
      "contentId": "post-17597",
      "title": "NX Horizon Hail Pro Data Sheet",
      "parentPageLists": [],
      "isNested": true,
      "priority": 0.6,
      "changefreq": "weekly"
    },
    "/post/data-sheet/ojjo-earth-truss-datasheet": {
      "path": "/post/data-sheet/ojjo-earth-truss-datasheet",
      "contentType": "Post",
      "contentId": "post-17685",
      "title": "Ojjo Earth Truss Foundations System",
      "parentPageLists": [],
      "isNested": true,
      "priority": 0.6,
      "changefreq": "weekly"
    },
    "/post/case-study/nx-horizon-xtr-reducing-costs-and-complexity-for-solar-projects-on-challenging-terrain": {
      "path": "/post/case-study/nx-horizon-xtr-reducing-costs-and-complexity-for-solar-projects-on-challenging-terrain",
      "contentType": "Post",
      "contentId": "post-18059",
      "title": "NX Horizon XTR™: Reducing costs and complexity for solar projects on challenging terrain",
      "parentPageLists": [],
      "isNested": true,
      "priority": 0.6,
      "changefreq": "weekly"
    },
    "/post/case-study/foundations-case-study": {
      "path": "/post/case-study/foundations-case-study",
      "contentType": "Post",
      "contentId": "post-17684",
      "title": "NX Foundations Case Study",
      "parentPageLists": [],
      "isNested": true,
      "priority": 0.6,
      "changefreq": "weekly"
    },
    "/post/data-sheet/nx-agripv": {
      "path": "/post/data-sheet/nx-agripv",
      "contentType": "Post",
      "contentId": "post-17599",
      "title": "NX AgriPV Data Sheet",
      "parentPageLists": [],
      "isNested": true,
      "priority": 0.6,
      "changefreq": "weekly"
    },
    "/post/blog/honoring-service-beyond-the-battlefield-from-defending-freedom-to-powering-a-clean-energy-future": {
      "path": "/post/blog/honoring-service-beyond-the-battlefield-from-defending-freedom-to-powering-a-clean-energy-future",
      "contentType": "Post",
      "contentId": "post-17806",
      "title": "Honoring Service Beyond the Battlefield: From Defending Freedom to Powering a Clean Energy Future",
      "parentPageLists": [],
      "isNested": true,
      "priority": 0.6,
      "changefreq": "weekly"
    },
    "/post/press-release/nextracker-unimacts-dedicate-second-nevada-factory-to-serve-solar-power-demand": {
      "path": "/post/press-release/nextracker-unimacts-dedicate-second-nevada-factory-to-serve-solar-power-demand",
      "contentType": "Post",
      "contentId": "post-17512",
      "title": "Nextracker & Unimacts Dedicate Second Nevada Factory to Serve Solar Power Demand",
      "parentPageLists": [],
      "isNested": true,
      "priority": 0.6,
      "changefreq": "weekly"
    },
    "/post/shug-speaks/busting-the-myth-renewables-can-power-the-data-center-surge": {
      "path": "/post/shug-speaks/busting-the-myth-renewables-can-power-the-data-center-surge",
      "contentType": "Post",
      "contentId": "post-17568",
      "title": "Busting the Myth: Renewables Can Power the Data Center Surge",
      "parentPageLists": [],
      "isNested": true,
      "priority": 0.6,
      "changefreq": "weekly"
    },
    "/post/blog/placeholder-post": {
      "path": "/post/blog/placeholder-post",
      "contentType": "Post",
      "contentId": "RrtLBRcSFUYdVb5wpHMiI",
      "title": "Placeholder Post",
      "parentPageLists": [],
      "isNested": true,
      "priority": 0.6,
      "changefreq": "weekly"
    },
    "/post/case-study/nx-anchor-overcoming-cold-climate-through-innovation-and-collaboration": {
      "path": "/post/case-study/nx-anchor-overcoming-cold-climate-through-innovation-and-collaboration",
      "contentType": "Post",
      "contentId": "post-18057",
      "title": "NX Anchor: Overcoming cold climate through innovation and collaboration",
      "parentPageLists": [],
      "isNested": true,
      "priority": 0.6,
      "changefreq": "weekly"
    },
    "/post/press-release/nextracker-reports-q1-fy25-financial-results": {
      "path": "/post/press-release/nextracker-reports-q1-fy25-financial-results",
      "contentType": "Post",
      "contentId": "post-17602",
      "title": "Nextracker Reports Q1 FY25 Financial Results",
      "parentPageLists": [],
      "isNested": true,
      "priority": 0.6,
      "changefreq": "weekly"
    },
    "/post/press-release/nextracker-unveils-nx-foundation-solutions-enabling-solar-anywhere": {
      "path": "/post/press-release/nextracker-unveils-nx-foundation-solutions-enabling-solar-anywhere",
      "contentType": "Post",
      "contentId": "post-17698",
      "title": "Nextracker Unveils NX Foundation Solutions Enabling Solar “Anywhere”",
      "parentPageLists": [],
      "isNested": true,
      "priority": 0.6,
      "changefreq": "weekly"
    },
    "/post/press-release/nextracker-to-inaugurate-indias-rd-center-for-solar-excellence-in-hyderabad": {
      "path": "/post/press-release/nextracker-to-inaugurate-indias-rd-center-for-solar-excellence-in-hyderabad",
      "contentType": "Post",
      "contentId": "post-17722",
      "title": "Nextracker to Inaugurate India’s R&D Center for Solar Excellence in Hyderabad",
      "parentPageLists": [],
      "isNested": true,
      "priority": 0.6,
      "changefreq": "weekly"
    },
    "/post/press-release/nextracker-releases-inaugural-sustainability-report": {
      "path": "/post/press-release/nextracker-releases-inaugural-sustainability-report",
      "contentType": "Post",
      "contentId": "post-17786",
      "title": "Nextracker Releases Inaugural Sustainability Report",
      "parentPageLists": [],
      "isNested": true,
      "priority": 0.6,
      "changefreq": "weekly"
    },
    "/post/press-release/nextracker-reports-q2-fy25-financial-results": {
      "path": "/post/press-release/nextracker-reports-q2-fy25-financial-results",
      "contentType": "Post",
      "contentId": "post-17803",
      "title": "Nextracker Reports Q2 FY25 Financial Results",
      "parentPageLists": [],
      "isNested": true,
      "priority": 0.6,
      "changefreq": "weekly"
    },
    "/post/press-release/nextracker-delivers-first-100-domestic-content-solar-trackers-to-u-s-market": {
      "path": "/post/press-release/nextracker-delivers-first-100-domestic-content-solar-trackers-to-u-s-market",
      "contentType": "Post",
      "contentId": "post-17825",
      "title": "Nextracker Delivers First 100% Domestic Content Solar Trackers to U.S. Market",
      "parentPageLists": [],
      "isNested": true,
      "priority": 0.6,
      "changefreq": "weekly"
    },
    "/post/press-release/nextracker-and-university-of-california-berkeley-engineering-partner-to-establish-the-calnext-center-for-solar-energy-research": {
      "path": "/post/press-release/nextracker-and-university-of-california-berkeley-engineering-partner-to-establish-the-calnext-center-for-solar-energy-research",
      "contentType": "Post",
      "contentId": "post-17866",
      "title": "Nextracker and University of California Berkeley Engineering Partner to Establish the CAL-NEXT Center for Solar Energy Research",
      "parentPageLists": [],
      "isNested": true,
      "priority": 0.6,
      "changefreq": "weekly"
    },
    "/post/press-release/nextrackers-truecapture-software-optimizing-solar-energy-production-with-advanced-technology": {
      "path": "/post/press-release/nextrackers-truecapture-software-optimizing-solar-energy-production-with-advanced-technology",
      "contentType": "Post",
      "contentId": "post-17905",
      "title": "Nextracker’s TrueCapture Software: Optimizing Solar Energy Production with Advanced Technology",
      "parentPageLists": [],
      "isNested": true,
      "priority": 0.6,
      "changefreq": "weekly"
    },
    "/post/press-release/the-solar-industry-is-getting-smarter-about-storm-defense": {
      "path": "/post/press-release/the-solar-industry-is-getting-smarter-about-storm-defense",
      "contentType": "Post",
      "contentId": "post-17955",
      "title": "The Solar Industry Is Getting Smarter About Storm Defense",
      "parentPageLists": [],
      "isNested": true,
      "priority": 0.6,
      "changefreq": "weekly"
    },
    "/post/press-release/nextracker-expands-board-of-directors": {
      "path": "/post/press-release/nextracker-expands-board-of-directors",
      "contentType": "Post",
      "contentId": "post-18088",
      "title": "Nextracker Expands Board of Directors",
      "parentPageLists": [],
      "isNested": true,
      "priority": 0.6,
      "changefreq": "weekly"
    },
    "/post/press-release/nextracker-reports-q2-fy25-financial-results-2": {
      "path": "/post/press-release/nextracker-reports-q2-fy25-financial-results-2",
      "contentType": "Post",
      "contentId": "post-18055",
      "title": "Nextracker Reports Q4 and Fiscal Year 2025 Financial Results",
      "parentPageLists": [],
      "isNested": true,
      "priority": 0.6,
      "changefreq": "weekly"
    },
    "/post/press-release/nextracker-achieves-10-gw-solar-tracker-milestone-in-india": {
      "path": "/post/press-release/nextracker-achieves-10-gw-solar-tracker-milestone-in-india",
      "contentType": "Post",
      "contentId": "post-18064",
      "title": "Nextracker Achieves 10 GW Solar Tracker Milestone in India",
      "parentPageLists": [],
      "isNested": true,
      "priority": 0.6,
      "changefreq": "weekly"
    },
    "/post/press-release/nextracker-selected-for-landmark-european-solar-power-project": {
      "path": "/post/press-release/nextracker-selected-for-landmark-european-solar-power-project",
      "contentType": "Post",
      "contentId": "post-18090",
      "title": "Nextracker Selected for Landmark European Solar Power Project",
      "parentPageLists": [],
      "isNested": true,
      "priority": 0.6,
      "changefreq": "weekly"
    },
    "/post/in-the-news/sterling-wilson-renewable-energy-selects-nextracker-nx-horizon-solar-trackers-for-nearly-two-gigawatts-in-india": {
      "path": "/post/in-the-news/sterling-wilson-renewable-energy-selects-nextracker-nx-horizon-solar-trackers-for-nearly-two-gigawatts-in-india",
      "contentType": "Post",
      "contentId": "post-17063",
      "title": "Sterling & Wilson Renewable Energy Selects Nextracker NX Horizon™ Solar Trackers for Nearly Two Gigawatts in India",
      "parentPageLists": [],
      "isNested": true,
      "priority": 0.6,
      "changefreq": "weekly"
    },
    "/post/press-release/nextracker-announces-completion-of-its-separation-from-flex": {
      "path": "/post/press-release/nextracker-announces-completion-of-its-separation-from-flex",
      "contentType": "Post",
      "contentId": "post-16985",
      "title": "Nextracker Announces Completion of Its Separation from Flex",
      "parentPageLists": [],
      "isNested": true,
      "priority": 0.6,
      "changefreq": "weekly"
    },
    "/post/press-release/nextracker-extends-leadership-in-distributed-generation-dg-surpasses-5-gw-milestone-with-over-600-dg-projects-and-enters-into-new-strategic-agreements": {
      "path": "/post/press-release/nextracker-extends-leadership-in-distributed-generation-dg-surpasses-5-gw-milestone-with-over-600-dg-projects-and-enters-into-new-strategic-agreements",
      "contentType": "Post",
      "contentId": "post-17036",
      "title": "Nextracker Accelerates in Distributed Generation (DG) Solar with Two New Strategic Value-Added Reseller Partners and Over 600 DG Projects Delivered",
      "parentPageLists": [],
      "isNested": true,
      "priority": 0.6,
      "changefreq": "weekly"
    },
    "/post/in-the-news/the-economic-times-sterling-and-wilson-places-orders-with-nextracker-for-solar-trackers": {
      "path": "/post/in-the-news/the-economic-times-sterling-and-wilson-places-orders-with-nextracker-for-solar-trackers",
      "contentType": "Post",
      "contentId": "post-17059",
      "title": "The Economic Times, Sterling and Wilson places orders with Nextracker for solar trackers",
      "parentPageLists": [],
      "isNested": true,
      "priority": 0.6,
      "changefreq": "weekly"
    },
    "/post/press-release/acwa-power-and-larsen-toubro-select-nextrackers-all-terrain-solar-trackers-for-al-kahfah-solar-park": {
      "path": "/post/press-release/acwa-power-and-larsen-toubro-select-nextrackers-all-terrain-solar-trackers-for-al-kahfah-solar-park",
      "contentType": "Post",
      "contentId": "post-17068",
      "title": "ACWA Power and Larsen & Toubro Select Nextracker’s All-Terrain Solar Trackers for Al Kahfah Solar Park",
      "parentPageLists": [],
      "isNested": true,
      "priority": 0.6,
      "changefreq": "weekly"
    },
    "/post/shug-speaks/nextracker-achieves-significant-milestone-in-the-middle-east-with-a-new-1-gw-project-win": {
      "path": "/post/shug-speaks/nextracker-achieves-significant-milestone-in-the-middle-east-with-a-new-1-gw-project-win",
      "contentType": "Post",
      "contentId": "post-17077",
      "title": "Nextracker achieves significant milestone in the middle east with a new 1 GW project win",
      "parentPageLists": [],
      "isNested": true,
      "priority": 0.6,
      "changefreq": "weekly"
    },
    "/post/shug-speaks/recent-visit-to-india": {
      "path": "/post/shug-speaks/recent-visit-to-india",
      "contentType": "Post",
      "contentId": "post-17079",
      "title": "Recent visit to India",
      "parentPageLists": [],
      "isNested": true,
      "priority": 0.6,
      "changefreq": "weekly"
    },
    "/post/shug-speaks/nextracker-celebrates-its-first-100-gw-milestone": {
      "path": "/post/shug-speaks/nextracker-celebrates-its-first-100-gw-milestone",
      "contentType": "Post",
      "contentId": "post-17571",
      "title": "Nextracker celebrates its first 100 GW milestone",
      "parentPageLists": [],
      "isNested": true,
      "priority": 0.6,
      "changefreq": "weekly"
    },
    "/post/shug-speaks/jon-fortt-of-cnbc-interviews-nextracker-with-a-range-of-insightful-questions-spanning-drivers-in-growth-of-the-solar-industry": {
      "path": "/post/shug-speaks/jon-fortt-of-cnbc-interviews-nextracker-with-a-range-of-insightful-questions-spanning-drivers-in-growth-of-the-solar-industry",
      "contentType": "Post",
      "contentId": "post-17081",
      "title": "Jon Fortt of CNBC interviews Nextracker with a range of insightful questions spanning drivers in growth of the solar industry",
      "parentPageLists": [],
      "isNested": true,
      "priority": 0.6,
      "changefreq": "weekly"
    },
    "/post/press-release/nextracker-appoints-two-new-members-to-board-of-directors": {
      "path": "/post/press-release/nextracker-appoints-two-new-members-to-board-of-directors",
      "contentType": "Post",
      "contentId": "post-16984",
      "title": "Nextracker Appoints Two New Members to Board of Directors",
      "parentPageLists": [],
      "isNested": true,
      "priority": 0.6,
      "changefreq": "weekly"
    },
    "/post/shug-speaks/nextracker-announces-two-major-new-strategic-value-added-reseller-agreements": {
      "path": "/post/shug-speaks/nextracker-announces-two-major-new-strategic-value-added-reseller-agreements",
      "contentType": "Post",
      "contentId": "post-17080",
      "title": "Nextracker announces two major new strategic Value-Added-Reseller Agreements",
      "parentPageLists": [],
      "isNested": true,
      "priority": 0.6,
      "changefreq": "weekly"
    },
    "/post/shug-speaks/quarterly-earnings-video-series-q3-2023": {
      "path": "/post/shug-speaks/quarterly-earnings-video-series-q3-2023",
      "contentType": "Post",
      "contentId": "post-17083",
      "title": "Quarterly earnings video series - Q3, 2023",
      "parentPageLists": [],
      "isNested": true,
      "priority": 0.6,
      "changefreq": "weekly"
    },
    "/post/shug-speaks/nextracker-journey-from-a-startup-to-an-independent-public-company": {
      "path": "/post/shug-speaks/nextracker-journey-from-a-startup-to-an-independent-public-company",
      "contentType": "Post",
      "contentId": "post-17084",
      "title": "Nextracker Journey - from a startup to an independent public company",
      "parentPageLists": [],
      "isNested": true,
      "priority": 0.6,
      "changefreq": "weekly"
    },
    "/post/press-release/nextracker-and-orrcon-steel-to-deliver-sovereign-capability-in-australia": {
      "path": "/post/press-release/nextracker-and-orrcon-steel-to-deliver-sovereign-capability-in-australia",
      "contentType": "Post",
      "contentId": "post-17147",
      "title": "Nextracker and Orrcon Steel to Deliver Sovereign Capability in Australia",
      "parentPageLists": [],
      "isNested": true,
      "priority": 0.6,
      "changefreq": "weekly"
    },
    "/post/press-release/nextracker-announces-chuck-boynton-as-new-chief-financial-officer": {
      "path": "/post/press-release/nextracker-announces-chuck-boynton-as-new-chief-financial-officer",
      "contentType": "Post",
      "contentId": "post-17247",
      "title": "Nextracker Announces Chuck Boynton as New Chief Financial Officer",
      "parentPageLists": [],
      "isNested": true,
      "priority": 0.6,
      "changefreq": "weekly"
    },
    "/post/shug-speaks/through-decades-of-technological-innovation-solar-has-achieved-excellent-efficiency-and-cost-reduction-where-solar-is-the-lowest-cost-way-to-generate-electricity-at-many-places-in-the-world": {
      "path": "/post/shug-speaks/through-decades-of-technological-innovation-solar-has-achieved-excellent-efficiency-and-cost-reduction-where-solar-is-the-lowest-cost-way-to-generate-electricity-at-many-places-in-the-world",
      "contentType": "Post",
      "contentId": "post-17294",
      "title": "Powering the Future: Solar's Surging Role in Meeting Growing Energy Demands",
      "parentPageLists": [],
      "isNested": true,
      "priority": 0.6,
      "changefreq": "weekly"
    },
    "/post/in-the-news/pv-magazine-acwa-power-lt-select-nextracker-for-1-17-gw-solar-plant-in-saudi-arabia": {
      "path": "/post/in-the-news/pv-magazine-acwa-power-lt-select-nextracker-for-1-17-gw-solar-plant-in-saudi-arabia",
      "contentType": "Post",
      "contentId": "post-17296",
      "title": "PV Magazine: ACWA Power, L&T select Nextracker for 1.17 GW solar plant in Saudi Arabia",
      "parentPageLists": [],
      "isNested": true,
      "priority": 0.6,
      "changefreq": "weekly"
    },
    "/post/in-the-news/renewables-now-nextracker-teams-up-with-orrcon-steel-for-australian-components": {
      "path": "/post/in-the-news/renewables-now-nextracker-teams-up-with-orrcon-steel-for-australian-components",
      "contentType": "Post",
      "contentId": "post-17298",
      "title": "Renewables Now: Nextracker teams up with Orrcon Steel for Australian components",
      "parentPageLists": [],
      "isNested": true,
      "priority": 0.6,
      "changefreq": "weekly"
    },
    "/post/press-release/nextracker-launches-industrys-first-low-carbon-solar-tracker-solution": {
      "path": "/post/press-release/nextracker-launches-industrys-first-low-carbon-solar-tracker-solution",
      "contentType": "Post",
      "contentId": "post-17346",
      "title": "Nextracker Launches Industry’s First Low Carbon Solar Tracker Solution",
      "parentPageLists": [],
      "isNested": true,
      "priority": 0.6,
      "changefreq": "weekly"
    },
    "/post/press-release/nextracker-and-jennmar-jm-steel-bolster-u-s-supply-chain-with-new-facility-expansion-to-triple-capacity-for-solar-energy-projects": {
      "path": "/post/press-release/nextracker-and-jennmar-jm-steel-bolster-u-s-supply-chain-with-new-facility-expansion-to-triple-capacity-for-solar-energy-projects",
      "contentType": "Post",
      "contentId": "post-17353",
      "title": "Nextracker and JENNMAR JM Steel Bolster U.S. Supply Chain with New Facility Expansion to Triple Capacity for Solar Energy Projects",
      "parentPageLists": [],
      "isNested": true,
      "priority": 0.6,
      "changefreq": "weekly"
    },
    "/post/press-release/nextracker-reports-q4-and-fy24-financial-results": {
      "path": "/post/press-release/nextracker-reports-q4-and-fy24-financial-results",
      "contentType": "Post",
      "contentId": "post-17371",
      "title": "Nextracker Reports Fourth Quarter and Fiscal Year 2023 Financial Results",
      "parentPageLists": [],
      "isNested": true,
      "priority": 0.6,
      "changefreq": "weekly"
    },
    "/post/press-release/nextracker-acquires-ojjo-to-expand-utility-scale-solar-tracker-foundations-business": {
      "path": "/post/press-release/nextracker-acquires-ojjo-to-expand-utility-scale-solar-tracker-foundations-business",
      "contentType": "Post",
      "contentId": "post-17513",
      "title": "Nextracker Acquires Ojjo to Expand Utility-Scale Solar Tracker Foundations Business",
      "parentPageLists": [],
      "isNested": true,
      "priority": 0.6,
      "changefreq": "weekly"
    },
    "/post/press-release/mammoth-north-solar-project-celebrates-upcoming-commercial-operations": {
      "path": "/post/press-release/mammoth-north-solar-project-celebrates-upcoming-commercial-operations",
      "contentType": "Post",
      "contentId": "post-17563",
      "title": "Mammoth North Solar Project Celebrates Upcoming Commercial Operations",
      "parentPageLists": [],
      "isNested": true,
      "priority": 0.6,
      "changefreq": "weekly"
    },
    "/post/shug-speaks/400-mw-mammoth-north-solar-project": {
      "path": "/post/shug-speaks/400-mw-mammoth-north-solar-project",
      "contentType": "Post",
      "contentId": "post-17565",
      "title": "Mammoth North Solar Project: Powering Indiana with Renewables and Innovation",
      "parentPageLists": [],
      "isNested": true,
      "priority": 0.6,
      "changefreq": "weekly"
    },
    "/post/shug-speaks/nextracker-agrivoltaics-a-win-win-for-all": {
      "path": "/post/shug-speaks/nextracker-agrivoltaics-a-win-win-for-all",
      "contentType": "Post",
      "contentId": "post-17566",
      "title": "Nextracker Agrivoltaics - a win-win for all",
      "parentPageLists": [],
      "isNested": true,
      "priority": 0.6,
      "changefreq": "weekly"
    },
    "/post/shug-speaks/californias-clean-energy-transformation-cec-chair-hochschilds-legacy": {
      "path": "/post/shug-speaks/californias-clean-energy-transformation-cec-chair-hochschilds-legacy",
      "contentType": "Post",
      "contentId": "post-17567",
      "title": "California's Clean Energy Transformation: CEC Chair Hochschild's Legacy",
      "parentPageLists": [],
      "isNested": true,
      "priority": 0.6,
      "changefreq": "weekly"
    },
    "/post/shug-speaks/nextracker-acquires-ojjo-inc": {
      "path": "/post/shug-speaks/nextracker-acquires-ojjo-inc",
      "contentType": "Post",
      "contentId": "post-17569",
      "title": "Nextracker acquires Ojjo, Inc.",
      "parentPageLists": [],
      "isNested": true,
      "priority": 0.6,
      "changefreq": "weekly"
    },
    "/post/shug-speaks/nextracker-goes-electric-with-forum-mobility-and-hight-logistics": {
      "path": "/post/shug-speaks/nextracker-goes-electric-with-forum-mobility-and-hight-logistics",
      "contentType": "Post",
      "contentId": "post-17570",
      "title": "Nextracker Goes Electric with Forum Mobility and Hight Logistics",
      "parentPageLists": [],
      "isNested": true,
      "priority": 0.6,
      "changefreq": "weekly"
    },
    "/post/shug-speaks/nextracker-launches-low-carbon-tracker-variant": {
      "path": "/post/shug-speaks/nextracker-launches-low-carbon-tracker-variant",
      "contentType": "Post",
      "contentId": "post-17572",
      "title": "Nextracker launches Low Carbon tracker variant",
      "parentPageLists": [],
      "isNested": true,
      "priority": 0.6,
      "changefreq": "weekly"
    },
    "/post/press-release/nextracker-expands-solar-technology-platform-with-ebos-portfolio": {
      "path": "/post/press-release/nextracker-expands-solar-technology-platform-with-ebos-portfolio",
      "contentType": "Post",
      "contentId": "post-17978",
      "title": "Nextracker Expands Solar Technology Platform with eBOS Portfolio",
      "parentPageLists": [],
      "isNested": true,
      "priority": 0.6,
      "changefreq": "weekly"
    },
    "/services": {
      "path": "/services",
      "contentType": "PageList",
      "contentId": "S9VRDgZynofG8njIodBio",
      "title": "Services",
      "parentPageLists": [],
      "isNested": false,
      "priority": 0.8,
      "changefreq": "weekly"
    },
    "/services/design": {
      "path": "/services/design",
      "contentType": "PageList",
      "contentId": "5PEdk3ERQ1FiocWOIRGesF",
      "title": "Services - Design",
      "parentPageLists": [
        {
          "id": "S9VRDgZynofG8njIodBio",
          "slug": "services",
          "title": "Services"
        }
      ],
      "isNested": true,
      "priority": 0.8,
      "changefreq": "weekly"
    },
    "/services/deploy": {
      "path": "/services/deploy",
      "contentType": "PageList",
      "contentId": "1robgrXgBTNdq4xAXvLNgO",
      "title": "Services - Deploy",
      "parentPageLists": [
        {
          "id": "S9VRDgZynofG8njIodBio",
          "slug": "services",
          "title": "Services"
        }
      ],
      "isNested": true,
      "priority": 0.8,
      "changefreq": "weekly"
    },
    "/what-we-do": {
      "path": "/what-we-do",
      "contentType": "PageList",
      "contentId": "6hZgkzffUtjkdDmLTaxhtA",
      "title": "What We Do",
      "parentPageLists": [],
      "isNested": false,
      "priority": 0.8,
      "changefreq": "weekly"
    },
    "/what-we-do/design": {
      "path": "/what-we-do/design",
      "contentType": "Page",
      "contentId": "78Exftk8Eb61rI1aUs6NSP",
      "title": "Design",
      "parentPageLists": [],
      "isNested": true,
      "priority": 0.7,
      "changefreq": "weekly"
    },
    "/what-we-do/deploy": {
      "path": "/what-we-do/deploy",
      "contentType": "Page",
      "contentId": "6Zud8HVc7GcgXmXkwagUIG",
      "title": "Deploy",
      "parentPageLists": [],
      "isNested": true,
      "priority": 0.7,
      "changefreq": "weekly"
    },
    "/what-we-do/operate": {
      "path": "/what-we-do/operate",
      "contentType": "Page",
      "contentId": "Yy0cCKER82ItNejQHVupT",
      "title": "Operate",
      "parentPageLists": [],
      "isNested": true,
      "priority": 0.7,
      "changefreq": "weekly"
    },
    "/products/module-mounting": {
      "path": "/products/module-mounting",
      "contentType": "PageList",
      "contentId": "2KFnQf1yR0nTFRH4vhgwL3",
      "title": "Module Mounting",
      "parentPageLists": [
        {
          "id": "68yU43vhRr4sJ4E5qpvWtm",
          "slug": "products",
          "title": "Products"
        }
      ],
      "isNested": true,
      "priority": 0.8,
      "changefreq": "weekly"
    },
    "/products/module-mounting/nx-frame": {
      "path": "/products/module-mounting/nx-frame",
      "contentType": "Product",
      "contentId": "4iIEMhihbmbr6g3Gv7Qmw8",
      "title": "NX Frame",
      "parentPageLists": [
        {
          "id": "68yU43vhRr4sJ4E5qpvWtm",
          "slug": "products",
          "title": "Products"
        },
        {
          "id": "2KFnQf1yR0nTFRH4vhgwL3",
          "slug": "module-mounting",
          "title": "Module Mounting"
        }
      ],
      "isNested": true,
      "priority": 0.7,
      "changefreq": "monthly"
    },
    "/products/controls": {
      "path": "/products/controls",
      "contentType": "PageList",
      "contentId": "5Y0xG9Yrt9BMykmkT6syFE",
      "title": "Controls",
      "parentPageLists": [
        {
          "id": "68yU43vhRr4sJ4E5qpvWtm",
          "slug": "products",
          "title": "Products"
        }
      ],
      "isNested": true,
      "priority": 0.8,
      "changefreq": "weekly"
    },
    "/products/controls/truecapture": {
      "path": "/products/controls/truecapture",
      "contentType": "Product",
      "contentId": "1xeZxPdBlDxpdg6M3hXLx2",
      "title": "TrueCapture",
      "parentPageLists": [
        {
          "id": "68yU43vhRr4sJ4E5qpvWtm",
          "slug": "products",
          "title": "Products"
        },
        {
          "id": "5Y0xG9Yrt9BMykmkT6syFE",
          "slug": "controls",
          "title": "Controls"
        }
      ],
      "isNested": true,
      "priority": 0.7,
      "changefreq": "monthly"
    },
    "/products/controls/nx-spc-3-0": {
      "path": "/products/controls/nx-spc-3-0",
      "contentType": "Product",
      "contentId": "2RNGo2s5wihk1UGpmZ2i17",
      "title": "NX SPC 3.0",
      "parentPageLists": [
        {
          "id": "68yU43vhRr4sJ4E5qpvWtm",
          "slug": "products",
          "title": "Products"
        },
        {
          "id": "5Y0xG9Yrt9BMykmkT6syFE",
          "slug": "controls",
          "title": "Controls"
        }
      ],
      "isNested": true,
      "priority": 0.7,
      "changefreq": "monthly"
    },
    "/products/controls/nx-ncu-3-0": {
      "path": "/products/controls/nx-ncu-3-0",
      "contentType": "Product",
      "contentId": "4l6SWWrvJpRb7xYP05uS13",
      "title": "NX NCU 3.0",
      "parentPageLists": [
        {
          "id": "68yU43vhRr4sJ4E5qpvWtm",
          "slug": "products",
          "title": "Products"
        },
        {
          "id": "5Y0xG9Yrt9BMykmkT6syFE",
          "slug": "controls",
          "title": "Controls"
        }
      ],
      "isNested": true,
      "priority": 0.7,
      "changefreq": "monthly"
    },
    "/products/software": {
      "path": "/products/software",
      "contentType": "PageList",
      "contentId": "7qr1G5kGWgMz0P6h7bP3uh",
      "title": "Software",
      "parentPageLists": [
        {
          "id": "68yU43vhRr4sJ4E5qpvWtm",
          "slug": "products",
          "title": "Products"
        }
      ],
      "isNested": true,
      "priority": 0.8,
      "changefreq": "weekly"
    },
    "/products/software/nx-one": {
      "path": "/products/software/nx-one",
      "contentType": "Product",
      "contentId": "1cHN2LeI2avRpFR62rpSU4",
      "title": "NX One",
      "parentPageLists": [
        {
          "id": "68yU43vhRr4sJ4E5qpvWtm",
          "slug": "products",
          "title": "Products"
        },
        {
          "id": "7qr1G5kGWgMz0P6h7bP3uh",
          "slug": "software",
          "title": "Software"
        }
      ],
      "isNested": true,
      "priority": 0.7,
      "changefreq": "monthly"
    },
    "/products/software/nx-pulse": {
      "path": "/products/software/nx-pulse",
      "contentType": "Product",
      "contentId": "5r0LXjxsjAE9TtvniipiAm",
      "title": "NX Pulse",
      "parentPageLists": [
        {
          "id": "68yU43vhRr4sJ4E5qpvWtm",
          "slug": "products",
          "title": "Products"
        },
        {
          "id": "7qr1G5kGWgMz0P6h7bP3uh",
          "slug": "software",
          "title": "Software"
        }
      ],
      "isNested": true,
      "priority": 0.7,
      "changefreq": "monthly"
    },
    "/products/software/nx-navigator": {
      "path": "/products/software/nx-navigator",
      "contentType": "Product",
      "contentId": "1EY8F4Gjy6TYpJLsc60C0v",
      "title": "NX Navigator",
      "parentPageLists": [
        {
          "id": "68yU43vhRr4sJ4E5qpvWtm",
          "slug": "products",
          "title": "Products"
        },
        {
          "id": "7qr1G5kGWgMz0P6h7bP3uh",
          "slug": "software",
          "title": "Software"
        }
      ],
      "isNested": true,
      "priority": 0.7,
      "changefreq": "monthly"
    },
    "/products/ebos": {
      "path": "/products/ebos",
      "contentType": "PageList",
      "contentId": "2nZMa6ZFTD4M3mXig0SiNt",
      "title": "eBOS",
      "parentPageLists": [
        {
          "id": "68yU43vhRr4sJ4E5qpvWtm",
          "slug": "products",
          "title": "Products"
        }
      ],
      "isNested": true,
      "priority": 0.8,
      "changefreq": "weekly"
    },
    "/products/ebos/nx-trunk-bus": {
      "path": "/products/ebos/nx-trunk-bus",
      "contentType": "Product",
      "contentId": "3cu2FZ5qtkggLVUDPsKawx",
      "title": "Trunk Bus Solutions",
      "parentPageLists": [
        {
          "id": "68yU43vhRr4sJ4E5qpvWtm",
          "slug": "products",
          "title": "Products"
        },
        {
          "id": "2nZMa6ZFTD4M3mXig0SiNt",
          "slug": "ebos",
          "title": "eBOS"
        }
      ],
      "isNested": true,
      "priority": 0.7,
      "changefreq": "monthly"
    },
    "/products/ebos/nx-combiner": {
      "path": "/products/ebos/nx-combiner",
      "contentType": "Product",
      "contentId": "3428uOH0oo5HMMCbDp3Hk0",
      "title": "Combiner System Solutions",
      "parentPageLists": [
        {
          "id": "68yU43vhRr4sJ4E5qpvWtm",
          "slug": "products",
          "title": "Products"
        },
        {
          "id": "2nZMa6ZFTD4M3mXig0SiNt",
          "slug": "ebos",
          "title": "eBOS"
        }
      ],
      "isNested": true,
      "priority": 0.7,
      "changefreq": "monthly"
    },
    "/products/ebos/nx-string-harnesses": {
      "path": "/products/ebos/nx-string-harnesses",
      "contentType": "Product",
      "contentId": "7zZVu4UAJmILn7nqtIqEF0",
      "title": "Harnessing Solutions",
      "parentPageLists": [
        {
          "id": "68yU43vhRr4sJ4E5qpvWtm",
          "slug": "products",
          "title": "Products"
        },
        {
          "id": "2nZMa6ZFTD4M3mXig0SiNt",
          "slug": "ebos",
          "title": "eBOS"
        }
      ],
      "isNested": true,
      "priority": 0.7,
      "changefreq": "monthly"
    },
    "/products/foundations": {
      "path": "/products/foundations",
      "contentType": "PageList",
      "contentId": "2VIqtloLqBUPvhUlVBLzy7",
      "title": "Foundations",
      "parentPageLists": [
        {
          "id": "68yU43vhRr4sJ4E5qpvWtm",
          "slug": "products",
          "title": "Products"
        }
      ],
      "isNested": true,
      "priority": 0.8,
      "changefreq": "weekly"
    },
    "/products/foundations/nx-anchor": {
      "path": "/products/foundations/nx-anchor",
      "contentType": "Product",
      "contentId": "6XHZ9RGotKA1xykRJAkvRn",
      "title": "NX Anchor",
      "parentPageLists": [
        {
          "id": "68yU43vhRr4sJ4E5qpvWtm",
          "slug": "products",
          "title": "Products"
        },
        {
          "id": "2VIqtloLqBUPvhUlVBLzy7",
          "slug": "foundations",
          "title": "Foundations"
        }
      ],
      "isNested": true,
      "priority": 0.7,
      "changefreq": "monthly"
    },
    "/products/foundations/nx-earth-truss": {
      "path": "/products/foundations/nx-earth-truss",
      "contentType": "Product",
      "contentId": "1a0d7tauTWefbQRZMeQfAt",
      "title": "NX Earth Truss",
      "parentPageLists": [
        {
          "id": "68yU43vhRr4sJ4E5qpvWtm",
          "slug": "products",
          "title": "Products"
        },
        {
          "id": "2VIqtloLqBUPvhUlVBLzy7",
          "slug": "foundations",
          "title": "Foundations"
        }
      ],
      "isNested": true,
      "priority": 0.7,
      "changefreq": "monthly"
    },
    "/company/americas": {
      "path": "/company/americas",
      "contentType": "Page",
      "contentId": "7utGKQIsIklaMjVxz7k1ST",
      "title": "Americas",
      "parentPageLists": [
        {
          "id": "52QRFJELDLgJQ3Dj7hYy0R",
          "slug": "company",
          "title": "Company"
        }
      ],
      "isNested": true,
      "priority": 0.7,
      "changefreq": "weekly"
    },
    "/company/europe": {
      "path": "/company/europe",
      "contentType": "Page",
      "contentId": "2DtYaKAqtl0pvXZ6r0mGbG",
      "title": "Europe",
      "parentPageLists": [
        {
          "id": "52QRFJELDLgJQ3Dj7hYy0R",
          "slug": "company",
          "title": "Company"
        }
      ],
      "isNested": true,
      "priority": 0.7,
      "changefreq": "weekly"
    },
    "/company/latin-america": {
      "path": "/company/latin-america",
      "contentType": "Page",
      "contentId": "1H6Wg0pXOWCcPt8SmNI93K",
      "title": "Latin America",
      "parentPageLists": [
        {
          "id": "52QRFJELDLgJQ3Dj7hYy0R",
          "slug": "company",
          "title": "Company"
        }
      ],
      "isNested": true,
      "priority": 0.7,
      "changefreq": "weekly"
    },
    "/company/australian-pacific": {
      "path": "/company/australian-pacific",
      "contentType": "Page",
      "contentId": "7aHJKA0m6coEFTGARf4ARF",
      "title": "Australian Pacific",
      "parentPageLists": [
        {
          "id": "52QRFJELDLgJQ3Dj7hYy0R",
          "slug": "company",
          "title": "Company"
        }
      ],
      "isNested": true,
      "priority": 0.7,
      "changefreq": "weekly"
    },
    "/company/middle-east-africa-and-india": {
      "path": "/company/middle-east-africa-and-india",
      "contentType": "Page",
      "contentId": "oYRNylrRbGWZw1ekL9893",
      "title": "Middle East, Africa, and India",
      "parentPageLists": [
        {
          "id": "52QRFJELDLgJQ3Dj7hYy0R",
          "slug": "company",
          "title": "Company"
        }
      ],
      "isNested": true,
      "priority": 0.7,
      "changefreq": "weekly"
    },
    "/products/trackers": {
      "path": "/products/trackers",
      "contentType": "PageList",
      "contentId": "4m1qhYPxnSKhmFUfXdHTU6",
      "title": "Trackers",
      "parentPageLists": [],
      "isNested": true,
      "priority": 0.8,
      "changefreq": "weekly"
    },
    "/products/trackers/nx-horizon": {
      "path": "/products/trackers/nx-horizon",
      "contentType": "Product",
      "contentId": "2BiA1smnYF1BgNAoiFDcwT",
      "title": "NX Horizon",
      "parentPageLists": [],
      "isNested": true,
      "priority": 0.7,
      "changefreq": "monthly"
    },
    "/products/trackers/nx-horizon-xtr": {
      "path": "/products/trackers/nx-horizon-xtr",
      "contentType": "Product",
      "contentId": "3wyPjy8fu54APsGHHBOxc9",
      "title": "NX Horizon XTR",
      "parentPageLists": [],
      "isNested": true,
      "priority": 0.7,
      "changefreq": "monthly"
    },
    "/products/trackers/nx-horizon-low-carbon": {
      "path": "/products/trackers/nx-horizon-low-carbon",
      "contentType": "Product",
      "contentId": "6C7yOf2KRBh292iC9XHet5",
      "title": "NX Horizon Low Carbon",
      "parentPageLists": [],
      "isNested": true,
      "priority": 0.7,
      "changefreq": "monthly"
    },
    "/products/trackers/nx-horizon-hall-pro": {
      "path": "/products/trackers/nx-horizon-hall-pro",
      "contentType": "Product",
      "contentId": "5U25yOzw7QYeCAaPxTukdz",
      "title": "NX Horizon Hall Pro",
      "parentPageLists": [],
      "isNested": true,
      "priority": 0.7,
      "changefreq": "monthly"
    },
    "/solutions/energy-and-ai": {
      "path": "/solutions/energy-and-ai",
      "contentType": "PageList",
      "contentId": "1W1hboXGhFDcZZjPuNz4A6",
      "title": "Energy & AI",
      "parentPageLists": [
        {
          "id": "486yYZWU43HKT0m4mQGBAq",
          "slug": "solutions",
          "title": "Solutions"
        }
      ],
      "isNested": true,
      "priority": 0.8,
      "changefreq": "weekly"
    },
    "/solutions/energy-and-ai/behind-the-meter-energy": {
      "path": "/solutions/energy-and-ai/behind-the-meter-energy",
      "contentType": "Solution",
      "contentId": "2NvRTOe2kKRqu3X9r7PzGu",
      "title": "Behind the Meter Energy",
      "parentPageLists": [
        {
          "id": "486yYZWU43HKT0m4mQGBAq",
          "slug": "solutions",
          "title": "Solutions"
        },
        {
          "id": "1W1hboXGhFDcZZjPuNz4A6",
          "slug": "energy-and-ai",
          "title": "Energy & AI"
        }
      ],
      "isNested": true,
      "priority": 0.7,
      "changefreq": "monthly"
    },
    "/solutions/mitigate-risk": {
      "path": "/solutions/mitigate-risk",
      "contentType": "PageList",
      "contentId": "3Y1FxD3zmQaq6sMGVfCabP",
      "title": "Mitigate Risk",
      "parentPageLists": [
        {
          "id": "486yYZWU43HKT0m4mQGBAq",
          "slug": "solutions",
          "title": "Solutions"
        }
      ],
      "isNested": true,
      "priority": 0.8,
      "changefreq": "weekly"
    },
    "/solutions/mitigate-risk/high-winds": {
      "path": "/solutions/mitigate-risk/high-winds",
      "contentType": "Solution",
      "contentId": "7n6kIFkQ5F5k7ZD2JNSJ9W",
      "title": "High Winds",
      "parentPageLists": [
        {
          "id": "486yYZWU43HKT0m4mQGBAq",
          "slug": "solutions",
          "title": "Solutions"
        },
        {
          "id": "3Y1FxD3zmQaq6sMGVfCabP",
          "slug": "mitigate-risk",
          "title": "Mitigate Risk"
        }
      ],
      "isNested": true,
      "priority": 0.7,
      "changefreq": "monthly"
    },
    "/solutions/mitigate-risk/severe-hail": {
      "path": "/solutions/mitigate-risk/severe-hail",
      "contentType": "Solution",
      "contentId": "2h7nwxYtKGg6pM07Kmz91S",
      "title": "Severe Hail",
      "parentPageLists": [
        {
          "id": "486yYZWU43HKT0m4mQGBAq",
          "slug": "solutions",
          "title": "Solutions"
        },
        {
          "id": "3Y1FxD3zmQaq6sMGVfCabP",
          "slug": "mitigate-risk",
          "title": "Mitigate Risk"
        }
      ],
      "isNested": true,
      "priority": 0.7,
      "changefreq": "monthly"
    },
    "/solutions/maximize-energy": {
      "path": "/solutions/maximize-energy",
      "contentType": "PageList",
      "contentId": "1QsL0T1nGia3Xb3QIgAHX9",
      "title": "Maximize Energy",
      "parentPageLists": [
        {
          "id": "486yYZWU43HKT0m4mQGBAq",
          "slug": "solutions",
          "title": "Solutions"
        }
      ],
      "isNested": true,
      "priority": 0.8,
      "changefreq": "weekly"
    },
    "/solutions/maximize-energy/harnessing-diffuse-light": {
      "path": "/solutions/maximize-energy/harnessing-diffuse-light",
      "contentType": "Solution",
      "contentId": "4NSuwxjrZd77Q1jtfbllXu",
      "title": "Harnessing Diffuse Light",
      "parentPageLists": [
        {
          "id": "486yYZWU43HKT0m4mQGBAq",
          "slug": "solutions",
          "title": "Solutions"
        },
        {
          "id": "1QsL0T1nGia3Xb3QIgAHX9",
          "slug": "maximize-energy",
          "title": "Maximize Energy"
        }
      ],
      "isNested": true,
      "priority": 0.7,
      "changefreq": "monthly"
    },
    "/solutions/accelerate-deployment": {
      "path": "/solutions/accelerate-deployment",
      "contentType": "PageList",
      "contentId": "6q56XSMwCVB2V71cliepN8",
      "title": "Accelerate Deployment",
      "parentPageLists": [
        {
          "id": "486yYZWU43HKT0m4mQGBAq",
          "slug": "solutions",
          "title": "Solutions"
        }
      ],
      "isNested": true,
      "priority": 0.8,
      "changefreq": "weekly"
    },
    "/solutions/accelerate-deployment/design-optimization": {
      "path": "/solutions/accelerate-deployment/design-optimization",
      "contentType": "Solution",
      "contentId": "3ZmCBJyUJUajVxrGyN31JD",
      "title": "Design Optimization",
      "parentPageLists": [
        {
          "id": "486yYZWU43HKT0m4mQGBAq",
          "slug": "solutions",
          "title": "Solutions"
        },
        {
          "id": "6q56XSMwCVB2V71cliepN8",
          "slug": "accelerate-deployment",
          "title": "Accelerate Deployment"
        }
      ],
      "isNested": true,
      "priority": 0.7,
      "changefreq": "monthly"
    },
    "/solutions/accelerate-deployment/efficient-installation": {
      "path": "/solutions/accelerate-deployment/efficient-installation",
      "contentType": "Solution",
      "contentId": "6uZMSbUsq9hDU3wwC5vqiP",
      "title": "Efficient Installation",
      "parentPageLists": [
        {
          "id": "486yYZWU43HKT0m4mQGBAq",
          "slug": "solutions",
          "title": "Solutions"
        },
        {
          "id": "6q56XSMwCVB2V71cliepN8",
          "slug": "accelerate-deployment",
          "title": "Accelerate Deployment"
        }
      ],
      "isNested": true,
      "priority": 0.7,
      "changefreq": "monthly"
    },
    "/solutions/accelerate-deployment/challenging-terrain": {
      "path": "/solutions/accelerate-deployment/challenging-terrain",
      "contentType": "Solution",
      "contentId": "6l4ihujW4glaAjluioKS7u",
      "title": "Challenging Terrain",
      "parentPageLists": [
        {
          "id": "486yYZWU43HKT0m4mQGBAq",
          "slug": "solutions",
          "title": "Solutions"
        },
        {
          "id": "6q56XSMwCVB2V71cliepN8",
          "slug": "accelerate-deployment",
          "title": "Accelerate Deployment"
        }
      ],
      "isNested": true,
      "priority": 0.7,
      "changefreq": "monthly"
    },
    "/services/design/placeholder-service": {
      "path": "/services/design/placeholder-service",
      "contentType": "Service",
      "contentId": "135PuXvQxsYRxg5pbcstLq",
      "title": "Placeholder Service",
      "parentPageLists": [],
      "isNested": true,
      "priority": 0.6,
      "changefreq": "monthly"
    },
    "/products": {
      "path": "/products",
      "contentType": "PageList",
      "contentId": "68yU43vhRr4sJ4E5qpvWtm",
      "title": "Products",
      "parentPageLists": [],
      "isNested": false,
      "priority": 0.8,
      "changefreq": "weekly"
    },
    "/legal": {
      "path": "/legal",
      "contentType": "PageList",
      "contentId": "5pcLHNgNSUOaIiorRJNbUJ",
      "title": "Legal",
      "parentPageLists": [],
      "isNested": false,
      "priority": 0.8,
      "changefreq": "weekly"
    },
    "/legal/global-data-protection-policy": {
      "path": "/legal/global-data-protection-policy",
      "contentType": "Page",
      "contentId": "n21eyOxWnJnrXvdat1KkG",
      "title": "Global Data Protection Policy ",
      "parentPageLists": [
        {
          "id": "5pcLHNgNSUOaIiorRJNbUJ",
          "slug": "legal",
          "title": "Legal"
        }
      ],
      "isNested": true,
      "priority": 0.7,
      "changefreq": "weekly"
    },
    "/legal/cookie-policy": {
      "path": "/legal/cookie-policy",
      "contentType": "Page",
      "contentId": "2cL4aGA9RbSLprtHuB7waR",
      "title": "Cookie Policy",
      "parentPageLists": [
        {
          "id": "5pcLHNgNSUOaIiorRJNbUJ",
          "slug": "legal",
          "title": "Legal"
        }
      ],
      "isNested": true,
      "priority": 0.7,
      "changefreq": "weekly"
    },
    "/legal/legal-disclaimer": {
      "path": "/legal/legal-disclaimer",
      "contentType": "Page",
      "contentId": "48HCYETH5NDvlZOOrvRcbf",
      "title": "Legal Disclaimer",
      "parentPageLists": [
        {
          "id": "5pcLHNgNSUOaIiorRJNbUJ",
          "slug": "legal",
          "title": "Legal"
        }
      ],
      "isNested": true,
      "priority": 0.7,
      "changefreq": "weekly"
    },
    "/solutions": {
      "path": "/solutions",
      "contentType": "PageList",
      "contentId": "486yYZWU43HKT0m4mQGBAq",
      "title": "Solutions",
      "parentPageLists": [],
      "isNested": false,
      "priority": 0.8,
      "changefreq": "weekly"
    },
    "/investors": {
      "path": "/investors",
      "contentType": "PageList",
      "contentId": "6gwc4b7XzSikzQLVkCZ9uP",
      "title": "Investors",
      "parentPageLists": [],
      "isNested": false,
      "priority": 0.8,
      "changefreq": "weekly"
    },
    "/useful-links": {
      "path": "/useful-links",
      "contentType": "PageList",
      "contentId": "5UgQrsRf0PyenWMuwzM4rP",
      "title": "Useful Links",
      "parentPageLists": [],
      "isNested": false,
      "priority": 0.8,
      "changefreq": "weekly"
    }
  },
<<<<<<< HEAD
  "generatedAt": "2025-11-06T17:16:39.436Z",
=======
  "generatedAt": "2025-11-07T16:31:33.613Z",
>>>>>>> f6c2d98c
  "version": "1.0.0"
}<|MERGE_RESOLUTION|>--- conflicted
+++ resolved
@@ -1774,10 +1774,6 @@
       "changefreq": "weekly"
     }
   },
-<<<<<<< HEAD
-  "generatedAt": "2025-11-06T17:16:39.436Z",
-=======
   "generatedAt": "2025-11-07T16:31:33.613Z",
->>>>>>> f6c2d98c
   "version": "1.0.0"
 }